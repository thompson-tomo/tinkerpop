/*
 * Licensed to the Apache Software Foundation (ASF) under one
 * or more contributor license agreements.  See the NOTICE file
 * distributed with this work for additional information
 * regarding copyright ownership.  The ASF licenses this file
 * to you under the Apache License, Version 2.0 (the
 * "License"); you may not use this file except in compliance
 * with the License.  You may obtain a copy of the License at
 *
 * http://www.apache.org/licenses/LICENSE-2.0
 *
 * Unless required by applicable law or agreed to in writing,
 * software distributed under the License is distributed on an
 * "AS IS" BASIS, WITHOUT WARRANTIES OR CONDITIONS OF ANY
 * KIND, either express or implied.  See the License for the
 * specific language governing permissions and limitations
 * under the License.
 */
package org.apache.tinkerpop.gremlin.structure.io.graphson;

import org.apache.commons.io.IOUtils;
import org.apache.tinkerpop.gremlin.structure.io.Compatibility;

import java.io.File;
import java.io.IOException;

/**
 * @author Stephen Mallette (http://stephen.genoprime.com)
 */
public enum GraphSONCompatibility implements Compatibility {
    V1D0_3_2_3("3.2.3", "1.0", "v1d0"),
    V2D0_PARTIAL_3_2_3("3.2.3", "2.0", "v2d0-partial"),
    V2D0_NO_TYPE_3_2_3("3.2.3", "2.0", "v2d0-no-types"),
    V1D0_3_2_4("3.2.4", "1.0", "v1d0"),
    V2D0_PARTIAL_3_2_4("3.2.4", "2.0", "v2d0-partial"),
    V2D0_NO_TYPE_3_2_4("3.2.4", "2.0", "v2d0-no-types"),
    V1D0_3_2_5("3.2.5", "1.0", "v1d0"),
    V2D0_PARTIAL_3_2_5("3.2.5", "2.0", "v2d0-partial"),
    V2D0_NO_TYPE_3_2_5("3.2.5", "2.0", "v2d0-no-types"),
    V1D0_3_2_6("3.2.6", "1.0", "v1d0"),
    V2D0_PARTIAL_3_2_6("3.2.6", "2.0", "v2d0-partial"),
    V2D0_NO_TYPE_3_2_6("3.2.6", "2.0", "v2d0-no-types"),
    V1D0_3_2_7("3.2.7", "1.0", "v1d0"),
    V2D0_PARTIAL_3_2_7("3.2.7", "2.0", "v2d0-partial"),
    V2D0_NO_TYPE_3_2_7("3.2.7", "2.0", "v2d0-no-types"),
    V1D0_3_2_8("3.2.8", "1.0", "v1d0"),
    V2D0_PARTIAL_3_2_8("3.2.8", "2.0", "v2d0-partial"),
    V2D0_NO_TYPE_3_2_8("3.2.8", "2.0", "v2d0-no-types"),
    V1D0_3_2_9("3.2.9", "1.0", "v1d0"),
    V2D0_PARTIAL_3_2_9("3.2.9", "2.0", "v2d0-partial"),
    V2D0_NO_TYPE_3_2_9("3.2.9", "2.0", "v2d0-no-types"),
    V1D0_3_2_10("3.2.10", "1.0", "v1d0"),
    V2D0_PARTIAL_3_2_10("3.2.10", "2.0", "v2d0-partial"),
    V2D0_NO_TYPE_3_2_10("3.2.10", "2.0", "v2d0-no-types"),
    V1D0_3_3_0("3.3.0", "1.0", "v1d0"),
    V2D0_PARTIAL_3_3_0("3.3.0", "2.0", "v2d0-partial"),
    V2D0_NO_TYPE_3_3_0("3.3.0", "2.0", "v2d0-no-types"),
    V3D0_PARTIAL_3_3_0("3.3.0", "3.0", "v3d0"),
    V1D0_3_3_1("3.3.1", "1.0", "v1d0"),
    V2D0_PARTIAL_3_3_1("3.3.1", "2.0", "v2d0-partial"),
    V2D0_NO_TYPE_3_3_1("3.3.1", "2.0", "v2d0-no-types"),
    V3D0_PARTIAL_3_3_1("3.3.1", "3.0", "v3d0"),
    V1D0_3_3_2("3.3.2", "1.0", "v1d0"),
    V2D0_PARTIAL_3_3_2("3.3.2", "2.0", "v2d0-partial"),
    V2D0_NO_TYPE_3_3_2("3.3.2", "2.0", "v2d0-no-types"),
    V3D0_PARTIAL_3_3_2("3.3.2", "3.0", "v3d0"),
    V1D0_3_3_3("3.3.3", "1.0", "v1d0"),
    V2D0_PARTIAL_3_3_3("3.3.3", "2.0", "v2d0-partial"),
    V2D0_NO_TYPE_3_3_3("3.3.3", "2.0", "v2d0-no-types"),
    V3D0_PARTIAL_3_3_3("3.3.3", "3.0", "v3d0"),
    V1D0_3_3_4("3.3.4", "1.0", "v1d0"),
    V2D0_PARTIAL_3_3_4("3.3.4", "2.0", "v2d0-partial"),
    V2D0_NO_TYPE_3_3_4("3.3.4", "2.0", "v2d0-no-types"),
    V3D0_PARTIAL_3_3_4("3.3.4", "3.0", "v3d0"),
    V1D0_3_3_5("3.3.5", "1.0", "v1d0"),
    V2D0_PARTIAL_3_3_5("3.3.5", "2.0", "v2d0-partial"),
    V2D0_NO_TYPE_3_3_5("3.3.5", "2.0", "v2d0-no-types"),
    V3D0_PARTIAL_3_3_5("3.3.5", "3.0", "v3d0"),
    V1D0_3_3_6("3.3.6", "1.0", "v1d0"),
    V2D0_PARTIAL_3_3_6("3.3.6", "2.0", "v2d0-partial"),
    V2D0_NO_TYPE_3_3_6("3.3.6", "2.0", "v2d0-no-types"),
    V3D0_PARTIAL_3_3_6("3.3.6", "3.0", "v3d0"),
    V1D0_3_3_7("3.3.7", "1.0", "v1d0"),
    V2D0_PARTIAL_3_3_7("3.3.7", "2.0", "v2d0-partial"),
    V2D0_NO_TYPE_3_3_7("3.3.7", "2.0", "v2d0-no-types"),
    V3D0_PARTIAL_3_3_7("3.3.7", "3.0", "v3d0"),
    V1D0_3_3_8("3.3.8", "1.0", "v1d0"),
    V2D0_PARTIAL_3_3_8("3.3.8", "2.0", "v2d0-partial"),
    V2D0_NO_TYPE_3_3_8("3.3.8", "2.0", "v2d0-no-types"),
    V3D0_PARTIAL_3_3_8("3.3.8", "3.0", "v3d0"),
    V1D0_3_3_9("3.3.9", "1.0", "v1d0"),
    V2D0_PARTIAL_3_3_9("3.3.9", "2.0", "v2d0-partial"),
    V2D0_NO_TYPE_3_3_9("3.3.9", "2.0", "v2d0-no-types"),
    V3D0_PARTIAL_3_3_9("3.3.9", "3.0", "v3d0"),
<<<<<<< HEAD
    V1D0_3_4_0("3.4.0", "1.0", "v1d0"),
    V2D0_PARTIAL_3_4_0("3.4.0", "2.0", "v2d0-partial"),
    V2D0_NO_TYPE_3_4_0("3.4.0", "2.0", "v2d0-no-types"),
    V3D0_PARTIAL_3_4_0("3.4.0", "3.0", "v3d0"),
    V1D0_3_4_1("3.4.1", "1.0", "v1d0"),
    V2D0_PARTIAL_3_4_1("3.4.1", "2.0", "v2d0-partial"),
    V2D0_NO_TYPE_3_4_1("3.4.1", "2.0", "v2d0-no-types"),
    V3D0_PARTIAL_3_4_1("3.4.1", "3.0", "v3d0"),
    V1D0_3_4_2("3.4.2", "1.0", "v1d0"),
    V2D0_PARTIAL_3_4_2("3.4.2", "2.0", "v2d0-partial"),
    V2D0_NO_TYPE_3_4_2("3.4.2", "2.0", "v2d0-no-types"),
    V3D0_PARTIAL_3_4_2("3.4.2", "3.0", "v3d0"),
    V1D0_3_4_3("3.4.3", "1.0", "v1d0"),
    V2D0_PARTIAL_3_4_3("3.4.3", "2.0", "v2d0-partial"),
    V2D0_NO_TYPE_3_4_3("3.4.3", "2.0", "v2d0-no-types"),
    V3D0_PARTIAL_3_4_3("3.4.3", "3.0", "v3d0"),
    V1D0_3_4_4("3.4.4", "1.0", "v1d0"),
    V2D0_PARTIAL_3_4_4("3.4.4", "2.0", "v2d0-partial"),
    V2D0_NO_TYPE_3_4_4("3.4.4", "2.0", "v2d0-no-types"),
    V3D0_PARTIAL_3_4_4("3.4.4", "3.0", "v3d0"),
    V1D0_3_4_5("3.4.5", "1.0", "v1d0"),
    V2D0_PARTIAL_3_4_5("3.4.5", "2.0", "v2d0-partial"),
    V2D0_NO_TYPE_3_4_5("3.4.5", "2.0", "v2d0-no-types"),
    V3D0_PARTIAL_3_4_5("3.4.5", "3.0", "v3d0"),
    V1D0_3_4_6("3.4.6", "1.0", "v1d0"),
    V2D0_PARTIAL_3_4_6("3.4.6", "2.0", "v2d0-partial"),
    V2D0_NO_TYPE_3_4_6("3.4.6", "2.0", "v2d0-no-types"),
    V3D0_PARTIAL_3_4_6("3.4.6", "3.0", "v3d0");
=======
    V1D0_3_3_10("3.3.10", "1.0", "v1d0"),
    V2D0_PARTIAL_3_3_10("3.3.10", "2.0", "v2d0-partial"),
    V2D0_NO_TYPE_3_3_10("3.3.10", "2.0", "v2d0-no-types"),
    V3D0_PARTIAL_3_3_10("3.3.10", "3.0", "v3d0"),
    V1D0_3_3_11("3.3.11", "1.0", "v1d0"),
    V2D0_PARTIAL_3_3_11("3.3.11", "2.0", "v2d0-partial"),
    V2D0_NO_TYPE_3_3_11("3.3.11", "2.0", "v2d0-no-types"),
    V3D0_PARTIAL_3_3_11("3.3.11", "3.0", "v3d0");
>>>>>>> a4c44e87

    private static final String SEP = File.separator;

    private final String graphSONVersion;
    private final String tinkerpopVersion;
    private final String configuration;

    GraphSONCompatibility(final String tinkerpopVersion, final String graphSONVersion, final String configuration) {
        this.tinkerpopVersion = tinkerpopVersion;
        this.configuration = configuration;
        this.graphSONVersion = graphSONVersion;
    }

    public byte[] readFromResource(final String resource) throws IOException {
        final String testResource = "_" + tinkerpopVersion.replace(".", "_") + SEP + resource + "-" + configuration + ".json";
        return IOUtils.toByteArray(getClass().getResourceAsStream(testResource));
    }

    @Override
    public String getReleaseVersion() {
        return tinkerpopVersion;
    }

    @Override
    public String getVersion() {
        return graphSONVersion;
    }

    @Override
    public String getConfiguration() {
        return configuration;
    }

    @Override
    public String toString() {
        return tinkerpopVersion + "-" + configuration;
    }
}<|MERGE_RESOLUTION|>--- conflicted
+++ resolved
@@ -92,7 +92,14 @@
     V2D0_PARTIAL_3_3_9("3.3.9", "2.0", "v2d0-partial"),
     V2D0_NO_TYPE_3_3_9("3.3.9", "2.0", "v2d0-no-types"),
     V3D0_PARTIAL_3_3_9("3.3.9", "3.0", "v3d0"),
-<<<<<<< HEAD
+    V1D0_3_3_10("3.3.10", "1.0", "v1d0"),
+    V2D0_PARTIAL_3_3_10("3.3.10", "2.0", "v2d0-partial"),
+    V2D0_NO_TYPE_3_3_10("3.3.10", "2.0", "v2d0-no-types"),
+    V3D0_PARTIAL_3_3_10("3.3.10", "3.0", "v3d0"),
+    V1D0_3_3_11("3.3.11", "1.0", "v1d0"),
+    V2D0_PARTIAL_3_3_11("3.3.11", "2.0", "v2d0-partial"),
+    V2D0_NO_TYPE_3_3_11("3.3.11", "2.0", "v2d0-no-types"),
+    V3D0_PARTIAL_3_3_11("3.3.11", "3.0", "v3d0"),
     V1D0_3_4_0("3.4.0", "1.0", "v1d0"),
     V2D0_PARTIAL_3_4_0("3.4.0", "2.0", "v2d0-partial"),
     V2D0_NO_TYPE_3_4_0("3.4.0", "2.0", "v2d0-no-types"),
@@ -121,16 +128,6 @@
     V2D0_PARTIAL_3_4_6("3.4.6", "2.0", "v2d0-partial"),
     V2D0_NO_TYPE_3_4_6("3.4.6", "2.0", "v2d0-no-types"),
     V3D0_PARTIAL_3_4_6("3.4.6", "3.0", "v3d0");
-=======
-    V1D0_3_3_10("3.3.10", "1.0", "v1d0"),
-    V2D0_PARTIAL_3_3_10("3.3.10", "2.0", "v2d0-partial"),
-    V2D0_NO_TYPE_3_3_10("3.3.10", "2.0", "v2d0-no-types"),
-    V3D0_PARTIAL_3_3_10("3.3.10", "3.0", "v3d0"),
-    V1D0_3_3_11("3.3.11", "1.0", "v1d0"),
-    V2D0_PARTIAL_3_3_11("3.3.11", "2.0", "v2d0-partial"),
-    V2D0_NO_TYPE_3_3_11("3.3.11", "2.0", "v2d0-no-types"),
-    V3D0_PARTIAL_3_3_11("3.3.11", "3.0", "v3d0");
->>>>>>> a4c44e87
 
     private static final String SEP = File.separator;
 
