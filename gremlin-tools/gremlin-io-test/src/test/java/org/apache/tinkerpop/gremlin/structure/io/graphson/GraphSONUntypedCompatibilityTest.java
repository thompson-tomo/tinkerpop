--- conflicted
+++ resolved
@@ -90,13 +90,10 @@
                 {GraphSONCompatibility.V2D0_NO_TYPE_3_4_1, mapperV2 },
                 {GraphSONCompatibility.V1D0_3_4_2, mapperV1 },
                 {GraphSONCompatibility.V2D0_NO_TYPE_3_4_2, mapperV2 },
-<<<<<<< HEAD
+                {GraphSONCompatibility.V1D0_3_4_3, mapperV1 },
+                {GraphSONCompatibility.V2D0_NO_TYPE_3_4_3, mapperV2 },
                 {GraphSONCompatibility.V1D0_3_5_0, mapperV1 },
                 {GraphSONCompatibility.V2D0_NO_TYPE_3_5_0, mapperV2 }
-=======
-                {GraphSONCompatibility.V1D0_3_4_3, mapperV1 },
-                {GraphSONCompatibility.V2D0_NO_TYPE_3_4_3, mapperV2 }
->>>>>>> a4d7cc57
         });
     }
 
