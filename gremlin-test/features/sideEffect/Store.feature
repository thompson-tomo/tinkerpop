--- conflicted
+++ resolved
@@ -58,21 +58,12 @@
     When iterated next
     Then the result should be unordered
       | result |
-<<<<<<< HEAD
       | marko |
       | vadas |
       | lop |
       | josh |
       | ripple |
       | peter  |
-=======
-      | lop    |
-      | vadas  |
-      | josh   |
-      | marko  |
-      | peter  |
-      | ripple |
->>>>>>> ebd7f264
 
   Scenario: g_V_storeXaX_byXoutEXcreatedX_countX_out_out_storeXaX_byXinEXcreatedX_weight_sumX
     Given the modern graph
