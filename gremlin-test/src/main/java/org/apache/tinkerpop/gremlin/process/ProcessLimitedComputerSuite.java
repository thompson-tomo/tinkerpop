/*
 * Licensed to the Apache Software Foundation (ASF) under one
 * or more contributor license agreements.  See the NOTICE file
 * distributed with this work for additional information
 * regarding copyright ownership.  The ASF licenses this file
 * to you under the Apache License, Version 2.0 (the
 * "License"); you may not use this file except in compliance
 * with the License.  You may obtain a copy of the License at
 *
 * http://www.apache.org/licenses/LICENSE-2.0
 *
 * Unless required by applicable law or agreed to in writing,
 * software distributed under the License is distributed on an
 * "AS IS" BASIS, WITHOUT WARRANTIES OR CONDITIONS OF ANY
 * KIND, either express or implied.  See the License for the
 * specific language governing permissions and limitations
 * under the License.
 */
package org.apache.tinkerpop.gremlin.process;

<<<<<<< HEAD
import org.apache.tinkerpop.gremlin.AbstractGremlinSuite;
import org.apache.tinkerpop.gremlin.process.computer.GraphComputerTest;
import org.apache.tinkerpop.gremlin.process.computer.clone.CloneVertexProgramTest;
import org.apache.tinkerpop.gremlin.process.computer.ranking.pagerank.PageRankVertexProgramTest;
import org.apache.tinkerpop.gremlin.process.computer.search.path.ShortestPathVertexProgramTest;
import org.apache.tinkerpop.gremlin.process.traversal.TraversalEngine;
import org.apache.tinkerpop.gremlin.process.traversal.TraversalInterruptionComputerTest;
import org.apache.tinkerpop.gremlin.process.traversal.step.ComplexTest;
import org.apache.tinkerpop.gremlin.process.traversal.step.map.MatchTest;
import org.apache.tinkerpop.gremlin.process.traversal.step.map.ProfileTest;
import org.apache.tinkerpop.gremlin.process.traversal.step.map.ProgramTest;
import org.apache.tinkerpop.gremlin.process.traversal.step.map.WriteTest;
import org.apache.tinkerpop.gremlin.process.traversal.step.sideEffect.ExplainTest;
import org.apache.tinkerpop.gremlin.process.traversal.step.sideEffect.SideEffectTest;
import org.apache.tinkerpop.gremlin.process.traversal.step.sideEffect.SubgraphTest;
import org.apache.tinkerpop.gremlin.process.traversal.step.sideEffect.TreeTest;
import org.apache.tinkerpop.gremlin.process.traversal.strategy.optimization.EarlyLimitStrategyProcessTest;
import org.apache.tinkerpop.gremlin.process.traversal.strategy.optimization.IncidentToAdjacentStrategyProcessTest;
=======
>>>>>>> 45bf1ba3
import org.junit.runners.model.InitializationError;
import org.junit.runners.model.RunnerBuilder;

/**
 * @author Stephen Mallette (http://stephen.genoprime.com)
 * @deprecated As of release 3.8.0, replaced by {@link ProcessEmbeddedComputerSuite}.
 */
<<<<<<< HEAD
public class ProcessLimitedComputerSuite extends AbstractGremlinSuite {

    /**
     * This list of tests in the suite that will be executed as part of this suite.
     */
    private static final Class<?>[] allTests = new Class<?>[]{
            GraphComputerTest.class,
            MatchTest.CountMatchTraversals.class,
            MatchTest.GreedyMatchTraversals.class,
            ProfileTest.Traversals.class,
            ProgramTest.Traversals.class,
            WriteTest.Traversals.class,
            ExplainTest.Traversals.class,
            SideEffectTest.Traversals.class,
            SubgraphTest.Traversals.class,
            TreeTest.Traversals.class,

            // compliance
            ComplexTest.Traversals.class,
            TraversalInterruptionComputerTest.class,

            // algorithms
            PageRankVertexProgramTest.class,
            ShortestPathVertexProgramTest.class,
            CloneVertexProgramTest.class,

            // optimizations
            IncidentToAdjacentStrategyProcessTest.class,
            EarlyLimitStrategyProcessTest.class
    };

    /**
     * A list of the minimum set of base tests that Gremlin flavors should implement to be compliant with Gremlin.
     */
    private static final Class<?>[] testsToEnforce = new Class<?>[]{
            MatchTest.class,
            ProfileTest.class,
            ProgramTest.class,
            SideEffectTest.class,
            SubgraphTest.class,
            TreeTest.class
    };
=======
@Deprecated
public class ProcessLimitedComputerSuite extends ProcessEmbeddedComputerSuite {
>>>>>>> 45bf1ba3

    public ProcessLimitedComputerSuite(final Class<?> klass, final RunnerBuilder builder) throws InitializationError {
        super(klass, builder);
    }

    public ProcessLimitedComputerSuite(final Class<?> klass, final RunnerBuilder builder, final Class<?>[] testsToExecute) throws InitializationError {
        super(klass, builder, testsToExecute);
    }
}<|MERGE_RESOLUTION|>--- conflicted
+++ resolved
@@ -18,27 +18,6 @@
  */
 package org.apache.tinkerpop.gremlin.process;
 
-<<<<<<< HEAD
-import org.apache.tinkerpop.gremlin.AbstractGremlinSuite;
-import org.apache.tinkerpop.gremlin.process.computer.GraphComputerTest;
-import org.apache.tinkerpop.gremlin.process.computer.clone.CloneVertexProgramTest;
-import org.apache.tinkerpop.gremlin.process.computer.ranking.pagerank.PageRankVertexProgramTest;
-import org.apache.tinkerpop.gremlin.process.computer.search.path.ShortestPathVertexProgramTest;
-import org.apache.tinkerpop.gremlin.process.traversal.TraversalEngine;
-import org.apache.tinkerpop.gremlin.process.traversal.TraversalInterruptionComputerTest;
-import org.apache.tinkerpop.gremlin.process.traversal.step.ComplexTest;
-import org.apache.tinkerpop.gremlin.process.traversal.step.map.MatchTest;
-import org.apache.tinkerpop.gremlin.process.traversal.step.map.ProfileTest;
-import org.apache.tinkerpop.gremlin.process.traversal.step.map.ProgramTest;
-import org.apache.tinkerpop.gremlin.process.traversal.step.map.WriteTest;
-import org.apache.tinkerpop.gremlin.process.traversal.step.sideEffect.ExplainTest;
-import org.apache.tinkerpop.gremlin.process.traversal.step.sideEffect.SideEffectTest;
-import org.apache.tinkerpop.gremlin.process.traversal.step.sideEffect.SubgraphTest;
-import org.apache.tinkerpop.gremlin.process.traversal.step.sideEffect.TreeTest;
-import org.apache.tinkerpop.gremlin.process.traversal.strategy.optimization.EarlyLimitStrategyProcessTest;
-import org.apache.tinkerpop.gremlin.process.traversal.strategy.optimization.IncidentToAdjacentStrategyProcessTest;
-=======
->>>>>>> 45bf1ba3
 import org.junit.runners.model.InitializationError;
 import org.junit.runners.model.RunnerBuilder;
 
@@ -46,53 +25,8 @@
  * @author Stephen Mallette (http://stephen.genoprime.com)
  * @deprecated As of release 3.8.0, replaced by {@link ProcessEmbeddedComputerSuite}.
  */
-<<<<<<< HEAD
-public class ProcessLimitedComputerSuite extends AbstractGremlinSuite {
-
-    /**
-     * This list of tests in the suite that will be executed as part of this suite.
-     */
-    private static final Class<?>[] allTests = new Class<?>[]{
-            GraphComputerTest.class,
-            MatchTest.CountMatchTraversals.class,
-            MatchTest.GreedyMatchTraversals.class,
-            ProfileTest.Traversals.class,
-            ProgramTest.Traversals.class,
-            WriteTest.Traversals.class,
-            ExplainTest.Traversals.class,
-            SideEffectTest.Traversals.class,
-            SubgraphTest.Traversals.class,
-            TreeTest.Traversals.class,
-
-            // compliance
-            ComplexTest.Traversals.class,
-            TraversalInterruptionComputerTest.class,
-
-            // algorithms
-            PageRankVertexProgramTest.class,
-            ShortestPathVertexProgramTest.class,
-            CloneVertexProgramTest.class,
-
-            // optimizations
-            IncidentToAdjacentStrategyProcessTest.class,
-            EarlyLimitStrategyProcessTest.class
-    };
-
-    /**
-     * A list of the minimum set of base tests that Gremlin flavors should implement to be compliant with Gremlin.
-     */
-    private static final Class<?>[] testsToEnforce = new Class<?>[]{
-            MatchTest.class,
-            ProfileTest.class,
-            ProgramTest.class,
-            SideEffectTest.class,
-            SubgraphTest.class,
-            TreeTest.class
-    };
-=======
 @Deprecated
 public class ProcessLimitedComputerSuite extends ProcessEmbeddedComputerSuite {
->>>>>>> 45bf1ba3
 
     public ProcessLimitedComputerSuite(final Class<?> klass, final RunnerBuilder builder) throws InitializationError {
         super(klass, builder);
