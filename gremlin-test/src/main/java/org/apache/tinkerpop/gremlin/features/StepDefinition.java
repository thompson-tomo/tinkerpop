/*
 * Licensed to the Apache Software Foundation (ASF) under one
 * or more contributor license agreements.  See the NOTICE file
 * distributed with this work for additional information
 * regarding copyright ownership.  The ASF licenses this file
 * to you under the Apache License, Version 2.0 (the
 * "License"); you may not use this file except in compliance
 * with the License.  You may obtain a copy of the License at
 *
 * http://www.apache.org/licenses/LICENSE-2.0
 *
 * Unless required by applicable law or agreed to in writing,
 * software distributed under the License is distributed on an
 * "AS IS" BASIS, WITHOUT WARRANTIES OR CONDITIONS OF ANY
 * KIND, either express or implied.  See the License for the
 * specific language governing permissions and limitations
 * under the License.
 */
package org.apache.tinkerpop.gremlin.features;

import com.google.inject.Inject;
import io.cucumber.datatable.DataTable;
import io.cucumber.guice.ScenarioScoped;
import io.cucumber.java.After;
import io.cucumber.java.Before;
import io.cucumber.java.Scenario;
import io.cucumber.java.en.Given;
import io.cucumber.java.en.Then;
import io.cucumber.java.en.When;
import org.antlr.v4.runtime.CharStreams;
import org.antlr.v4.runtime.CommonTokenStream;
import org.apache.tinkerpop.gremlin.language.grammar.GremlinAntlrToJava;
import org.apache.tinkerpop.gremlin.language.grammar.GremlinLexer;
import org.apache.tinkerpop.gremlin.language.grammar.GremlinParser;
import org.apache.tinkerpop.gremlin.language.translator.GremlinTranslator;
import org.apache.tinkerpop.gremlin.language.translator.Translator;
import org.apache.tinkerpop.gremlin.process.traversal.Merge;
import org.apache.tinkerpop.gremlin.process.traversal.Path;
import org.apache.tinkerpop.gremlin.process.traversal.Traversal;
import org.apache.tinkerpop.gremlin.process.traversal.dsl.graph.GraphTraversal;
import org.apache.tinkerpop.gremlin.process.traversal.dsl.graph.GraphTraversalSource;
import org.apache.tinkerpop.gremlin.process.traversal.step.util.ImmutablePath;
import org.apache.tinkerpop.gremlin.structure.Direction;
import org.apache.tinkerpop.gremlin.structure.Edge;
import org.apache.tinkerpop.gremlin.structure.T;
import org.apache.tinkerpop.gremlin.structure.Vertex;
import org.apache.tinkerpop.gremlin.structure.VertexProperty;
import org.apache.tinkerpop.gremlin.util.DatetimeHelper;
import org.apache.tinkerpop.gremlin.util.iterator.IteratorUtils;
import org.apache.tinkerpop.shaded.jackson.databind.JsonNode;
import org.apache.tinkerpop.shaded.jackson.databind.ObjectMapper;
import org.hamcrest.collection.IsIterableContainingInAnyOrder;
import org.hamcrest.collection.IsIterableContainingInOrder;
import org.hamcrest.core.IsEqual;
import org.javatuples.Pair;
import org.javatuples.Triplet;
import org.junit.AssumptionViolatedException;

import static org.apache.commons.text.StringEscapeUtils.escapeJava;
import static org.apache.tinkerpop.gremlin.LoadGraphWith.GraphData;
import static org.hamcrest.MatcherAssert.assertThat;
import static org.hamcrest.core.Every.everyItem;
import static org.hamcrest.core.IsInstanceOf.instanceOf;
import static org.hamcrest.core.StringContains.containsStringIgnoringCase;
import static org.hamcrest.core.StringEndsWith.endsWithIgnoringCase;
import static org.hamcrest.core.StringStartsWith.startsWithIgnoringCase;
import static org.junit.Assert.assertEquals;
import static org.junit.Assert.assertNotNull;
import static org.junit.Assert.fail;

import java.math.BigDecimal;
import java.math.BigInteger;
import java.util.ArrayList;
import java.util.Collection;
import java.util.Collections;
import java.util.HashMap;
import java.util.Iterator;
import java.util.LinkedHashMap;
import java.util.List;
import java.util.Map;
import java.util.Objects;
import java.util.function.Function;
import java.util.regex.Matcher;
import java.util.regex.Pattern;
import java.util.stream.Collectors;
import java.util.stream.Stream;

@ScenarioScoped
public final class StepDefinition {

    private static final ObjectMapper mapper = new ObjectMapper();

    private World world;
    private GraphTraversalSource g;
    private final Map<String, String> stringParameters = new HashMap<>();
    private Traversal traversal;
    private Object result;
    private Throwable error;
    private static final Pattern edgeTripletPattern = Pattern.compile("(.+)-(.+)->(.+)");
    private static final Pattern ioPattern = Pattern.compile("g\\.io\\(\"(.*)\"\\).*");
    private List<Pair<Pattern, Function<String,String>>> stringMatcherConverters = new ArrayList<Pair<Pattern, Function<String,String>>>() {{
        // expects json so that should port to the Gremlin script form
        add(Pair.with(Pattern.compile("m\\[(.*)\\]"), s -> {
            // can't handled embedded maps because of the string replace below on the curly braces
            final String[] items = s.replace("{", "").replace("}", "").split(",");
            final String listItems = Stream.of(items).map(String::trim).map(x -> {
                final String[] pair = x.split(":");

                // if wrapping double quotes aren't removed they end up re-wrapping again for pure string values
                // on conversion
                final String convertedKey = convertToString(pair[0].trim().replace("\"", ""));
                final String convertedValue = convertToString(pair[1].trim().replace("\"", ""));
                return String.format("%s:%s", convertedKey, convertedValue);
            }).collect(Collectors.joining(","));
            return String.format("[%s]", listItems);
        }));
        add(Pair.with(Pattern.compile("l\\[\\]"), s -> "[]"));
        add(Pair.with(Pattern.compile("l\\[(.*)\\]"), s -> {
            final String[] items = s.split(",");
            final String listItems = Stream.of(items).map(String::trim).map(x -> convertToString(x)).collect(Collectors.joining(","));
            return String.format("[%s]", listItems);
        }));
        add(Pair.with(Pattern.compile("d\\[(NaN)\\]"), s -> "NaN"));
        add(Pair.with(Pattern.compile("d\\[(Infinity)\\]"), s -> "Infinity"));
        add(Pair.with(Pattern.compile("d\\[(-Infinity)\\]"), s -> "-Infinity"));
        add(Pair.with(Pattern.compile("d\\[(.*)\\]\\.b"), s -> s + "b"));
        add(Pair.with(Pattern.compile("d\\[(.*)\\]\\.s"), s -> s + "s"));
        add(Pair.with(Pattern.compile("d\\[(.*)\\]\\.i"), s -> s + "i"));
        add(Pair.with(Pattern.compile("d\\[(.*)\\]\\.l"), s -> s + "l"));
        add(Pair.with(Pattern.compile("d\\[(.*)\\]\\.f"), s -> s + "f"));
        add(Pair.with(Pattern.compile("d\\[(.*)\\]\\.d"), s -> s + "d"));
        add(Pair.with(Pattern.compile("d\\[(.*)\\]\\.m"), s -> s + "m"));
        add(Pair.with(Pattern.compile("d\\[(.*)\\]\\.n"), s -> s + "n"));

        add(Pair.with(Pattern.compile("dt\\[(.*)\\]"), s -> String.format("datetime('%s')", s)));

        add(Pair.with(Pattern.compile("v\\[(.+)\\]\\.id"), s -> world.convertIdToScript(g.V().has("name", s).id().next(), Vertex.class)));
        add(Pair.with(Pattern.compile("v\\[(.+)\\]\\.sid"), s -> world.convertIdToScript(g.V().has("name", s).id().next(), Vertex.class)));
        add(Pair.with(Pattern.compile("v\\[(.+)\\]"), s -> {
            final Iterator<Object> itty = g.V().has("name", s).id();
            return String.format("new Vertex(%s,\"%s\")", itty.hasNext() ?
                    world.convertIdToScript(itty.next(), Vertex.class) : s, Vertex.DEFAULT_LABEL);
        }));
        add(Pair.with(Pattern.compile("e\\[(.+)\\]\\.id"), s -> world.convertIdToScript(getEdgeId(g, s), Edge.class)));
        add(Pair.with(Pattern.compile("e\\[(.+)\\]\\.sid"), s -> world.convertIdToScript(getEdgeId(g, s), Edge.class)));
        add(Pair.with(Pattern.compile("t\\[(.*)\\]"), s -> String.format("T.%s", s)));
        add(Pair.with(Pattern.compile("D\\[(.*)\\]"), s -> String.format("Direction.%s", s)));
        add(Pair.with(Pattern.compile("M\\[(.*)\\]"), s -> String.format("Merge.%s", s)));

        // the following force ignore conditions as they cannot be parsed by the grammar at this time. the grammar will
        // need to be modified to handle them or perhaps these tests stay relegated to the JVM in some way for certain
        // cases like the lambda item which likely won't make it to the grammar as it's raw groovy.
        add(Pair.with(Pattern.compile("c\\[(.*)\\]"), s -> {
            throw new AssumptionViolatedException("This test uses a lambda as a parameter which is not supported by gremlin-language");
        }));
        add(Pair.with(Pattern.compile("e\\[(.+)\\]"), s -> {
            throw new AssumptionViolatedException("This test uses a Edge as a parameter which is not supported by gremlin-language");
        }));
        add(Pair.with(Pattern.compile("p\\[(.*)\\]"), s -> {
            throw new AssumptionViolatedException("This test uses a Path as a parameter which is not supported by gremlin-language");
        }));
        add(Pair.with(Pattern.compile("s\\[\\]"), s -> {
            throw new AssumptionViolatedException("This test uses a empty Set as a parameter which is not supported by gremlin-language");
        }));
        add(Pair.with(Pattern.compile("s\\[(.*)\\]"), s -> {
            throw new AssumptionViolatedException("This test uses a Set as a parameter which is not supported by gremlin-language");
        }));
        add(Pair.with(Pattern.compile("(null)"), s -> "null"));
        add(Pair.with(Pattern.compile("(true)"), s -> "true"));
        add(Pair.with(Pattern.compile("(false)"), s -> "false"));
    }};

    private List<Pair<Pattern, Function<String,Object>>> objectMatcherConverters = new ArrayList<Pair<Pattern, Function<String,Object>>>() {{
        // expects json so that should port to the Gremlin script form - replace curly json braces with square ones
        // for Gremlin sake.
        add(Pair.with(Pattern.compile("m\\[(.*)\\]"), s -> {
            try {
                // read tree from JSON - can't parse right to Map as each m[] level needs to be managed individually
                return convertToObject(mapper.readTree(s));
            } catch (Exception ex) {
                throw new IllegalStateException(String.format("Can't parse JSON to map for %s", s), ex);
            }
        }));

        add(Pair.with(Pattern.compile("l\\[\\]"), s -> Collections.emptyList()));
        add(Pair.with(Pattern.compile("l\\[(.*)\\]"), s -> {
            final String[] items = s.split(",");
            return Stream.of(items).map(String::trim).map(x -> convertToObject(x)).collect(Collectors.toList());
        }));

        add(Pair.with(Pattern.compile("s\\[\\]"), s -> Collections.emptySet()));
        add(Pair.with(Pattern.compile("s\\[(.*)\\]"), s -> {
            final String[] items = s.split(",");
            return Stream.of(items).map(String::trim).map(x -> convertToObject(x)).collect(Collectors.toSet());
        }));

        // return the string values as is, used to wrap results that may contain other regex patterns
        add(Pair.with(Pattern.compile("str\\[(.*)\\]"), String::valueOf));

        /*
         * TODO FIXME Add same support for other languages (js, python, .net)
         */
        add(Pair.with(Pattern.compile("vp\\[(.+)\\]"), s -> getVertexProperty(g, s)));

        add(Pair.with(Pattern.compile("p\\[(.*)\\]"), s -> {
            final String[] items = s.split(",");
            Path path = ImmutablePath.make();
            final List<Object> pathObjects = Stream.of(items).map(String::trim).map(x -> convertToObject(x)).collect(Collectors.toList());
            for (Object o : pathObjects) {
                path = path.extend(o, Collections.emptySet());
            }
            return path;
        }));

        add(Pair.with(Pattern.compile("d\\[(NaN)\\]"), s -> Double.NaN));
        add(Pair.with(Pattern.compile("d\\[(Infinity)\\]"), s -> Double.POSITIVE_INFINITY));
        add(Pair.with(Pattern.compile("d\\[(-Infinity)\\]"), s -> Double.NEGATIVE_INFINITY));
        add(Pair.with(Pattern.compile("d\\[(.*)\\]\\.b"), Byte::parseByte));
        add(Pair.with(Pattern.compile("d\\[(.*)\\]\\.s"), Short::parseShort));
        add(Pair.with(Pattern.compile("d\\[(.*)\\]\\.i"), Integer::parseInt));
        add(Pair.with(Pattern.compile("d\\[(.*)\\]\\.l"), Long::parseLong));
        add(Pair.with(Pattern.compile("d\\[(.*)\\]\\.f"), Float::parseFloat));
        add(Pair.with(Pattern.compile("d\\[(.*)\\]\\.d"), Double::parseDouble));
        add(Pair.with(Pattern.compile("d\\[(.*)\\]\\.m"), BigDecimal::new));
        add(Pair.with(Pattern.compile("d\\[(.*)\\]\\.n"), BigInteger::new));

        add(Pair.with(Pattern.compile("dt\\[(.*)\\]"), s -> DatetimeHelper.parse(s)));

        add(Pair.with(Pattern.compile("v\\[(.+)\\]\\.id"), s -> g.V().has("name", s).id().next()));
        add(Pair.with(Pattern.compile("v\\[(.+)\\]\\.sid"), s -> g.V().has("name", s).id().next().toString()));
        add(Pair.with(Pattern.compile("v\\[(.+)\\]"), s -> g.V().has("name", s).next()));
        add(Pair.with(Pattern.compile("e\\[(.+)\\]\\.id"), s -> getEdgeId(g, s)));
        add(Pair.with(Pattern.compile("e\\[(.+)\\]\\.sid"), s -> getEdgeIdString(g, s)));
        add(Pair.with(Pattern.compile("e\\[(.+)\\]"), s -> getEdge(g, s)));

        add(Pair.with(Pattern.compile("t\\[(.*)\\]"), T::valueOf));
        add(Pair.with(Pattern.compile("D\\[(.*)\\]"), Direction::valueOf));
        add(Pair.with(Pattern.compile("M\\[(.*)\\]"), Merge::valueOf));

        add(Pair.with(Pattern.compile("c\\[(.*)\\]"), s -> {
            throw new AssumptionViolatedException("This test uses a lambda as a parameter which is not supported by gremlin-language");
        }));

        add(Pair.with(Pattern.compile("(null)"), s -> null));
        add(Pair.with(Pattern.compile("(true)"), s -> true));
        add(Pair.with(Pattern.compile("(false)"), s -> false));
    }};

    @Inject
    public StepDefinition(final World world) {
        this.world = Objects.requireNonNull(world, "world must not be null");
    }

    @Before
    public void beforeEachScenario(final Scenario scenario) throws Exception {
        world.beforeEachScenario(scenario);
        stringParameters.clear();
        if (traversal != null) {
            traversal.close();
            traversal = null;
        }

        if (result != null) result = null;
        if (error != null) error = null;
    }

    @After
    public void afterEachScenario() throws Exception {
        world.afterEachScenario();
        if (g != null) g.close();
    }

    @Given("the {word} graph")
    public void givenTheXGraph(final String graphName) {
        if (graphName.equals("empty"))
            this.g = world.getGraphTraversalSource(null);
        else
            this.g = world.getGraphTraversalSource(GraphData.valueOf(graphName.toUpperCase()));
    }

    @Given("the graph initializer of")
    public void theGraphInitializerOf(final String gremlin) {
        parseGremlin(gremlin).iterate();
    }

    @Given("using the parameter {word} defined as {string}")
    public void usingTheParameterXDefinedAsX(final String key, final String value) {
        stringParameters.put(key, convertToString(value));
    }

    @Given("using the parameter {word} of P.{word}\\({string})")
    public void usingTheParameterXOfPX(final String key, final String pval, final String string) {
        stringParameters.put(key, String.format("P.%s(%s)", pval, convertToString(string)));
    }

    @Given("the traversal of")
    public void theTraversalOf(final String docString) {
        try {
            final String gremlin = tryUpdateDataFilePath(docString);
            traversal = parseGremlin(applyParameters(gremlin));
        } catch (Exception ex) {
            ex.printStackTrace();
            error = ex;
        }
    }

    @When("iterated to list")
    public void iteratedToList() {
        try {
            result = traversal.toList();
        } catch (Exception ex) {
            error = ex;
        }
    }

    @When("iterated next")
    public void iteratedNext() {
        try {
            result = traversal.next();
        } catch (Exception ex) {
            error = ex;
        }
    }

    @Then("the result should be unordered")
    public void theResultShouldBeUnordered(final DataTable dataTable) {
        assertThatNoErrorWasThrown();

        final List<Object> actual = translateResultsToActual();

        // account for header in dataTable size
        assertEquals(dataTable.height() - 1, actual.size());

        // skip the header in the dataTable
        final Object[] expected = dataTable.asList().stream().skip(1).map(this::convertToObject).toArray();
        assertThat(actual, containsInAnyOrder(expected));
    }

    @Then("the result should be ordered")
    public void theResultShouldBeOrdered(final DataTable dataTable) {
        assertThatNoErrorWasThrown();

        final List<Object> actual = translateResultsToActual();

        // account for header in dataTable size
        assertEquals(dataTable.height() - 1, actual.size());

        // skip the header in the dataTable
        final Object[] expected = dataTable.asList().stream().skip(1).map(this::convertToObject).toArray();
        assertThat(actual, contains(expected));
    }

    @Then("the result should be of")
    public void theResultShouldBeOf(final DataTable dataTable) {
        assertThatNoErrorWasThrown();

        final List<Object> actual = translateResultsToActual();

        // skip the header in the dataTable
        final Object[] expected = dataTable.asList().stream().skip(1).map(this::convertToObject).toArray();
        assertThat(actual, everyItem(in(expected)));
    }

    @Then("the result should have a count of {int}")
    public void theResultShouldHaveACountOf(final Integer val) {
        assertThatNoErrorWasThrown();

        if (result instanceof Iterable)
            assertEquals(val.intValue(), IteratorUtils.count((Iterable) result));
        else if (result instanceof Map)
            assertEquals(val.intValue(), ((Map) result).size());
        else
            fail(String.format("Missing an assert for this type", result.getClass()));
    }

    @Then("the graph should return {int} for count of {string}")
    public void theGraphShouldReturnForCountOf(final Integer count, final String gremlin) {
        assertThatNoErrorWasThrown();

        assertEquals(count.longValue(), ((GraphTraversal) parseGremlin(applyParameters(gremlin))).count().next());
    }

    @Then("debug the graph should return {int} for count of {string}")
    public void debugTheGraphShouldReturnForCountOf(final Integer count, final String gremlin) {
        assertThatNoErrorWasThrown();

        assertEquals(count.longValue(), ((GraphTraversal) parseGremlin(applyParameters(gremlin))).count().next());
    }

    @Then("the result should be empty")
    public void theResultShouldBeEmpty() {
        assertThatNoErrorWasThrown();

        assertThat(result, instanceOf(Collection.class));
        assertEquals(0, IteratorUtils.count((Collection) result));
    }

    @Then("the traversal will raise an error")
    public void theTraversalWillRaiseAnError() {
        assertNotNull(error);

        // consume the error now that it has been asserted
        error = null;
    }

    @Then("the traversal will raise an error with message {word} text of {string}")
    public void theTraversalWillRaiseAnErrorWithMessage(final String comparison, final String expectedMessage) {
        assertNotNull(error);

        final String msg = world.mapErrorMessage(expectedMessage);

        switch (comparison) {
            case "containing":
<<<<<<< HEAD
                assertThat(error.getMessage(), containsStringIgnoringCase(expectedMessage));
                break;
            case "starting":
                assertThat(error.getMessage(), startsWithIgnoringCase(expectedMessage));
                break;
            case "ending":
                assertThat(error.getMessage(), endsWithIgnoringCase(expectedMessage));
=======
                assertThat(error.getMessage(), containsStringIgnoringCase(msg));
                break;
            case "starting":
                assertThat(error.getMessage(), startsWithIgnoringCase(msg));
                break;
            case "ending":
                assertThat(error.getMessage(), endsWithIgnoringCase(msg));
>>>>>>> d12d3446
                break;
            default:
                throw new IllegalStateException(String.format(
                        "Unknown comparison of %s - must be one of: containing, starting or ending", comparison));
        }

        // consume the error now that it has been asserted
        error = null;
    }

    //////////////////////////////////////////////

    @Given("an unsupported test")
    public void anUnsupportedTest() {
        // placeholder text - no operation needed because it should be followed by nothingShouldHappenBecause()
    }

    @Then("nothing should happen because")
    public void nothingShouldHappenBecause(final String message) {
        throw new AssumptionViolatedException(String.format("This test is not supported by Gherkin because: %s", message));
    }

    //////////////////////////////////////////////

    private void assertThatNoErrorWasThrown() {
        if (error != null) throw new RuntimeException(error);
    }

    private Traversal parseGremlin(final String script) {
        // tests the normalizer by running the script from the feature file first
        final String normalizedGremlin = GremlinTranslator.translate(script, Translator.LANGUAGE).getTranslated();

        // parse the Gremlin to a Traversal
        final GremlinLexer lexer = new GremlinLexer(CharStreams.fromString(normalizedGremlin));
        final GremlinParser parser = new GremlinParser(new CommonTokenStream(lexer));
        final GremlinParser.QueryContext ctx = parser.query();
        return (Traversal) new GremlinAntlrToJava(g).visitQuery(ctx);
    }

    private List<Object> translateResultsToActual() {
        final List<Object> r = result instanceof List ? (List<Object>) result : IteratorUtils.asList(result);

        // gotta convert Map.Entry to individual Map coz that how we assert those for GLVs - dah
        final List<Object> actual = r.stream().map(o -> {
            if (o instanceof Map.Entry) {
                return new LinkedHashMap() {{
                    put(((Map.Entry<?, ?>) o).getKey(), ((Map.Entry<?, ?>) o).getValue());
                }};
            } else {
                return o;
            }
        }).collect(Collectors.toList());
        return actual;
    }

    private String convertToString(final String pvalue) {
        return convertToString(null, pvalue);
    }

    private String convertToString(final String pkey, final String pvalue) {
        for (Pair<Pattern,Function<String,String>> matcherConverter : stringMatcherConverters) {
            final Pattern pattern = matcherConverter.getValue0();
            final Matcher matcher = pattern.matcher(pvalue);
            if (matcher.find()) {
                final Function<String,String> converter = matcherConverter.getValue1();
                // when there are no groups there is a direct match
                return converter.apply(matcher.groupCount() == 0 ? "" : matcher.group(1));
            }
        }

        // this should be a raw string if it didn't match anything - suppose it could be a syntax error in the
        // test too, but i guess the test would fail so perhaps ok to just assume it's raw string value that
        // didn't need a transform by default
        return String.format("\"%s\"", pvalue);
    }

    private Object convertToObject(final Object pvalue) {
        final Object v;
        // we may get some json stuff if it's a m[]
        if (pvalue instanceof JsonNode) {
            final JsonNode n = (JsonNode) pvalue;
            if (n.isNull()) {
                v = null;
            } else if (n.isArray()) {
                v = IteratorUtils.stream(n.elements()).map(this::convertToObject).collect(Collectors.toList());
            } else if (n.isObject()) {
                final Map<Object,Object> m = new HashMap<>(n.size());
                n.fields().forEachRemaining(e -> m.put(convertToObject(e.getKey()), convertToObject(e.getValue())));
                v = m;
            } else if (n.isNumber()) {
                v = n.numberValue();
            } else if (n.isBoolean()) {
                v = n.booleanValue();
            } else {
                v = n.textValue();
            }
        } else {
            v = pvalue;
        }

        // if the object is already of a type then no need to push it through the matchers.
        if (!(v instanceof String)) return v;

        for (Pair<Pattern,Function<String,Object>> matcherConverter : objectMatcherConverters) {
            final Pattern pattern = matcherConverter.getValue0();
            final Matcher matcher = pattern.matcher((String) v);
            if (matcher.find()) {
                final Function<String,Object> converter = matcherConverter.getValue1();
                return converter.apply(matcher.groupCount() == 0 ? "" : matcher.group(1));
            }
        }

        // this should be a raw string if it didn't match anything - suppose it could be a syntax error in the
        // test too, but i guess the test would fail so perhaps ok to just assume it's raw string value that
        // didn't need a transform by default
        return String.format("%s", v);
    }

    private static Triplet<String,String,String> getEdgeTriplet(final String e) {
        final Matcher m = edgeTripletPattern.matcher(e);
        if (m.matches()) {
            return Triplet.with(m.group(1), m.group(2), m.group(3));
        }

        throw new IllegalStateException(String.format("Invalid edge identifier: %s", e));
    }

    private static Edge getEdge(final GraphTraversalSource g, final String e) {
        final Triplet<String,String,String> t = getEdgeTriplet(e);

        // make this OLAP proof since you can't leave the star graph
        return g.V().has("name", t.getValue0()).outE(t.getValue1()).toStream().
                   filter(edge -> g.V(edge.inVertex().id()).has("name", t.getValue2()).hasNext()).findFirst().get();
    }

    /**
     * Reuse edge triplet syntax for VertexProperty: vp[vertexName-key->value]
     */
    private VertexProperty getVertexProperty(final GraphTraversalSource g, final String e) {
        final Triplet<String,String,String> t = getEdgeTriplet(e);
        return (VertexProperty) g.V().has("name", t.getValue0())
                                     .properties(t.getValue1())
                                     .hasValue(convertToObject(t.getValue2()))
                .tryNext().orElse(null);
    }

    private static Object getEdgeId(final GraphTraversalSource g, final String e) {
        return getEdge(g, e).id();
    }

    private static String getEdgeIdString(final GraphTraversalSource g, final String e) {
        return getEdgeId(g, e).toString();
    }

    private String applyParameters(final String docString) {
        String replaced = docString;
        // sort from longest to shortest so that xx1 does not replace xx10
        final List<String> paramNames = new ArrayList<>(stringParameters.keySet());
        paramNames.sort((a,b) -> b.length() - a.length());
        for (String k : paramNames) {
            replaced = replaced.replace(k, stringParameters.get(k));
        }
        return replaced;
    }

    private String tryUpdateDataFilePath(final String docString) {
        final Matcher matcher = ioPattern.matcher(docString);
        if (! matcher.matches()) { return docString; }
        final String relPath = matcher.group(1);
        final String absPath = world.changePathToDataFile(relPath);
        return docString.replace(relPath, escapeJava(absPath));
    }

    /**
     * TinkerPop version of Hamcrest's {code containsInAnyOrder} that can use our custom assertions for {@link Path}.
     */
    @SafeVarargs
    public static <T> org.hamcrest.Matcher<Iterable<? extends T>> containsInAnyOrder(T... items) {
        return new IsIterableContainingInAnyOrder(getMatchers(items));
    }

    /**
     * TinkerPop version of Hamcrest's {code contains} that can use our custom assertions for {@link Path}.
     */
    @SafeVarargs
    public static <T> org.hamcrest.Matcher<Iterable<? extends T>> contains(T... items) {
        return new IsIterableContainingInOrder(getMatchers(items));
    }

    /**
     * TinkerPop version of Hamcrest's {code in} that can use our custom assertions for {@link Path}.
     */
    public static <T> org.hamcrest.Matcher<T> in(Collection<T> collection) {
        return new IsInMatcher(collection);
    }

    /**
     * TinkerPop version of Hamcrest's {code in} that can use our custom assertions for {@link Path}.
     */
    public static <T> org.hamcrest.Matcher<T> in(T[] elements) {
        return new IsInMatcher(elements);
    }

    private static <T> List<org.hamcrest.Matcher<? super T>> getMatchers(T[] items) {
        final List<org.hamcrest.Matcher<? super T>> matchers = new ArrayList<>();

        for (int ix = 0; ix < items.length; ix++) {
            final T item = items[ix];

            // custom handle Path since we don't really want to assert the labels on the Path (i.e they aren't
            // part of the gherkin syntax)
            if (item instanceof Path) {
                matchers.add((org.hamcrest.Matcher<? super T>) new IsPathEqualToMatcher((Path) item));
            } else {
                matchers.add(IsEqual.equalTo(item));
            }
        }
        return matchers;
    }

}<|MERGE_RESOLUTION|>--- conflicted
+++ resolved
@@ -411,15 +411,6 @@
 
         switch (comparison) {
             case "containing":
-<<<<<<< HEAD
-                assertThat(error.getMessage(), containsStringIgnoringCase(expectedMessage));
-                break;
-            case "starting":
-                assertThat(error.getMessage(), startsWithIgnoringCase(expectedMessage));
-                break;
-            case "ending":
-                assertThat(error.getMessage(), endsWithIgnoringCase(expectedMessage));
-=======
                 assertThat(error.getMessage(), containsStringIgnoringCase(msg));
                 break;
             case "starting":
@@ -427,7 +418,6 @@
                 break;
             case "ending":
                 assertThat(error.getMessage(), endsWithIgnoringCase(msg));
->>>>>>> d12d3446
                 break;
             default:
                 throw new IllegalStateException(String.format(
