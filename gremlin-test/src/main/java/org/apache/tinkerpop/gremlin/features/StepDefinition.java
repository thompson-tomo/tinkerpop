/*
 * Licensed to the Apache Software Foundation (ASF) under one
 * or more contributor license agreements.  See the NOTICE file
 * distributed with this work for additional information
 * regarding copyright ownership.  The ASF licenses this file
 * to you under the Apache License, Version 2.0 (the
 * "License"); you may not use this file except in compliance
 * with the License.  You may obtain a copy of the License at
 *
 * http://www.apache.org/licenses/LICENSE-2.0
 *
 * Unless required by applicable law or agreed to in writing,
 * software distributed under the License is distributed on an
 * "AS IS" BASIS, WITHOUT WARRANTIES OR CONDITIONS OF ANY
 * KIND, either express or implied.  See the License for the
 * specific language governing permissions and limitations
 * under the License.
 */
package org.apache.tinkerpop.gremlin.features;

import com.google.inject.Inject;
import io.cucumber.datatable.DataTable;
import io.cucumber.guice.ScenarioScoped;
import io.cucumber.java.After;
import io.cucumber.java.Before;
import io.cucumber.java.Scenario;
import io.cucumber.java.en.Given;
import io.cucumber.java.en.Then;
import io.cucumber.java.en.When;
import org.antlr.v4.runtime.CharStreams;
import org.antlr.v4.runtime.CommonTokenStream;
import org.apache.tinkerpop.gremlin.language.grammar.GremlinAntlrToJava;
import org.apache.tinkerpop.gremlin.language.grammar.GremlinLexer;
import org.apache.tinkerpop.gremlin.language.grammar.GremlinParser;
import org.apache.tinkerpop.gremlin.language.grammar.VariableResolver;
import org.apache.tinkerpop.gremlin.language.translator.GremlinTranslator;
import org.apache.tinkerpop.gremlin.language.translator.Translator;
import org.apache.tinkerpop.gremlin.process.traversal.Merge;
import org.apache.tinkerpop.gremlin.process.traversal.Path;
import org.apache.tinkerpop.gremlin.process.traversal.Traversal;
import org.apache.tinkerpop.gremlin.process.traversal.dsl.graph.GraphTraversal;
import org.apache.tinkerpop.gremlin.process.traversal.dsl.graph.GraphTraversalSource;
import org.apache.tinkerpop.gremlin.process.traversal.dsl.graph.__;
import org.apache.tinkerpop.gremlin.process.traversal.step.util.ImmutablePath;
import org.apache.tinkerpop.gremlin.process.traversal.step.util.Tree;
import org.apache.tinkerpop.gremlin.structure.Direction;
import org.apache.tinkerpop.gremlin.structure.Edge;
<<<<<<< HEAD
import org.apache.tinkerpop.gremlin.structure.Property;
=======
import org.apache.tinkerpop.gremlin.structure.Graph;
>>>>>>> 45bf1ba3
import org.apache.tinkerpop.gremlin.structure.T;
import org.apache.tinkerpop.gremlin.structure.Vertex;
import org.apache.tinkerpop.gremlin.structure.VertexProperty;
import org.apache.tinkerpop.gremlin.structure.util.detached.DetachedEdge;
import org.apache.tinkerpop.gremlin.structure.util.detached.DetachedVertex;
import org.apache.tinkerpop.gremlin.structure.util.detached.DetachedVertexProperty;
import org.apache.tinkerpop.gremlin.util.DatetimeHelper;
import org.apache.tinkerpop.gremlin.util.iterator.IteratorUtils;
import org.apache.tinkerpop.shaded.jackson.databind.JsonNode;
import org.apache.tinkerpop.shaded.jackson.databind.ObjectMapper;
import org.hamcrest.CoreMatchers;
import org.hamcrest.collection.IsIterableContainingInAnyOrder;
import org.hamcrest.collection.IsIterableContainingInOrder;
import org.hamcrest.core.IsEqual;
import org.javatuples.Pair;
import org.javatuples.Triplet;
import org.junit.AssumptionViolatedException;

<<<<<<< HEAD
=======
import static org.apache.commons.text.StringEscapeUtils.escapeJava;
import static org.apache.tinkerpop.gremlin.LoadGraphWith.GraphData;
import static org.apache.tinkerpop.gremlin.process.traversal.P.eq;
import static org.hamcrest.MatcherAssert.assertThat;
import static org.hamcrest.core.IsEqual.equalTo;
import static org.hamcrest.core.Every.everyItem;
import static org.hamcrest.core.IsInstanceOf.instanceOf;
import static org.hamcrest.core.StringContains.containsStringIgnoringCase;
import static org.hamcrest.core.StringEndsWith.endsWithIgnoringCase;
import static org.hamcrest.core.StringStartsWith.startsWithIgnoringCase;
import static org.hamcrest.number.IsCloseTo.closeTo;
import static org.junit.Assert.assertEquals;
import static org.junit.Assert.assertNotNull;
import static org.junit.Assert.fail;

>>>>>>> 45bf1ba3
import java.math.BigDecimal;
import java.math.BigInteger;
import java.util.ArrayList;
import java.util.Arrays;
import java.util.Collection;
import java.util.Collections;
import java.util.HashMap;
import java.util.HashSet;
import java.util.Iterator;
import java.util.LinkedHashMap;
import java.util.List;
import java.util.Map;
import java.util.Objects;
import java.util.function.Function;
import java.util.regex.Matcher;
import java.util.regex.Pattern;
import java.util.stream.Collectors;
import java.util.stream.Stream;

import static org.apache.commons.text.StringEscapeUtils.escapeJava;
import static org.apache.tinkerpop.gremlin.LoadGraphWith.GraphData;
import static org.hamcrest.MatcherAssert.assertThat;
import static org.hamcrest.core.Every.everyItem;
import static org.hamcrest.core.IsInstanceOf.instanceOf;
import static org.hamcrest.core.StringContains.containsStringIgnoringCase;
import static org.hamcrest.core.StringEndsWith.endsWithIgnoringCase;
import static org.hamcrest.core.StringStartsWith.startsWithIgnoringCase;
import static org.hamcrest.number.IsCloseTo.closeTo;
import static org.junit.Assert.assertEquals;
import static org.junit.Assert.assertNotNull;
import static org.junit.Assert.fail;

@ScenarioScoped
public final class StepDefinition {

    private static final ObjectMapper mapper = new ObjectMapper();

    private World world;
    private GraphTraversalSource g;
    private final Map<String, Object> stringParameters = new HashMap<>();
    private Traversal traversal;
    private Object result;
    private Throwable error;
    private static final Pattern edgeTripletPattern = Pattern.compile("(.+)-(.+)->(.+)");
    private static final Pattern ioPattern = Pattern.compile("g\\.io\\(\"(.*)\"\\).*");
    private List<Pair<Pattern, Function<String,String>>> stringMatcherConverters = new ArrayList<Pair<Pattern, Function<String,String>>>() {{
        // expects json so that should port to the Gremlin script form
        add(Pair.with(Pattern.compile("m\\[(.*)\\]"), s -> {
            // can't handled embedded maps because of the string replace below on the curly braces
            final String[] items = s.replace("{", "").replace("}", "").split(",");
            final String listItems = Stream.of(items).map(String::trim).map(x -> {
                final String[] pair = x.split(":");

                // if wrapping double quotes aren't removed they end up re-wrapping again for pure string values
                // on conversion
                final String convertedKey = convertToString(pair[0].trim().replace("\"", ""));
                final String convertedValue = convertToString(pair[1].trim().replace("\"", ""));
                return String.format("%s:%s", convertedKey, convertedValue);
            }).collect(Collectors.joining(","));
            return String.format("[%s]", listItems);
        }));
        add(Pair.with(Pattern.compile("l\\[\\]"), s -> "[]"));
        add(Pair.with(Pattern.compile("l\\[(.*)\\]"), s -> {
            final String[] items = s.split(",");
            final String listItems = Stream.of(items).map(String::trim).map(x -> convertToString(x)).collect(Collectors.joining(","));
            return String.format("[%s]", listItems);
        }));
<<<<<<< HEAD
        add(Pair.with(Pattern.compile("s\\[\\]"), s -> "{}"));
        add(Pair.with(Pattern.compile("s\\[(.*)\\]"), s -> {
            final String[] items = s.split(",");
            final String setItems = Stream.of(items).map(String::trim).map(x -> convertToString(x)).collect(Collectors.joining(","));
            return String.format("{%s}", setItems);
=======
        add(Pair.with(Pattern.compile("s\\[\\]"), s -> String.format("{}")));
        add(Pair.with(Pattern.compile("s\\[(.*)\\]"), s -> {
            final String[] items = s.split(",");
            final String listItems = Stream.of(items).map(String::trim).map(x -> convertToString(x)).collect(Collectors.joining(","));
            return String.format("{%s}", listItems);
>>>>>>> 45bf1ba3
        }));
        add(Pair.with(Pattern.compile("d\\[(NaN)\\]"), s -> "NaN"));
        add(Pair.with(Pattern.compile("d\\[(Infinity)\\]"), s -> "Infinity"));
        add(Pair.with(Pattern.compile("d\\[(-Infinity)\\]"), s -> "-Infinity"));
        add(Pair.with(Pattern.compile("d\\[(.*)\\]\\.b"), s -> s + "b"));
        add(Pair.with(Pattern.compile("d\\[(.*)\\]\\.s"), s -> s + "s"));
        add(Pair.with(Pattern.compile("d\\[(.*)\\]\\.i"), s -> s + "i"));
        add(Pair.with(Pattern.compile("d\\[(.*)\\]\\.l"), s -> s + "l"));
        add(Pair.with(Pattern.compile("d\\[(.*)\\]\\.f"), s -> s + "f"));
        add(Pair.with(Pattern.compile("d\\[(.*)\\]\\.d"), s -> s + "d"));
        add(Pair.with(Pattern.compile("d\\[(.*)\\]\\.m"), s -> s + "m"));
        add(Pair.with(Pattern.compile("d\\[(.*)\\]\\.n"), s -> s + "n"));

        add(Pair.with(Pattern.compile("dt\\[(.*)\\]"), s -> String.format("datetime('%s')", s)));

        add(Pair.with(Pattern.compile("v\\[(.+)\\]\\.id"), s -> world.convertIdToScript(g.V().has("name", s).id().next(), Vertex.class)));
        add(Pair.with(Pattern.compile("v\\[(.+)\\]\\.sid"), s -> world.convertIdToScript(g.V().has("name", s).id().next(), Vertex.class)));
        add(Pair.with(Pattern.compile("v\\[(.+)\\]"), s -> {
            final Iterator<Object> itty = g.V().has("name", s).id();
            return String.format("new Vertex(%s,\"%s\")", itty.hasNext() ?
                    world.convertIdToScript(itty.next(), Vertex.class) : s, Vertex.DEFAULT_LABEL);
        }));
        add(Pair.with(Pattern.compile("e\\[(.+)\\]\\.id"), s -> world.convertIdToScript(getEdgeId(g, s), Edge.class)));
        add(Pair.with(Pattern.compile("e\\[(.+)\\]\\.sid"), s -> world.convertIdToScript(getEdgeId(g, s), Edge.class)));
        add(Pair.with(Pattern.compile("t\\[(.*)\\]"), s -> String.format("T.%s", s)));
        add(Pair.with(Pattern.compile("D\\[(.*)\\]"), s -> String.format("Direction.%s", s)));
        add(Pair.with(Pattern.compile("M\\[(.*)\\]"), s -> String.format("Merge.%s", s)));
        add(Pair.with(Pattern.compile("(null)"), s -> "null"));
        add(Pair.with(Pattern.compile("(true)"), s -> "true"));
        add(Pair.with(Pattern.compile("(false)"), s -> "false"));

        // the following force ignore conditions as they cannot be parsed by the grammar at this time. the grammar will
        // need to be modified to handle them or perhaps these tests stay relegated to the JVM in some way
        add(Pair.with(Pattern.compile("e\\[(.+)\\]"), s -> {
            throw new AssumptionViolatedException("This test uses a Edge as a parameter which is not supported by gremlin-language");
        }));
        add(Pair.with(Pattern.compile("p\\[(.*)\\]"), s -> {
            throw new AssumptionViolatedException("This test uses a Path as a parameter which is not supported by gremlin-language");
        }));
<<<<<<< HEAD
        add(Pair.with(Pattern.compile("(null)"), s -> "null"));
        add(Pair.with(Pattern.compile("(true)"), s -> "true"));
        add(Pair.with(Pattern.compile("(false)"), s -> "false"));
=======
>>>>>>> 45bf1ba3
    }};

    private List<Pair<Pattern, Function<String,Object>>> objectMatcherConverters = new ArrayList<Pair<Pattern, Function<String,Object>>>() {{
        // expects json so that should port to the Gremlin script form - replace curly json braces with square ones
        // for Gremlin sake.
        add(Pair.with(Pattern.compile("m\\[(.*)\\]"), s -> {
            try {
                // read tree from JSON - can't parse right to Map as each m[] level needs to be managed individually
                return convertToObject(mapper.readTree(s));
            } catch (Exception ex) {
                throw new IllegalStateException(String.format("Can't parse JSON to map for %s", s), ex);
            }
        }));

        add(Pair.with(Pattern.compile("l\\[\\]"), s -> new ArrayList<>()));
        add(Pair.with(Pattern.compile("l\\[(.*)\\]"), s -> {
            final String[] items = s.split(",");
            return Stream.of(items).map(String::trim).map(x -> convertToObject(x)).collect(Collectors.toList());
        }));

        add(Pair.with(Pattern.compile("s\\[\\]"), s -> new HashSet<>()));
        add(Pair.with(Pattern.compile("s\\[(.*)\\]"), s -> {
            final String[] items = s.split(",");
            return Stream.of(items).map(String::trim).map(x -> convertToObject(x)).collect(Collectors.toSet());
        }));

        // return the string values as is, used to wrap results that may contain other regex patterns
        add(Pair.with(Pattern.compile("str\\[(.*)\\]"), String::valueOf));

        /*
         * TODO FIXME Add same support for other languages (js, python, .net)
         */
        add(Pair.with(Pattern.compile("vp\\[(.+)\\]"), s -> getVertexProperty(g, s)));

        add(Pair.with(Pattern.compile("p\\[(.*)\\]"), s -> {
            final String[] items = s.split(",");
            Path path = ImmutablePath.make();
            final List<Object> pathObjects = Stream.of(items).map(String::trim).map(x -> convertToObject(x)).collect(Collectors.toList());
            for (Object o : pathObjects) {
                path = path.extend(o, Collections.emptySet());
            }
            return path;
        }));

        add(Pair.with(Pattern.compile("d\\[(NaN)\\]"), s -> Double.NaN));
        add(Pair.with(Pattern.compile("d\\[(Infinity)\\]"), s -> Double.POSITIVE_INFINITY));
        add(Pair.with(Pattern.compile("d\\[(-Infinity)\\]"), s -> Double.NEGATIVE_INFINITY));
        add(Pair.with(Pattern.compile("d\\[(.*)\\]\\.b"), Byte::parseByte));
        add(Pair.with(Pattern.compile("d\\[(.*)\\]\\.s"), Short::parseShort));
        add(Pair.with(Pattern.compile("d\\[(.*)\\]\\.i"), Integer::parseInt));
        add(Pair.with(Pattern.compile("d\\[(.*)\\]\\.l"), Long::parseLong));
        add(Pair.with(Pattern.compile("d\\[(.*)\\]\\.f"), Float::parseFloat));
        add(Pair.with(Pattern.compile("d\\[(.*)\\]\\.d"), Double::parseDouble));
        add(Pair.with(Pattern.compile("d\\[(.*)\\]\\.m"), BigDecimal::new));
        add(Pair.with(Pattern.compile("d\\[(.*)\\]\\.n"), BigInteger::new));

        add(Pair.with(Pattern.compile("dt\\[(.*)\\]"), s -> DatetimeHelper.parse(s)));

        add(Pair.with(Pattern.compile("v\\[(.+)\\]\\.id"), s -> g.V().has("name", s).id().next()));
        add(Pair.with(Pattern.compile("v\\[(.+)\\]\\.sid"), s -> g.V().has("name", s).id().next().toString()));
        add(Pair.with(Pattern.compile("v\\[(.+)\\]"), s -> detachVertex(g.V().has("name", s).next())));
        add(Pair.with(Pattern.compile("e\\[(.+)\\]\\.id"), s -> getEdgeId(g, s)));
        add(Pair.with(Pattern.compile("e\\[(.+)\\]\\.sid"), s -> getEdgeIdString(g, s)));
        add(Pair.with(Pattern.compile("e\\[(.+)\\]"), s -> getEdge(g, s)));

        add(Pair.with(Pattern.compile("t\\[(.*)\\]"), T::valueOf));
        add(Pair.with(Pattern.compile("D\\[(.*)\\]"), StepDefinition::getDirection));
        add(Pair.with(Pattern.compile("M\\[(.*)\\]"), Merge::valueOf));

        add(Pair.with(Pattern.compile("(null)"), s -> null));
        add(Pair.with(Pattern.compile("(true)"), s -> true));
        add(Pair.with(Pattern.compile("(false)"), s -> false));
    }};

    /**
     * Some implementations of {@link Vertex} are not {@code Serializable} and may lead to test failures when passed as
     * parameters. One such instance is {@code HadoopVertex}. This method detaches vertices as tests should never
     * require implementation-specific elements.
     */
    private static DetachedVertex detachVertex(final Vertex vertex) {
        return new DetachedVertex(vertex.id(), vertex.label(),
                (List<VertexProperty>) IteratorUtils.asList(vertex.properties()).stream()
                        .map(vp -> detachVertexProperty((VertexProperty) vp)).collect(Collectors.toList()));
    }

    /**
     * Some implementations of {@link Edge} are not {@code Serializable} and may lead to test failures when passed as
     * parameters. One such instance is {@code HadoopEdge}. This method detaches edges as tests should never
     * require implementation-specific elements.
     */
    private static DetachedEdge detachEdge(final Edge edge) {
        return new DetachedEdge(edge.id(), edge.label(), IteratorUtils.asList(edge.properties()),
                edge.outVertex().id(), edge.outVertex().label(), edge.inVertex().id(), edge.inVertex().label());
    }

    /**
     * Some implementations of {@link VertexProperty} are not {@code Serializable} and may lead to test failures when passed as
     * parameters. One such instance is {@code HadoopVertexProperty}. This method detaches vertex properties as tests
     * should never require implementation-specific elements.
     */
    private static DetachedVertexProperty detachVertexProperty(final VertexProperty vp) {
        Map<String, Object> properties = new HashMap<>();
        vp.properties().forEachRemaining(p -> properties.put(((Property) p).key(), ((Property) p).value()));
        return new DetachedVertexProperty(vp.id(), vp.label(), vp.value(), properties, vp.element());
    }

    @Inject
    public StepDefinition(final World world) {
        this.world = Objects.requireNonNull(world, "world must not be null");
    }

    @Before
    public void beforeEachScenario(final Scenario scenario) throws Exception {
        world.beforeEachScenario(scenario);
        stringParameters.clear();
        if (traversal != null) {
            traversal.close();
            traversal = null;
        }

        if (result != null) result = null;
        if (error != null) error = null;
    }

    @After
    public void afterEachScenario() throws Exception {
        world.afterEachScenario();
        if (g != null) g.close();
    }

    @Given("the {word} graph")
    public void givenTheXGraph(final String graphName) {
        if (graphName.equals("empty"))
            this.g = world.getGraphTraversalSource(null);
        else
            this.g = world.getGraphTraversalSource(GraphData.valueOf(graphName.toUpperCase()));
    }

    @Given("the graph initializer of")
    public void theGraphInitializerOf(final String gremlin) {
        parseGremlin(gremlin).iterate();
    }

    @Given("using the parameter {word} defined as {string}")
    public void usingTheParameterXDefinedAsX(final String key, final String value) {
        // when parameters are used literally, they are converted to string representations that can be recognized by
        // the grammar and parsed inline. when they are used as variables, they are converted to objects that can be
        // applied to the script as variables.
        if (world.useParametersLiterally())
            stringParameters.put(key, convertToString(value));
        else
            stringParameters.put(key, convertToObject(value));
    }

    @Given("the traversal of")
    public void theTraversalOf(final String docString) {
        try {
            final String rawGremlin = tryUpdateDataFilePath(docString);

            // when parameters are used literally, they are converted to string representations that can be recognized by
            // the grammar and parsed inline. when they are used as variables, they are converted to objects that can be
            // applied to the script as variables.
            final String gremlin = world.useParametersLiterally() ? applyParameters(rawGremlin) : rawGremlin;

            traversal = parseGremlin(gremlin);
        } catch (Exception ex) {
            ex.printStackTrace();
            error = ex;
        }
    }

    @When("iterated to list")
    public void iteratedToList() {
        if ((null == traversal) && (error != null)) {
            return; // Error probably occurred during traversal construction. Skip to prevent NPE.
        }

        try {
            result = traversal.toList();
        } catch (Exception ex) {
            error = ex;
        }
    }

    @When("iterated next")
    public void iteratedNext() {
        if ((null == traversal) && (error != null)) {
            return; // Error probably occurred during traversal construction. Skip to prevent NPE.
        }

        try {
            result = traversal.next();
        } catch (Exception ex) {
            error = ex;
        }
    }

    @Then("the result should be unordered")
    public void theResultShouldBeUnordered(final DataTable dataTable) {
        assertThatNoErrorWasThrown();

        final List<Object> actual = translateResultsToActual();

        // account for header in dataTable size
        assertEquals(dataTable.height() - 1, actual.size());

        // skip the header in the dataTable
        final Object[] expected = dataTable.asList().stream().skip(1).map(this::convertToObject).toArray();

        assertThat(actual, containsInAnyOrder(expected));
    }

    @Then("the result should be ordered")
    public void theResultShouldBeOrdered(final DataTable dataTable) {
        assertThatNoErrorWasThrown();

        final List<Object> actual = translateResultsToActual();

        // account for header in dataTable size
        assertEquals(dataTable.height() - 1, actual.size());

        // skip the header in the dataTable
        final Object[] expected = dataTable.asList().stream().skip(1).map(this::convertToObject).toArray();
        assertThat(actual, contains(expected));
    }

    @Then("the result should be of")
    public void theResultShouldBeOf(final DataTable dataTable) {
        assertThatNoErrorWasThrown();

        final List<Object> actual = translateResultsToActual();

        // skip the header in the dataTable
        final Object[] expected = dataTable.asList().stream().skip(1).map(this::convertToObject).toArray();
        assertThat(actual, everyItem(in(expected)));
    }

    @Then("the result should have a count of {int}")
    public void theResultShouldHaveACountOf(final Integer val) {
        assertThatNoErrorWasThrown();

        if (result instanceof Iterable)
            assertEquals(val.intValue(), IteratorUtils.count((Iterable) result));
        else if (result instanceof Map)
            assertEquals(val.intValue(), ((Map) result).size());
        else
            fail(String.format("Missing an assert for this type", result.getClass()));
    }

    @Then("the result should be a subgraph with the following")
    public void theResultShouldBeASubgraphWithEdges(final DataTable dataTable) {
        assertThatNoErrorWasThrown();

        // result should be a graph
        assertThat(result, instanceOf(Graph.class));

        // pop a graph traversal source from what was returned so we can use it for assertions
        final GraphTraversalSource sg = ((Graph) result).traversal();

        // the first item in the datatable tells us what we are asserting
        final boolean assertingVertices = dataTable.asList().get(0).equals("vertices") ? true : false;

        if (assertingVertices) {
            // grab the expected vertex in the subgraph
            final List<Vertex> expectedVertices = dataTable.asList().stream().skip(1).
                    map(this::convertToObject).
                    map(v -> (Vertex) v).collect(Collectors.toList());

            // expected vertices match the count in the graph
            assertEquals(expectedVertices.size(), sg.V().count().next().intValue());

            // assert the structure of the subgraph. there should be no references here as this is serialized as
            // a full TinkerGraph. also, ids should be the same as they are in the source graph so we can use all
            // of this to do a complete assertion. there is only support for the modern graph right now but it
            // wouldn't be hard to add others.
            for (Vertex vertex : expectedVertices) {
                final String variableKey = vertex.label().equals("person") ? "age" : "lang";

                assertThat(sg.V(vertex.id()).has(vertex.label(), "name", eq(vertex.value("name"))).
                                has(variableKey, eq(vertex.value(variableKey))).hasNext(),
                        equalTo(true));
            }
        } else {
            // grab the expected edges in the subgraph
            final List<Edge> expectedEdges = dataTable.asList().stream().skip(1).
                    map(this::convertToObject).
                    map(e -> (Edge) e).collect(Collectors.toList());

            // expected edges match the count in the graph
            assertEquals(expectedEdges.size(), sg.E().count().next().intValue());

            // assert the structure of the subgraph. there should be no references here as this is serialized as
            // a full TinkerGraph. also, ids should be the same as they are in the source graph so we can use all
            // of this to do a complete assertion. there is only support for the modern graph right now but it
            // wouldn't be hard to add others.
            for (Edge edge : expectedEdges) {
                assertThat(sg.E(edge.id()).
                                has(edge.label(), "weight", eq(edge.value("weight"))).
                                filter(__.outV().hasId(edge.outVertex().id())).
                                filter(__.inV().hasId(edge.inVertex().id())).hasNext(),
                        equalTo(true));
            }
        }
    }

    @Then("the result should be a tree with a structure of")
    public void theGraphShouldBeATreeWithAStructureOf(final String asciiTree) {
        assertThatNoErrorWasThrown();

        // result should be a tree
        assertThat(result, instanceOf(Tree.class));
        final Tree tree = (Tree) result;

        // empty list is an empty tree
        final List<TreeNode> roots = parseTree(asciiTree);

        // Validate that the tree matches the data in roots
        assertEquals(roots.size(), tree.keySet().size());
        for (TreeNode root : roots) {
            assertThat(String.format("Tree not matching at %s", root.getValue()),
                    tree.containsKey(root.getValue()), CoreMatchers.is(true));
            validateTreeStructure((Tree) tree.get(root.getValue()), root);
        }
    }

    private void validateTreeStructure(final Tree<?> actualTree, final TreeNode expectedNode) {
        assertEquals(expectedNode.getChildren().size(), actualTree.keySet().size());
        for (TreeNode child : expectedNode.getChildren()) {
            assertThat(String.format("Tree not matching at %s", child.getValue()),
                    actualTree.containsKey(child.getValue()), CoreMatchers.is(true));
            validateTreeStructure(actualTree.get(child.getValue()), child);
        }
    }

    @Then("the graph should return {int} for count of {string}")
    public void theGraphShouldReturnForCountOf(final Integer count, final String rawGremlin) {
        assertThatNoErrorWasThrown();

        final String gremlin = world.useParametersLiterally() ? applyParameters(rawGremlin) : rawGremlin;
        assertEquals(count.longValue(), ((GraphTraversal) parseGremlin(gremlin)).count().next());
    }

    @Then("the result should be empty")
    public void theResultShouldBeEmpty() {
        assertThatNoErrorWasThrown();

        assertThat(result, instanceOf(Collection.class));
        assertEquals(0, IteratorUtils.count((Collection) result));
    }

    @Then("the traversal will raise an error")
    public void theTraversalWillRaiseAnError() {
        assertNotNull(error);

        // consume the error now that it has been asserted
        error = null;
    }

    @Then("the traversal will raise an error with message {word} text of {string}")
    public void theTraversalWillRaiseAnErrorWithMessage(final String comparison, final String expectedMessage) {
        assertNotNull(error);

        // delegate error message assertion completely to the provider. if they choose to handle on their own then
        // skip the default assertions
        if (!world.handleErrorMessageAssertion(comparison, expectedMessage, error)) {
            switch (comparison) {
                case "containing":
                    assertThat(error.getMessage(), containsStringIgnoringCase(expectedMessage));
                    break;
                case "starting":
                    assertThat(error.getMessage(), startsWithIgnoringCase(expectedMessage));
                    break;
                case "ending":
                    assertThat(error.getMessage(), endsWithIgnoringCase(expectedMessage));
                    break;
                default:
                    throw new IllegalStateException(String.format(
                            "Unknown comparison of %s - must be one of: containing, starting or ending", comparison));
            }
        }

        // consume the error now that it has been asserted
        error = null;
    }

    //////////////////////////////////////////////

    @Given("an unsupported test")
    public void anUnsupportedTest() {
        // placeholder text - no operation needed because it should be followed by nothingShouldHappenBecause()
    }

    @Then("nothing should happen because")
    public void nothingShouldHappenBecause(final String message) {
        throw new AssumptionViolatedException(String.format("This test is not supported by Gherkin because: %s", message));
    }

    //////////////////////////////////////////////

    private void assertThatNoErrorWasThrown() {
        if (error != null) throw new RuntimeException(error);
    }

    private Traversal parseGremlin(final String script) {
        // tests the normalizer by running the script from the feature file first
        final String normalizedGremlin = GremlinTranslator.translate(script, Translator.LANGUAGE).getTranslated();

        // parse the Gremlin to a Traversal
        final GremlinLexer lexer = new GremlinLexer(CharStreams.fromString(normalizedGremlin));
        final GremlinParser parser = new GremlinParser(new CommonTokenStream(lexer));
        final GremlinParser.QueryContext ctx = parser.query();

        // when parameters are used literally, they are converted to string representations that can be recognized by
        // the grammar and parsed inline. when they are used as variables, they are converted to objects that can be
        // applied to the script as variables.
        if (world.useParametersLiterally())
            return (Traversal) new GremlinAntlrToJava(g).visitQuery(ctx);
        else
            return (Traversal) new GremlinAntlrToJava(g, new VariableResolver.DefaultVariableResolver(this.stringParameters)).visitQuery(ctx);
    }

    private List<Object> translateResultsToActual() {
        final List<Object> r = result instanceof List ? (List<Object>) result : IteratorUtils.asList(result);

        // gotta convert Map.Entry to individual Map coz that how we assert those for GLVs - dah
        final List<Object> actual = r.stream().map(o -> {
            if (o instanceof Map.Entry) {
                return new LinkedHashMap() {{
                    put(((Map.Entry<?, ?>) o).getKey(), ((Map.Entry<?, ?>) o).getValue());
                }};
            } else {
                return o;
            }
        }).collect(Collectors.toList());
        return actual;
    }

    private String convertToString(final String pvalue) {
        return convertToString(null, pvalue);
    }

    private String convertToString(final String pkey, final String pvalue) {
        for (Pair<Pattern,Function<String,String>> matcherConverter : stringMatcherConverters) {
            final Pattern pattern = matcherConverter.getValue0();
            final Matcher matcher = pattern.matcher(pvalue);
            if (matcher.find()) {
                final Function<String,String> converter = matcherConverter.getValue1();
                // when there are no groups there is a direct match
                return converter.apply(matcher.groupCount() == 0 ? "" : matcher.group(1));
            }
        }

        // this should be a raw string if it didn't match anything - suppose it could be a syntax error in the
        // test too, but i guess the test would fail so perhaps ok to just assume it's raw string value that
        // didn't need a transform by default
        return String.format("\"%s\"", pvalue);
    }

    private Object convertToObject(final Object pvalue) {
        final Object v;
        // we may get some json stuff if it's a m[]
        if (pvalue instanceof JsonNode) {
            final JsonNode n = (JsonNode) pvalue;
            if (n.isNull()) {
                v = null;
            } else if (n.isArray()) {
                v = IteratorUtils.stream(n.elements()).map(this::convertToObject).collect(Collectors.toList());
            } else if (n.isObject()) {
                final Map<Object,Object> m = new HashMap<>(n.size());
                n.fields().forEachRemaining(e -> m.put(convertToObject(e.getKey()), convertToObject(e.getValue())));
                v = m;
            } else if (n.isNumber()) {
                v = n.numberValue();
            } else if (n.isBoolean()) {
                v = n.booleanValue();
            } else {
                v = n.textValue();
            }
        } else {
            v = pvalue;
        }

        // if the object is already of a type then no need to push it through the matchers.
        if (!(v instanceof String)) return v;

        for (Pair<Pattern,Function<String,Object>> matcherConverter : objectMatcherConverters) {
            final Pattern pattern = matcherConverter.getValue0();
            final Matcher matcher = pattern.matcher((String) v);
            if (matcher.find()) {
                final Function<String,Object> converter = matcherConverter.getValue1();
                return converter.apply(matcher.groupCount() == 0 ? "" : matcher.group(1));
            }
        }

        // this should be a raw string if it didn't match anything - suppose it could be a syntax error in the
        // test too, but i guess the test would fail so perhaps ok to just assume it's raw string value that
        // didn't need a transform by default
        return String.format("%s", v);
    }

    private static Triplet<String,String,String> getEdgeTriplet(final String e) {
        final Matcher m = edgeTripletPattern.matcher(e);
        if (m.matches()) {
            return Triplet.with(m.group(1), m.group(2), m.group(3));
        }

        throw new IllegalStateException(String.format("Invalid edge identifier: %s", e));
    }

    private static Edge getEdge(final GraphTraversalSource g, final String e) {
        final Triplet<String,String,String> t = getEdgeTriplet(e);

        // make this OLAP proof since you can't leave the star graph
        return detachEdge(g.V().has("name", t.getValue0()).outE(t.getValue1()).toStream().
                   filter(edge -> g.V(edge.inVertex().id()).has("name", t.getValue2()).hasNext()).findFirst().get());
    }

    /**
     * Reuse edge triplet syntax for VertexProperty: vp[vertexName-key->value]
     */
    private VertexProperty getVertexProperty(final GraphTraversalSource g, final String e) {
        final Triplet<String,String,String> t = getEdgeTriplet(e);
        return (VertexProperty) g.V().has("name", t.getValue0())
                                     .properties(t.getValue1())
                                     .hasValue(convertToObject(t.getValue2()))
                .tryNext().orElse(null);
    }

    private static Object getEdgeId(final GraphTraversalSource g, final String e) {
        return getEdge(g, e).id();
    }

    private static String getEdgeIdString(final GraphTraversalSource g, final String e) {
        return getEdgeId(g, e).toString();
    }

    private String applyParameters(final String docString) {
        String replaced = docString;
        // sort from longest to shortest so that xx1 does not replace xx10
        final List<String> paramNames = new ArrayList<>(stringParameters.keySet());
        paramNames.sort((a,b) -> b.length() - a.length());
        for (String k : paramNames) {
            replaced = replaced.replace(k, stringParameters.get(k).toString());
        }
        return replaced;
    }

    private String tryUpdateDataFilePath(final String docString) {
        final Matcher matcher = ioPattern.matcher(docString);
        if (! matcher.matches()) { return docString; }
        final String relPath = matcher.group(1);
        final String absPath = world.changePathToDataFile(relPath);
        return docString.replace(relPath, escapeJava(absPath));
    }

    private static Direction getDirection(final String direction) {
        if (direction.equals("from")) return Direction.OUT;
        if (direction.equals("to")) return Direction.IN;
        return Direction.valueOf(direction);
    }

    /**
     * TinkerPop version of Hamcrest's {code containsInAnyOrder} that can use our custom assertions for {@link Path} and {@link Double}.
     */
    @SafeVarargs
    public static <T> org.hamcrest.Matcher<Iterable<? extends T>> containsInAnyOrder(final T... items) {
        return new IsIterableContainingInAnyOrder(getMatchers(items));
    }

    /**
     * TinkerPop version of Hamcrest's {code contains} that can use our custom assertions for {@link Path} and {@link Double}.
     */
    @SafeVarargs
    public static <T> org.hamcrest.Matcher<Iterable<? extends T>> contains(final T... items) {
        return new IsIterableContainingInOrder(getMatchers(items));
    }

    /**
     * TinkerPop version of Hamcrest's {code in} that can use our custom assertions for {@link Path}.
     */
    public static <T> org.hamcrest.Matcher<T> in(final Collection<T> collection) {
        return new IsInMatcher(collection);
    }

    /**
     * TinkerPop version of Hamcrest's {code in} that can use our custom assertions for {@link Path}.
     */
    public static <T> org.hamcrest.Matcher<T> in(final T[] elements) {
        return new IsInMatcher(elements);
    }

    private static <T> List<org.hamcrest.Matcher<? super T>> getMatchers(final T[] items) {
        final List<org.hamcrest.Matcher<? super T>> matchers = new ArrayList<>();

        for (int ix = 0; ix < items.length; ix++) {
            final T item = items[ix];

            // custom handle Path since we don't really want to assert the labels on the Path (i.e they aren't
            // part of the gherkin syntax)
            if (item instanceof Path) {
                matchers.add((org.hamcrest.Matcher<? super T>) new IsPathEqualToMatcher((Path) item));
            } else if (item instanceof Double && Double.isFinite((Double) item)) {
               // Allow for minor rounding errors with Double
               matchers.add((org.hamcrest.Matcher<? super T>) closeTo((Double) item, 0.000000000000001));
            } else {
                matchers.add(IsEqual.equalTo(item));
            }
        }
        return matchers;
    }

    /**
     * Parse the tree structure as taken from the Gherkin feature file.
     */
    public List<TreeNode> parseTree(final String asciiTree) {
        if (asciiTree.isEmpty()) return Collections.emptyList();

        final List<String> lines = Arrays.asList(asciiTree.split(System.lineSeparator()));

        final List<TreeNode> roots = new ArrayList<>();
        final Map<Integer, TreeNode> levelMap = new HashMap<>();

        for (String line : lines) {
            final int level = countLeadingCharacters(line);
            final String value = line.replace("|--", "").trim();

            final TreeNode node = new TreeNode(convertToObject(value));
            if (level == 0) {
                roots.add(node);
            } else {
                levelMap.get(level - 1).addChild(node);
            }
            levelMap.put(level, node);
        }

        return roots;
    }

    private static int countLeadingCharacters(final String line) {
        int count = 0;
        for (char c : line.toCharArray()) {
            if (c == ' ') count++;
            else break;
        }
        return count / 3; // Assuming 3 spaces per level
    }

    /**
     * An basic internal tree-structure to hold the expected tree defined in the gherkin feature files.
     */
    private static class TreeNode {
        private final Object value;
        private final List<TreeNode> children;

        public TreeNode(final Object value) {
            this.value = value;
            this.children = new ArrayList<>();
        }

        public void addChild(final TreeNode child) {
            this.children.add(child);
        }

        public Object getValue() {
            return value;
        }

        public List<TreeNode> getChildren() {
            return children;
        }

        @Override
        public String toString() {
            return value + (children.isEmpty() ? "" : " -> " + children);
        }
    }

}<|MERGE_RESOLUTION|>--- conflicted
+++ resolved
@@ -45,11 +45,8 @@
 import org.apache.tinkerpop.gremlin.process.traversal.step.util.Tree;
 import org.apache.tinkerpop.gremlin.structure.Direction;
 import org.apache.tinkerpop.gremlin.structure.Edge;
-<<<<<<< HEAD
 import org.apache.tinkerpop.gremlin.structure.Property;
-=======
 import org.apache.tinkerpop.gremlin.structure.Graph;
->>>>>>> 45bf1ba3
 import org.apache.tinkerpop.gremlin.structure.T;
 import org.apache.tinkerpop.gremlin.structure.Vertex;
 import org.apache.tinkerpop.gremlin.structure.VertexProperty;
@@ -68,24 +65,6 @@
 import org.javatuples.Triplet;
 import org.junit.AssumptionViolatedException;
 
-<<<<<<< HEAD
-=======
-import static org.apache.commons.text.StringEscapeUtils.escapeJava;
-import static org.apache.tinkerpop.gremlin.LoadGraphWith.GraphData;
-import static org.apache.tinkerpop.gremlin.process.traversal.P.eq;
-import static org.hamcrest.MatcherAssert.assertThat;
-import static org.hamcrest.core.IsEqual.equalTo;
-import static org.hamcrest.core.Every.everyItem;
-import static org.hamcrest.core.IsInstanceOf.instanceOf;
-import static org.hamcrest.core.StringContains.containsStringIgnoringCase;
-import static org.hamcrest.core.StringEndsWith.endsWithIgnoringCase;
-import static org.hamcrest.core.StringStartsWith.startsWithIgnoringCase;
-import static org.hamcrest.number.IsCloseTo.closeTo;
-import static org.junit.Assert.assertEquals;
-import static org.junit.Assert.assertNotNull;
-import static org.junit.Assert.fail;
-
->>>>>>> 45bf1ba3
 import java.math.BigDecimal;
 import java.math.BigInteger;
 import java.util.ArrayList;
@@ -107,7 +86,9 @@
 
 import static org.apache.commons.text.StringEscapeUtils.escapeJava;
 import static org.apache.tinkerpop.gremlin.LoadGraphWith.GraphData;
+import static org.apache.tinkerpop.gremlin.process.traversal.P.eq;
 import static org.hamcrest.MatcherAssert.assertThat;
+import static org.hamcrest.core.IsEqual.equalTo;
 import static org.hamcrest.core.Every.everyItem;
 import static org.hamcrest.core.IsInstanceOf.instanceOf;
 import static org.hamcrest.core.StringContains.containsStringIgnoringCase;
@@ -153,19 +134,17 @@
             final String listItems = Stream.of(items).map(String::trim).map(x -> convertToString(x)).collect(Collectors.joining(","));
             return String.format("[%s]", listItems);
         }));
-<<<<<<< HEAD
         add(Pair.with(Pattern.compile("s\\[\\]"), s -> "{}"));
         add(Pair.with(Pattern.compile("s\\[(.*)\\]"), s -> {
             final String[] items = s.split(",");
             final String setItems = Stream.of(items).map(String::trim).map(x -> convertToString(x)).collect(Collectors.joining(","));
             return String.format("{%s}", setItems);
-=======
+        }));
         add(Pair.with(Pattern.compile("s\\[\\]"), s -> String.format("{}")));
         add(Pair.with(Pattern.compile("s\\[(.*)\\]"), s -> {
             final String[] items = s.split(",");
             final String listItems = Stream.of(items).map(String::trim).map(x -> convertToString(x)).collect(Collectors.joining(","));
             return String.format("{%s}", listItems);
->>>>>>> 45bf1ba3
         }));
         add(Pair.with(Pattern.compile("d\\[(NaN)\\]"), s -> "NaN"));
         add(Pair.with(Pattern.compile("d\\[(Infinity)\\]"), s -> "Infinity"));
@@ -205,12 +184,6 @@
         add(Pair.with(Pattern.compile("p\\[(.*)\\]"), s -> {
             throw new AssumptionViolatedException("This test uses a Path as a parameter which is not supported by gremlin-language");
         }));
-<<<<<<< HEAD
-        add(Pair.with(Pattern.compile("(null)"), s -> "null"));
-        add(Pair.with(Pattern.compile("(true)"), s -> "true"));
-        add(Pair.with(Pattern.compile("(false)"), s -> "false"));
-=======
->>>>>>> 45bf1ba3
     }};
 
     private List<Pair<Pattern, Function<String,Object>>> objectMatcherConverters = new ArrayList<Pair<Pattern, Function<String,Object>>>() {{
