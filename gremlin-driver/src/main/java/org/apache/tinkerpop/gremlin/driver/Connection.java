--- conflicted
+++ resolved
@@ -331,43 +331,6 @@
         // messages at the server and leads to ugly log messages over there.
         if (shutdownInitiated.compareAndSet(false, true)) {
             final String connectionInfo = this.getConnectionInfo();
-<<<<<<< HEAD
-=======
-            // this block of code that "closes" the session is deprecated as of 3.3.11 - this message is going to be
-            // removed at 3.5.0. we will instead bind session closing to the close of the channel itself and not have
-            // this secondary operation here which really only acts as a means for clearing resources in a functioning
-            // session. "functioning" in this context means that the session is not locked up with a long running
-            // operation which will delay this close execution which ideally should be more immediate, as in the user
-            // is annoyed that a long run operation is happening and they want an immediate cancellation. that's the
-            // most likely use case. we also get the nice benefit that this if/then code just goes away as the
-            // Connection really shouldn't care about the specific Client implementation.
-            if (client instanceof Client.SessionedClient && !isDead()) {
-                final boolean forceClose = client.getSettings().getSession().get().isForceClosed();
-                final RequestMessage closeMessage = client.buildMessage(
-                        RequestMessage.build(Tokens.OPS_CLOSE).addArg(Tokens.ARGS_FORCE, forceClose)).create();
-
-                final CompletableFuture<ResultSet> closed = new CompletableFuture<>();
-                write(closeMessage, closed);
-
-                try {
-                    // make sure we get a response here to validate that things closed as expected.  on error, we'll let
-                    // the server try to clean up on its own.  the primary error here should probably be related to
-                    // protocol issues which should not be something a user has to fuss with.
-                    closed.join().all().get(cluster.getMaxWaitForSessionClose(), TimeUnit.MILLISECONDS);
-                } catch (TimeoutException ex) {
-                    final String msg = String.format(
-                            "Timeout while trying to close connection on %s - force closing - server will close session on shutdown or expiration.",
-                            ((Client.SessionedClient) client).getSessionId());
-                    logger.warn(msg, ex);
-                } catch (Exception ex) {
-                    final String msg = String.format(
-                            "Encountered an error trying to close connection on %s - force closing - server will close session on shutdown or expiration.",
-                            ((Client.SessionedClient) client).getSessionId());
-                    logger.warn(msg, ex);
-                }
-            }
-
->>>>>>> d5d850c8
             channelizer.close(channel);
 
             final ChannelPromise promise = channel.newPromise();
