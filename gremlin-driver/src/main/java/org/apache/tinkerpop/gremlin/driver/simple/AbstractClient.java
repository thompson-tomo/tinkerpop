--- conflicted
+++ resolved
@@ -24,13 +24,8 @@
 import io.netty.channel.nio.NioEventLoopGroup;
 import io.netty.handler.codec.http.HttpResponseStatus;
 import org.apache.commons.lang3.concurrent.BasicThreadFactory;
-<<<<<<< HEAD
 import org.apache.tinkerpop.gremlin.util.message.RequestMessageV4;
 import org.apache.tinkerpop.gremlin.util.message.ResponseMessageV4;
-=======
-import org.apache.tinkerpop.gremlin.util.message.RequestMessage;
-import org.apache.tinkerpop.gremlin.util.message.ResponseMessage;
->>>>>>> 8fc71d88
 
 import java.util.ArrayList;
 import java.util.HashMap;
@@ -56,13 +51,8 @@
     public abstract void writeAndFlush(final RequestMessageV4 requestMessage) throws Exception;
 
     @Override
-<<<<<<< HEAD
     public void submit(final RequestMessageV4 requestMessage, final Consumer<ResponseMessageV4> callback) throws Exception {
         callbackResponseHandler.callback = callback;
-=======
-    public void submit(final RequestMessage requestMessage, final Consumer<ResponseMessage> callback) throws Exception {
-        callbackResponseHandler.callbackByRequestId.put(requestMessage.getRequestId(), callback);
->>>>>>> 8fc71d88
         writeAndFlush(requestMessage);
     }
 
@@ -74,42 +64,12 @@
         return submitAsync(requestMessage).get(180, TimeUnit.SECONDS);
     }
 
-<<<<<<< HEAD
     static class CallbackResponseHandler extends SimpleChannelInboundHandler<ResponseMessageV4> {
         public Consumer<ResponseMessageV4> callback;
 
         @Override
         protected void channelRead0(final ChannelHandlerContext channelHandlerContext, final ResponseMessageV4 response) throws Exception {
             callback.accept(response);
-=======
-    @Override
-    public CompletableFuture<List<ResponseMessage>> submitAsync(final RequestMessage requestMessage) throws Exception {
-        final List<ResponseMessage> results = new ArrayList<>();
-        final CompletableFuture<List<ResponseMessage>> f = new CompletableFuture<>();
-        callbackResponseHandler.callbackByRequestId.put(requestMessage.getRequestId(), response -> {
-            if (f.isDone())
-                throw new RuntimeException("A terminating message was already encountered - no more messages should have been received");
-
-            results.add(response);
-
-            // check if the current message is terminating - if it is then we can mark complete
-            if (response.getStatus().getCode().isFinalResponse()) {
-                f.complete(results);
-            }
-        });
-
-        writeAndFlush(requestMessage);
-
-        return f;
-    }
-
-    static class CallbackResponseHandler extends SimpleChannelInboundHandler<ResponseMessage> {
-        public Map<UUID, Consumer<ResponseMessage>> callbackByRequestId = new HashMap<>();
-
-        @Override
-        protected void channelRead0(final ChannelHandlerContext channelHandlerContext, final ResponseMessage response) throws Exception {
-            callbackByRequestId.get(response.getRequestId()).accept(response);
->>>>>>> 8fc71d88
         }
     }
 }