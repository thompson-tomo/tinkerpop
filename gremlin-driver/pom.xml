--- conflicted
+++ resolved
@@ -157,11 +157,6 @@
                                     <exclude>ch.qos.logback:logback-classic</exclude>
                                     <exclude>org.slf4j:slf4j-api</exclude>
                                     <exclude>org.slf4j:jcl-over-slf4j</exclude>
-<<<<<<< HEAD
-                                    <exclude>org.apache.groovy:groovy</exclude>
-                                    <exclude>org.apache.groovy:groovy-json</exclude>
-=======
->>>>>>> 882db933
                                 </excludes>
                             </artifactSet>
                             <relocations>
