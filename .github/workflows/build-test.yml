--- conflicted
+++ resolved
@@ -315,7 +315,6 @@
         run: |
           mvn clean install -pl -:gremlin-javascript,-:gremlin-python,-gremlin-dotnet,-:gremlin-dotnet-source,-:gremlin-dotnet-tests -q -DskipTests -Dci
           mvn verify -pl :neo4j-gremlin -DincludeNeo4j
-<<<<<<< HEAD
 #  go:
 #    name: go
 #    timeout-minutes: 20
@@ -346,47 +345,9 @@
 #          mvn clean install -pl -:gremlin-python,-:gremlin-javascript,-:gremlin-dotnet,-:gremlin-dotnet-source,-:gremlin-dotnet-tests -q -DskipTests -Dci
 #          mvn verify -pl :gremlin-go
 #      - name: Upload to Codecov
-#        uses: codecov/codecov-action@v4
+#        uses: codecov/codecov-action@v5
 #        with:
 #          working-directory: ./gremlin-go
 #      - name: Go-Vet
 #        working-directory: ./gremlin-go
-#        run: go vet ./...
-=======
-  go:
-    name: go
-    timeout-minutes: 20
-    needs: cache-gremlin-server-docker-image
-    runs-on: ubuntu-latest
-    steps:
-      - name: Checkout
-        uses: actions/checkout@v4
-      - name: Setup Go
-        uses: actions/setup-go@v5
-        with:
-          go-version: '1.22'
-      - name: Get Cached Server Base Image
-        uses: actions/cache@v4
-        id: gremlin-server-test-docker-image
-        with:
-          path: |
-            ./gremlin-server/*
-            ~/.m2/repository/org/apache/tinkerpop/*
-          key: ${{ github.sha }}
-      - name: Load Docker Image
-        working-directory: ./gremlin-server
-        run: docker load --input gremlin-server.tar
-      - name: Build with Maven
-        working-directory: .
-        run: |
-          touch gremlin-go/.glv
-          mvn clean install -pl -:gremlin-python,-:gremlin-javascript,-:gremlin-dotnet,-:gremlin-dotnet-source,-:gremlin-dotnet-tests -q -DskipTests -Dci
-          mvn verify -pl :gremlin-go
-      - name: Upload to Codecov
-        uses: codecov/codecov-action@v5
-        with:
-          working-directory: ./gremlin-go
-      - name: Go-Vet
-        working-directory: ./gremlin-go
-        run: go vet ./...
->>>>>>> 169f4a26
+#        run: go vet ./...