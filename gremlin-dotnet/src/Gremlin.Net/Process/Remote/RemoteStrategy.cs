﻿#region License

/*
 * Licensed to the Apache Software Foundation (ASF) under one
 * or more contributor license agreements.  See the NOTICE file
 * distributed with this work for additional information
 * regarding copyright ownership.  The ASF licenses this file
 * to you under the Apache License, Version 2.0 (the
 * "License"); you may not use this file except in compliance
 * with the License.  You may obtain a copy of the License at
 *
 *     http://www.apache.org/licenses/LICENSE-2.0
 *
 * Unless required by applicable law or agreed to in writing,
 * software distributed under the License is distributed on an
 * "AS IS" BASIS, WITHOUT WARRANTIES OR CONDITIONS OF ANY
 * KIND, either express or implied.  See the License for the
 * specific language governing permissions and limitations
 * under the License.
 */

#endregion

using System.Threading;
using System.Threading.Tasks;
using Gremlin.Net.Process.Traversal;

namespace Gremlin.Net.Process.Remote
{
    /// <summary>
    ///     Reconstructs a <see cref="ITraversal" /> by submitting it to a remote server via an
    ///     <see cref="IRemoteConnection" /> instance.
    /// </summary>
    public class RemoteStrategy : ITraversalStrategy
    {
        private readonly IRemoteConnection _remoteConnection;

        /// <summary>
        ///     Initializes a new instance of the <see cref="RemoteStrategy" /> class.
        /// </summary>
        /// <param name="remoteConnection">The <see cref="IRemoteConnection" /> that should be used.</param>
        public RemoteStrategy(IRemoteConnection remoteConnection)
        {
            _remoteConnection = remoteConnection;
        }

        /// <inheritdoc />
        public void Apply<TStart, TEnd>(ITraversal<TStart, TEnd> traversal)
        {
            ApplyAsync(traversal, CancellationToken.None).WaitUnwrap();
        }

        /// <inheritdoc />
<<<<<<< HEAD
        public async Task ApplyAsync<TStart, TEnd>(ITraversal<TStart, TEnd> traversal)
        {
            if (traversal.Traversers != null) return;
            var remoteTraversal = await _remoteConnection.SubmitAsync<TStart, TEnd>(traversal.Bytecode).ConfigureAwait(false);
=======
        public async Task ApplyAsync<S, E>(ITraversal<S, E> traversal, CancellationToken cancellationToken = default)
        {
            if (traversal.Traversers != null) return;
            var remoteTraversal = await _remoteConnection.SubmitAsync<S, E>(traversal.Bytecode, cancellationToken)
                .ConfigureAwait(false);
>>>>>>> 08d86184
            traversal.Traversers = remoteTraversal.Traversers;
        }
    }
}<|MERGE_RESOLUTION|>--- conflicted
+++ resolved
@@ -51,18 +51,11 @@
         }
 
         /// <inheritdoc />
-<<<<<<< HEAD
-        public async Task ApplyAsync<TStart, TEnd>(ITraversal<TStart, TEnd> traversal)
+        public async Task ApplyAsync<TStart, TEnd>(ITraversal<TStart, TEnd> traversal, CancellationToken cancellationToken = default)
         {
             if (traversal.Traversers != null) return;
-            var remoteTraversal = await _remoteConnection.SubmitAsync<TStart, TEnd>(traversal.Bytecode).ConfigureAwait(false);
-=======
-        public async Task ApplyAsync<S, E>(ITraversal<S, E> traversal, CancellationToken cancellationToken = default)
-        {
-            if (traversal.Traversers != null) return;
-            var remoteTraversal = await _remoteConnection.SubmitAsync<S, E>(traversal.Bytecode, cancellationToken)
+            var remoteTraversal = await _remoteConnection.SubmitAsync<TStart, TEnd>(traversal.Bytecode, cancellationToken)
                 .ConfigureAwait(false);
->>>>>>> 08d86184
             traversal.Traversers = remoteTraversal.Traversers;
         }
     }
