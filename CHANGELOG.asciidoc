////
Licensed to the Apache Software Foundation (ASF) under one or more
contributor license agreements.  See the NOTICE file distributed with
this work for additional information regarding copyright ownership.
The ASF licenses this file to You under the Apache License, Version 2.0
(the "License"); you may not use this file except in compliance with
the License.  You may obtain a copy of the License at

  http://www.apache.org/licenses/LICENSE-2.0

Unless required by applicable law or agreed to in writing, software
distributed under the License is distributed on an "AS IS" BASIS,
WITHOUT WARRANTIES OR CONDITIONS OF ANY KIND, either express or implied.
See the License for the specific language governing permissions and
limitations under the License.
////
= TinkerPop3 CHANGELOG

== TinkerPop 3.5.0 (The Sleeping Gremlin: No. 18 Entr'acte Symphonique)

image::https://raw.githubusercontent.com/apache/tinkerpop/master/docs/static/images/gremlin-sleeping-beauty.png[width=185]

[[release-3-5-6]]
=== TinkerPop 3.5.6 (Release Date: NOT OFFICIALLY RELEASED YET)

<<<<<<< HEAD
* TINKERPOP-2810 gremlin-python aiohttp dependency requirement upper bound relaxed to <4.0.0
=======
* Changed `PartitionStrategy` to force its filters to the end of the chain for `Vertex` and `Edge` read steps, thus preserving order of the `has()`.
>>>>>>> a6c53350

[[release-3-5-5]]
=== TinkerPop 3.5.5 (Release Date: January 16, 2023)

* Fixed bug in `count()` when using `order()` or `sample()` with TinkerGraph.
* Changed the `Result` struct in gremlin-go to make it more suitable for mocking in tests.
* Changed label generation in `PathProcessorStrategy` to be more deterministic.
* Bumped to Apache `commons-configuration` 2.8.0 to fix security vulnerability.
* Fixed issue where the `GremlinGroovyScriptEngine` reused the same translator concurrently which lead to incorrect translations.
* Fixed bug where tasks that haven't started running yet time out due to `evaluationTimeout` and never send a response back to the client.
* Set the exact exception in `initializationFailure` on the Java driver instead of the root cause.
* Improved error message for when `from()` and `to()` are unproductive for `addE()`.
* Added `SparkIOUtil` utility to load graph into Spark RDD.
* Improved performance of `CloneVertexProgram` by bypassing the shuffle state of `SparkGraphComputer`.
* Changed `JavaTranslator` exception handling so that an `IllegalArgumentException` is used for cases where the method exists but the signature can't be discerned given the arguments supplied.
* Dockerized all test environment for .NET, JavaScript, Python, Go, and Python-based tests for Console, and added Docker as a build requirement.
* Async operations in .NET can now be cancelled. This however does not cancel work that is already happening on the server.
* Bumped to `snakeyaml` 1.32 to fix security vulnerability.
* Update docker/build.sh to work with docker-compose dockerized tests changes.
* Fix permission issues with Docker generated files by setting permission to current user, so sudo isn't needed for maven operations.
* Updated base images for gremlin-server and gremlin-console docker images to support arm64.
* Use Go embed for error/logger resources for `gremlin-go` to avoid missing resource files when using binaries.
* Added user agent to web socket handshake in java driver. Can be controlled by a new enableUserAgentOnConnect configuration. It is enabled by default.
* Added user agent to web socket handshake in Gremlin.Net driver. Can be controlled by `EnableUserAgentOnConnect` in `ConnectionPoolSettings`. It is enabled by default.
* Added user agent to web socket handshake in go driver. Can be controlled by a new `EnableUserAgentOnConnect` setting. It is enabled by default.
* Added user agent to web socket handshake in python driver. Can be controlled by a new `enable_user_agent_on_connect` setting. It is enabled by default.
* Added user agent to web socket handshake in javascript driver. Can be controlled by a new `enableUserAgentOnConnect` option. It is enabled by default.
* Added logging in .NET.
* Added `addDefaultXModule` to `GraphSONMapper` as a shortcut for including a version matched GraphSON extension module.
* Modified `GraphSONRecordReader` and `GraphSONRecordWriter` to include the GraphSON extension module by default.
* Bumped `jackson-databind` to 2.14.0 to fix security vulnerability.
* Bumped to Groovy 2.5.15.
* Bumped to Netty 4.1.86.
* Bumped `ivy` to 2.5.1 to fix security vulnerability
* Removed default SSL handshake timeout. The SSL handshake timeout will instead be capped by setting `connectionSetupTimeoutMillis`.
* Improved logging for `gremlin-driver`.
* Modified `Connection` and `Host` job scheduling in `gremlin-driver` by dividing their work to two different thread pools and sparing work from the primary pool responsible for submitting requests and reading results.
* Prevented usage of the fork-join pool for `gremlin-driver` job scheduling.
* Modified `GremlinScriptChecker` to extract the `Tokens.REQUEST_ID` from Gremlin scripts.
* Changed `Host` initialization within a `Client` to be parallel again in `gremlin-driver`.
* Changed mechanism for determining `Host` health which should make the driver more resilient to intermittent network failures.
* Removed the delay for reconnecting to a potentially unhealthy `Host` only marking it as unavailable after that initial retry fails.
* Prevented fast `NoHostAvailableException` in favor of more direct exceptions when borrowing connections from the `ConnectionPool`.
* Improved Gherkin tests for more consistent results.
* Provides users with potentially more information to driver TimeoutExceptions.
* Fixed an issue in Go and Python GLVs where modifying per request settings to override request_id's was not working correctly.
* Fixed incorrect implementation for `GraphTraversalSource.With` in `gremlin-go`.
* Changed Gremlin.version() to return `"VersionNotFound"` if the version is missing from the manifest.
* Fixed a case sensitivity issue when comparing request UUIDs in `gremlin-javascript`.

==== Bugs

* TINKERPOP-2765 Race condition during script creation when using UnifiedChannelizer
* TINKERPOP-2769 gremlin-server does not reply with a timeout response to all timed out requests
* TINKERPOP-2771 Critical severity security vulnerabilty in commons-configuration 2.7
* TINKERPOP-2796 High severity security vulnerability found in snakeyaml
* TINKERPOP-2803 Incorrect count() with sample() in TinkerGraph
* TINKERPOP-2809 High severity security vulnerability found in jackson databind
* TINKERPOP-2815 Critical security vulnerability for apache commons-text
* TINKERPOP-2816 Gherkin test issues for implementers
* TINKERPOP-2817 Support java.lang.Byte in hadoop GraphSONRecordWriter/GraphSONRecordReader
* TINKERPOP-2826 Critical security vulnerability in ivy
* TINKERPOP-2836 Github actions do not run java driver integration tests
* TINKERPOP-2840 Test Failures on NonDex
* TINKERPOP-2843 Security vulnerabilities found in netty version 4.1.77
* TINKERPOP-2849 Incorrect implementation for GraphTraversalSource.With in gremlin-go

==== Improvements

* TINKERPOP-2471 Add logging to Gremlin.Net driver
* TINKERPOP-2480 User agent for Gremlin drivers
* TINKERPOP-2737 Dockerized Build and Test Environments
* TINKERPOP-2772 Add Spark utility to load vertices as RDD
* TINKERPOP-2779 Floating ConnectedComponent Feature Failures for GitHub Actions on windows
* TINKERPOP-2785 Inability to Mock Returned Result Types in Gremlin-Go Driver
* TINKERPOP-2792 Better exception when JavaTranslator finds a method but not the overload
* TINKERPOP-2794 Allow cancellation of Gremlin.Net async methods
* TINKERPOP-2808 Improve Compatibility on ARM machines
* TINKERPOP-2813 Improve driver usability for cases where NoHostAvailableException is currently thrown
* TINKERPOP-2814 Add a SSL handshake timeout configuration to the driver
* TINKERPOP-2833 TestSupport loads files too slow
* TINKERPOP-2834 CloneVertexProgram optimization on SparkGraphComputer
* TINKERPOP-2842 Expand GremlinScriptChecker to include request id overrides

[[release-3-5-4]]
=== TinkerPop 3.5.4 (Release Date: July 18, 2022)

* Added exception to Gremlin Server that is thrown when using a transaction on a non-transaction graph.
* Exposed error message sent by the server as a property on `GremlinServerError` for gremlin-python
* Allowed `datetime()` syntax to accept zone offset with colon separators and seconds.
* Fixed a minor problem in the Gremlin parser where a `GraphTraversalSource` may not have been initialized.
* Added getters to high and low properties in `RangeLocalStep`.
* Added `Pick` traversal to the return from `getGlobalChildren()` for `BranchStep`.
* Ensured `Pick` traversal was an integrated child.
* Added GraphBinary serialization support to gremlin-javascript.
* Improved startup time by removing unnecessary DNS lookup.
* Bumped to logback 1.2.9.
* Bumped to netty 4.1.77.
* Fixed bug in `submitAsync()` in gremlin-python where the deprecated version was not returning its result.
* Added missing `ResponseStatusCodeEnum` entries for 403, 429, 497, and 596 for .NET.
* Added GraphBinary support in gremlin-python for short, bigdecimal and biginteger.
* Fixed bug in `PartitionStrategy` where the use of `AbstractLambdaTraversal` caused an unexpected exception.
* Fixed bug where close requests for sessions were improperly validating the request in the `UnifiedChannelizer`.
* Deprecated and removed functionality of the `connectOnStartup` option in `gremlin-javascript` to resolve potential `unhandledRejection` and race conditions.
* Ensured `Graph` instance was set between `TraversalStrategy` executions.
* Fixed potential `NullPointerException` in `gremlin-driver` where initialization of a `ConnectionPool` would fail but not throw an exception due to centralized error check being satisfied by a different process.
* Fixed a bug where the JavaScript client would hang indefinitely on traversals if the connection to the server was terminated.
* Fix a javadoc comment in Cluster.Builder regarding maxInProcessPerConnection.
* Added a getter for selectKeys in SelectStep

==== Bugs

* TINKERPOP-2734 NullPointerException when calling Client chooseConnection()
* TINKERPOP-2735 IllegalStateException: Unrecognized content of the 'gremlin' argument... on connection close
* TINKERPOP-2736 PluginAcceptror interface no more available in 3.5.3+ but referred in documentation
* TINKERPOP-2741 GraphMLWriter error message is not properly formatted
* TINKERPOP-2751 Transaction: tx.commit() hangs up in javascript client-lib
* TINKERPOP-2754 Javascript client hangs if the server restarts
* TINKERPOP-2763 client.submitAsync returns None value
* TINKERPOP-2768 BranchStep pickToken should be integrated when added as a child option

==== Improvements

* TINKERPOP-2229 JavaScript GLV: Add GraphBinary Support
* TINKERPOP-2631 GraphSON float serialization when ujson is used is imprecise
* TINKERPOP-2693 Complete GraphBinary support in Python
* TINKERPOP-2740 first request suspend more than 9s when using gremlin-java-driver
* TINKERPOP-2748 Medium security vulnerability on netty-all and netty-codec
* TINKERPOP-2762 getScopeKeys should respect the order of keys passed in Step
* TINKERPOP-2764 AWS Neptune returns an inaccessible structured error response

[[release-3-5-3]]
=== TinkerPop 3.5.3 (Release Date: April 4, 2022)

* Added support for using a readable stream when submitting scripts through the JavaScript driver which allows processing each batch of result sets as they come in, rather than waiting for the entire result set to complete before allowing processing.
* Fixed issue with implicit conversion of `Infinity` number instances into `BigDecimal`.
* Ensured that new properties are added before triggering the associated event.
* Added support for WebSocket compression in the .NET driver. (Only available on .NET 6.)
* Added Groovy `Translator` for .NET.
* Bumped to `jackson-databind` 2.13.2.2.
* Fixed bug in `DefaultTraversal.clone()` where the resulting `Traversal` copy could not be re-iterated.
* Fixed bug in `JavaTranslator` that did not handle `has()` well where `null` was the first argument.
* Renamed `GremlinBaseVisitor` to `DefaultGremlinBaseVisitor` in `gremlin-core` to prevent conflict with the generated `GremlinBaseVisitor` in `gremlin-language`.
* Tracked transaction spawned connections and closed them when the parent connection was closed for `gremlin-python`.
* Prevented unintentionally opening another transaction in `TraversalOpProcessor`` and `SessionOpProcessor` of Gremlin Server.
* Fixed bug in `Translator` of `gremlin-python` around translation of Booleans.

==== Bugs

* TINKERPOP-2694 Bug of TinkerGraph gremlin api "has()"
* TINKERPOP-2706 Traversal clone() not resetting the close state
* TINKERPOP-2712 PropertyChangedEvent is triggered before Property is actually changed
* TINKERPOP-2717 Gremlin.NET : WebSocketConnection does not check for MessageType.Close, causing error InvalidOperationException: "Received data deserialized into null object message. Cannot operate on it."
* TINKERPOP-2719 hasNext is called on TraverserIterator after transaction is committed
* TINKERPOP-2726 Python's GroovyTranslator translates boolean wrong

==== Improvements

* TINKERPOP-2367 Gremlin Translators for .NET
* TINKERPOP-2518 Enhance .NET gherkin framework to deal with more advanced assertions
* TINKERPOP-2651 Update to .NET 6
* TINKERPOP-2679 Update JavaScript driver to support processing messages as a stream
* TINKERPOP-2682 Enable WebSocket compression in .NET by default
* TINKERPOP-2707 Closing parent connection in python should close tx() connections
* TINKERPOP-2711 Make gremlin-language optional as it brings in CDDL/GPL dependencies
* TINKERPOP-2716 Enable eslint for gremlin-javascript project
* TINKERPOP-2725 Traversal Strategy Mix Up In Gremlin-Python
* TINKERPOP-2727 HasContainer should allow a null key
* TINKERPOP-2728 jackson-databind high security issue identified

[[release-3-5-2]]
=== TinkerPop 3.5.2 (Release Date: January 10, 2022)

This release also includes changes from <<release-3-4-13, 3.4.13>>.

* Added an `AnonymizingTypeTranslator` for use with `GroovyTranslator` which strips PII (anonymizes any String, Numeric, Date, Timestamp, or UUID data)
* Added support for `g.tx()` in Python.
* Added logging in in Python.
* Added `tx()` syntax to `gremlin-language`.
* Fixed shutdown cleanup issue in Python aiohttp transport layer.
* Added a `NoSugarTranslator` translator to `PythonTranslator` which translates Gremlin queries to Python without syntactic sugar (ex `g.V().limit(1)` instead of `g.V()[0:1]`)
* Added support for `g.Tx()` in .NET.
* Added support for `with()` constant options to `io()`.
* Changed `GroovyTranslator` to generate code more compatible to Java with `Date` and `Timestamp`.
* Fixed bug in the processing of the `io()` step when constructing a `Traversal` from the grammar.
* Added the `ConnectedComponent` tokens required to properly process the `with()` of the `connectedComponent()` step.
* Fixed `DotNetTranslator` bugs where translations produced Gremlin that failed due to ambiguous step calls to `has()`.
* Fixed bug where `RepeatUnrollStrategy`, `InlineFilterStrategy` and `MessagePassingReductionStrategy` were all being applied more than necessary.
* Modified grammar to accept the `datetime()` function so that Gremlin scripts have a way to natively construct a `Date`.
* Ensured `PathRetractionStrategy` is applied after `InlineFilterStrategy` which prevents an error in traverser mapping in certain conditions.
* Deprecated `JsonBuilder` serialization for GraphSON and Gryo.
* Added `ProductiveByStrategy` to ensure consistency of `by()` modulator behaviors when child traversal arguments contained no elements.
* Changed drivers to once again send the previously deprecated and removed "close" message for sessions.
* Modified `fold()` to merge `Map` instances with `addAll`.
* Allowed `null` string values in the Gremlin grammar.
* Fixed support for `SeedStrategy` in the Gremlin Grammar.
* Fixed bug in `Translator` of `gremlin-javascript` around array translation.
* Fixed bugs in `PythonTranslator`, `JavascriptTranslator` and `DotNetTranslator` when translating `TraversalStrategy` objects to Javascript.
* Prevented exception with `hasLabel(null)` and `hasKey(null)` and instead filter away traversers as these structural components can't ever be null.
* Improved handling of `null` when passed to `P` predicates.
* Handled `null` for mathematical reducing operations of `sum()`, `mean()`, `max()` and `min()`.
* Allowed `null` values in `Memory` for `GraphComputer`.
* Allowed `null` assignment in `withSideEffect()`.
* Allowed labelling of steps that emit a traverser carrying `null`.
* Fixed bug in filtering for `null` property key arguments to `valueMap()`, `elementMap()`, `properties()` and `values()`.
* Modified grammar to allow a call to `within()` and `without()` with no arguments.
* Fixed problems with `inject(null)` variations where `null` was the only value being submitted.
* Fixed problem with `GroovyTranslator` and `inject(null,null)` which could be interpreted as the Groovy JDK extension `inject(Object,Closure)`.
* Fixed error where certain variants of `inject()` with `null` might not properly construct a traversal in .NET.
* Prevented exception with  `hasValue(null)` and allowed filtering as expected.
* Refined `DotNetTranslator` to be more explicit with `null` arguments to ensure that the right overloads are called.
* Created `GremlinParser` to construct `Traversal` objects from `gremlin-language`.
* Added `GremlinLangScriptEngine` as a `GremlinScriptEngine` implementation that users the grammar and `JavaTranslator` to evaluate Gremlin.
* Added getter method for `bypassTraversal` in `AbstractLambdaTraversal`.
* Added support for custom GraphBinary types in .NET.
* Removed some unnecessary exception wrapping around `gremlin-driver` errors now producing a more immediate view of the actual error cause.

==== Bugs

* TINKERPOP-2569 Reconnect to server if Java driver fails to initialize
* TINKERPOP-2585 Traversal failed for different strategies order
* TINKERPOP-2589 XML External Entity (XXE) vulnerability
* TINKERPOP-2597 NullPointerException while initializing connection pool
* TINKERPOP-2598 within(null) NPE
* TINKERPOP-2603 TinkerGraph sometimes could not query float values.
* TINKERPOP-2609 HTTP returns serialization exceptions for the GraphTraversalSource
* TINKERPOP-2621 toString for traversals such as within with empty array returns empty string as argument instead of brackets
* TINKERPOP-2626 RangeGlobalStep closes traversal prematurely
* TINKERPOP-2649 Unable to translate gremlin query to java
* TINKERPOP-2658 Translator in gremlin-javascript has trouble with array arguments
* TINKERPOP-2662 Unclosed client session and stacktrace pops up when cleanup is missed
* TINKERPOP-2670 JavaDocs do not build when using JDK 11

==== Improvements

* TINKERPOP-2504 Intermittently failing server/driver integration tests
* TINKERPOP-2555 Support for remote transactions in Python
* TINKERPOP-2556 Support remote transactions in .NET
* TINKERPOP-2570 Support custom type in GraphBinary for .NET
* TINKERPOP-2582 Construct traversals from gremlin-language
* TINKERPOP-2583 Make gremlin-groovy processing optional in Gremlin Server
* TINKERPOP-2591 Administrative adjustments to gremlint site
* TINKERPOP-2592 Align the style guides
* TINKERPOP-2596 datetime function
* TINKERPOP-2605 Further enforce and refine null semantics
* TINKERPOP-2615 Expand testing of path() with null values
* TINKERPOP-2616 Provide better exceptions with SSL related failures *(breaking)*
* TINKERPOP-2620 Clean up NullPointerExceptions related to null arguments on property related steps
* TINKERPOP-2630 Clarify that a server cannot support Graphson1.0 over HTTP
* TINKERPOP-2632 Netty 4.1.61 flagged with two high severity security violations
* TINKERPOP-2637 Enhance logging in the Python
* TINKERPOP-2646 Make .NET StreamExtensions public for GraphBinary
* TINKERPOP-2656 Provide a no syntax sugar translator for python
* TINKERPOP-2660 Bring back close message for drivers
* TINKERPOP-2666 Create an anonymizing Translator for logging traversals without user data
* TINKERPOP-2667 Allow fold() with addAll to work on Map
* TINKERPOP-2668 Updating aiohttp requirements at germin-python due to vulnerability
* TINKERPOP-2669 Netty 4.1.61 flagged with medium severity security violations
* TINKERPOP-2671 Add tx() support to grammar

[[release-3-5-1]]
=== TinkerPop 3.5.1 (Release Date: July 19, 2021)

This release also includes changes from <<release-3-4-12, 3.4.12>>.

* Added support for `g.tx()` in Javascript.
* Fixed bug in Javascript error message related to validating anonymous traversal spawns.
* Changed close of Python and Javascript connections to no longer send a "close message" as the server no longer acknowledges it as of 3.5.0.
* Fixed bug where the `Graph` instance was not being assigned to child traversals.
* Removed sending of deprecated session close message from Gremlin.Net driver.

==== Bugs

* TINKERPOP-2358 Potential connection leak on client disposing
* TINKERPOP-2554 Extracting step metrics from ProfileStep throws NPE if the step was not triggered
* TINKERPOP-2565 GraphMLWriter does not check vertexLabelKey conflict
* TINKERPOP-2566 Incomplete error message in bytecode step generation
* TINKERPOP-2568 Graph instance not set for child traversals
* TINKERPOP-2578 Set arguments to P within/without are wrapped in List
* TINKERPOP-2579 EventStrategy doesn't work with anonymous traversal
* TINKERPOP-2580 Update the custom DSL documentation

==== Improvements

* TINKERPOP-2548 Add getter for indexer used in IndexStep
* TINKERPOP-2551 Setup scripts to publish Gremint to npm
* TINKERPOP-2557 Support remote transactions in Javascript
* TINKERPOP-2559 Stop sending the close message for .NET
* TINKERPOP-2560 Stop sending close message for Python
* TINKERPOP-2561 Stop sending close message in Javascript
* TINKERPOP-2576 Setup automatic updates via Dependabot for Gremlin.NET
* TINKERPOP-2577 Remove unused test coverage dependencies from Gremlin.NET

[[release-3-5-0]]
=== TinkerPop 3.5.0 (Release Date: May 3, 2021)

This release also includes changes from <<release-3-4-11, 3.4.11>>.

* Changed transport implementation to use AIOHTTP instead of Tornado for gremlin-python.
* Added max_content_length and unit test for it in gremlin-python.
* Removed compression_option support for transport in gremlin-python.
* Fixed event loop issues and added unit test for it in gremlin-python.
* Fixed DriverRemoteConnection multithreading issues and added unit test for it in gremlin-python.
* Fixed heartbeat timeout issues and tested with local server manually for gremlin-python.
* Fixed build errors emitted for gremlin-python (asyncio task destroyed but is pending error).
* Added `gremlin-language` module.
* Allowed the possibility for the propagation of `null` as a `Traverser` in Gremlin.
* Added a fully shaded version of `gremlin-driver`.
* Exposed websocket connection status in JavaScript driver.
* Fixed a bug where spark-gremlin was not re-attaching properties when using `dedup()`.
* Fixed a bug in `WsAndHttpChannelizer` pipeline configuration where failed object aggregation could not write back HTTP responses.
* Ensured better consistency of the use of `null` as arguments to mutation steps.
* Added a `ResponseStatusCode` to indicate that a client should retry its request.
* Added `TemporaryException` interface to indicate that a transaction can be retried.
* Prevented `TraversalStrategy` instances from being added more than once, where the new instance replaces the old.
* Improved error message for `addE()` when the `from()` or `to()` does not resolve to a `Vertex`.
* Improved error message for `addE()` when cardinality is specified on `property()` assignments.
* Allowed `property(T.label,Object)` to be used if no value was supplied to `addV(String)`.
* Dropped support for .NET Standard 1.3 in Gremlin.Net. Only .NET Standard 2.0 is supported starting with this version.
* Added GraphBinary support for .NET.
* Added `UnifiedChannelizer` which exposes HTTP and Websockets connections and processes both sessionless and in-session requests with the same `gremlinPool`.
* Bounded the `gremlinPool` in Gremlin Server to enforce rate limiting which will then produce a `TOO_MANY_REQUESTS` response status code.
* Switched from `Newtonsoft.Json` to `System.Text.Json` as the JSON library for Gremlin.Net.
* Allowed additional arguments to `Client.submit()` in Javascript driver to enable setting of parameters like `scriptEvaluationTimeout`.
* Gremlin.Net driver no longer supports skipping deserialization by default. Users can however create their own `IMessageSerializer` if they need this functionality.
* Supported deserialization of `dict` and `list` as a key in a `dict` for Python.
* Changed the aliased `Client` to proxy `close()` methods to its underlying client.
* Added support for remote `g.tx()` usage.
* Added support for bytecode-based sessions.
* Added a `Graph.Feature` for `supportsNullPropertyValues`.
* Modified `TokenTraversal` to support `Property` thus `by(key)` and `by(value)` can now apply to `Edge` and meta-properties.
* Added `SeedStrategy` to allow deterministic behavior for `coin()`, `sample()` and `Order.shuffle`.
* Added `Grouping` step interface.
* Added `TraversalParent.replaceTraversal()` which can replace a direct child traversal.
* Added `ByModulatorOptimizationStrategy` which replaces certain standard traversals w/ optimized traversals (e.g. `TokenTraversal`).
* Improved `IdentityRemovalStrategy` by accounting for `EndStep` situations.
* Added `IdentityRemovalStrategy` to the standard list of `TraversalStrategies`.
* Modified `PathRetractionStrategy` to leave labels more often with `match()` cases to return more consistent results.
* Refactored `MapStep` to move its logic to `ScalarMapStep` so that the old behavior could be preserved while allow other implementations to have more flexibility.
* Modified TinkerGraph to support `null` property values and can be configured to disable that feature.
* Modified `null` handling in mutations to be consistent for a new `Vertex` as well as update to an existing one.
* Enforced use of anonymous child traversals.
* Removed support for Python 2.x in gremlinpython.
* Upgraded to Apache Commons Configuration2.
* Renamed `StoreStep` to `AggregateLocalStep`.
* Renamed `AggregateStep` to `AggregateGlobalStep`.
* Renamed `SERVER_ERROR_SCRIPT_EVALUATION` to `SERVER_ERROR_EVALUATION` given that this response code applies to remote traversals as well as scripts.
* Refactored `TraversalStrategies` to implement `Iterable`.
* Refactored `Traversal` semantics to always expect `EmptyStep` as a parent if it is meant to be the root `Traversal`.
* Configured GraphBinary as the default binary serialization format for the Java Driver.
* Configured GraphSON 3.0 as the default text serialization format when no serializer can be determined.
* Configured GraphSON 3.0 as the default setting for the `GraphSONMapper`.
* Added `JavascriptTranslator` for Java.
* Added `DotNetTranslator` for Java.
* Added Groovy `Translator` for Python.
* Fixed bug in `PythonTranslator` for processing `TraversalStrategy` instances in GraphBinary.
* Fixed bug in bytecode `Bindings` where calling `of()` prior to calling a child traversal in the same parent would cause the initial binding to be lost.
* Migrated from Tornado to AIOHTTP for gremlinpython.
* Bumped to Neo4j 3.4.11.
* Bumped to Spark 3.0.0.
* Bumped to Jackson 2.11.x.
* Supported build for Java 11.
* Added `MessageSerializer.getMapper()` to return the underlying object that handles serialization for a particular implementation.
* Added a parameterized `TypeTranslator` for use with `GroovyTranslator` that should produce more cache hits.
* Added support for `TextP` in Neo4j using its string search functions.
* Added a kerberos KDC to the docker container for testing GLV's.
* Added kerberos authentication to Gremlin-Python.
* Added audit logging to bytecode-based traversals.
* Changed `TraversalStrategy` application methodology to apply each strategy in turn to each level of the traversal hierarchy starting from root down to children.
* Added a VertexProgramRestrictionStrategy.
* Prevented more than one `Client` from connecting to the same Gremlin Server session.
* Changed the Groovy to an optional dependency in `gremlin-driver`.
* Added support for configuring an `Authorizer` implementation to Gremlin Server, allowing for authorization of individual gremlin requests.
* Added `gremlint` module to house the Gremlin query formatting JavaScript library powering gremlint.com.
* Removed internal functionality for the session close message in Gremlin Server - the message is accepted but ignored if sent.
* Removed `Property.Exceptions.propertyValueCanNotBeNull` exception type as `null` now has meaning in Gremlin.
* Removed the "experimental" support for multi/meta-properties in Neo4j.
* Removed Gryo serialization configurations from Gremlin Server sample configurations and default configurations.
* Removed previously deprecated custom keep-alive functionality in the Java driver.
* Removed previously deprecated `BytecodeUtil`.
* Removed previously deprecated `Cluster.maxWaitForSessionClose` configuration option.
* Removed previously deprecated `TraversalStrategies.applyStrategies()`.
* Removed previously deprecated `scriptEvaluationTimeout`.
* Removed previously deprecated `NioChannelizer` and related classes.
* Removed previously deprecated remote traversal side-effects and related infrastructure.
* Removed previously deprecated `Serializers.DEFAULT_RESULT_SERIALIZER` and `Serializers.DEFAULT_REQUEST_SERIALIZER`.
* Removed previously deprecated `decr` and `incr` from `Order`.
* Removed previously deprecated `TraversalSource.withRemote()`.
* Removed previously deprecated `ResponseHandlerContext` infrastructure.
* Removed previously deprecated `VertexProgram` related infrastructure.
* Removed previously deprecated SSL settings: `keyCertChainFile`, `keyFile`, `keyPassword` and `trustCertChainFile` and related infrastructure.
* Removed previously deprecated `PropertyMapStep` constructor and `isIncludeTokens`.
* Removed previously deprecated `StarGraph.builder()` and `StarGraph.Builder.create()`.
* Removed previously deprecated `AbstractOpProcessor.generateMetaData(ChannelHandlerContext, RequestMessage, ResponseStatusCode, Iterator)`
* Removed previously deprecated `BulkDumperVertexProgram` and `BulkLoaderVertexProgram`.

==== Bugs

* TINKERPOP-1619 TinkerGraphComputer worker count affects OptionalStep query results
* TINKERPOP-2107 Spark fails to reattach properties
* TINKERPOP-2157 SparkStarBarrierInterceptor injects (Byte) 0
* TINKERPOP-2159 EventStrategy doesn't handle multi-valued properties
* TINKERPOP-2175 Executor thread is not returned on channel close
* TINKERPOP-2185 Use commons-configuration2 instead of commons-configuration *(breaking)*
* TINKERPOP-2192 Gremlin.Net.Driver.Connection.Parse throws a NullReferenceException
* TINKERPOP-2224 Detect and fix resource leak
* TINKERPOP-2230 match() step unexpected behaviours
* TINKERPOP-2232 RemoteStrategy does not call parent class TraversalStrategy __init__
* TINKERPOP-2238 Fix remaining iterator leaks marked by @IgnoreIteratorLeak
* TINKERPOP-2241 Client exception don't match Server exception when server  throw StackOverflowError
* TINKERPOP-2248 Instability of driver for blocked requests
* TINKERPOP-2257 transaction itty  may still be visited after commit
* TINKERPOP-2264 Gremlin Python should deserialize g:Date to UTC
* TINKERPOP-2266 Keep alive not started at connection creation
* TINKERPOP-2274 Test of TinkerGraph Gremlin fail on Windows and non EN locale
* TINKERPOP-2276 No constructor for remote connection in DSL generated traversal source
* TINKERPOP-2283 GraphStep's ids null exception
* TINKERPOP-2285 Error object is unreachable
* TINKERPOP-2288 Get ConnectionPoolBusyException and then ServerUnavailableExceptions
* TINKERPOP-2289 Use address instead of hostname for connection
* TINKERPOP-2290 Javascript GLV connection refused error handling
* TINKERPOP-2291 TraversalExplanation deserialization in GraphSON
* TINKERPOP-2298 Bytecode.java  flattenArguments throw exception when null
* TINKERPOP-2303 GremlinDsl generate addV instead of addE
* TINKERPOP-2318 Edge properties dedup() not work with spark-gremlin *(breaking)*
* TINKERPOP-2337 In upgrade guide for 3.4.2, the option RemoteConnection.PER_REQUEST_TIMEOUT does not exist
* TINKERPOP-2338 drop() not removing all edge/meta properties
* TINKERPOP-2341 GremlinClientExtensions.SubmitAsync hangs as it tries to dispose connection
* TINKERPOP-2345 NullPointerException when Map key is not found for math()
* TINKERPOP-2347 Remove invalid service descriptors from gremlin-shaded
* TINKERPOP-2350 clone() is not deep copying Traversal internals
* TINKERPOP-2351 Local Map ordering of keys can generate cast errors
* TINKERPOP-2352 Gremlin Python driver default pool size makes Gremlin keep-alive difficult
* TINKERPOP-2353 Error while Shutting Down Gremlin Server
* TINKERPOP-2360 failed to deserializer int32 when gremlin-python submit bytecode with a big int value
* TINKERPOP-2364 Injected ProfileStep should not be displayed in child traversals
* TINKERPOP-2365 LazyBarrierStrategy adds a NoOpBarrierStep when profile() is present
* TINKERPOP-2368 JAVA_OPTIONS are not properly expanded in gremlin-console
* TINKERPOP-2369 Connections in ConnectionPool are not replaced in background when underlying channel is closed
* TINKERPOP-2374 SaslAndHttpBasicAuthenticationHandler can't extract authorization
* TINKERPOP-2383 has(T,Traversal) does not return results
* TINKERPOP-2384 Inject and withSideEffect causing different outcomes in order step
* TINKERPOP-2388 gremlinpython: Can't close DriverRemoteConnection
* TINKERPOP-2403 Gremlin javascript Translator does not handle child traversals
* TINKERPOP-2405 gremlinpython: traversal hangs when the connection is established but the servers stops responding later
* TINKERPOP-2408 Iterator leak in HasContainer
* TINKERPOP-2409 js: DriverRemoteConnection never times out if server uri not available.
* TINKERPOP-2410 Free up server threads when client is closed
* TINKERPOP-2425 Server closes HTTP connection for keepAlive as true
* TINKERPOP-2432 Generate correct toString() representation of bytecode in Javascript
* TINKERPOP-2433 typo in javadocs match() Type Parameters
* TINKERPOP-2435 Gremlin Python sugar syntax for values() can lead to unexpected problems
* TINKERPOP-2437 gremlin-driver hangs if ResultSet.statusAttributes().get() is called when the request throws
* TINKERPOP-2439 P and TextP toString() is broken
* TINKERPOP-2458 Bytecode Bindings lost when followed by a child traversal
* TINKERPOP-2465 TestHelper.generateTempFileFromResource file handling is invalid on windows
* TINKERPOP-2475 Barrier step touches one more element of next loop
* TINKERPOP-2478 Console byte code translator has issues with "new Date()"
* TINKERPOP-2496 GremlinDslProcessor fails when SocialTraversalSourceDsl overrides close
* TINKERPOP-2505 Gremlin Python Client Query Times out at 30 seconds instead of the server timeout
* TINKERPOP-2512 Duplicate jars in classpath when running gremlin-server.sh
* TINKERPOP-2513 Generics insufficiently strict on property()
* TINKERPOP-2514 Java client driver requests with same request ids hang
* TINKERPOP-2516 Property folding has trouble with coalesce
* TINKERPOP-2529 Global dedup() in reducing by() of group() detaches elements for OLTP
* TINKERPOP-2531 Gremlin .NET driver ConnectionPool can remain without connections if server is down for 1-2 minutes

==== Improvements

* TINKERPOP-709 Consider Bounding Gremlin Pool Queue Size
* TINKERPOP-1084 Branch option tokens should be allowed to be traversals.
* TINKERPOP-1553 Deprecate store() in favor of aggregate(Scope)
* TINKERPOP-1568 Change strategy application order *(breaking)*
* TINKERPOP-1641 Kerberos authentication for gremlin-python
* TINKERPOP-1682 by-modulator optimization strategy
* TINKERPOP-1733 hasKey, hasValues should work on Element and Property
* TINKERPOP-1810 Add Lambda.binaryOperator and Lambda.unaryOperator
* TINKERPOP-1838 Python sample script
* TINKERPOP-1886 Gremlin Python driver to periodically issue ping / heartbeat to gremlin server
* TINKERPOP-1921 Support hasNext terminal step in GLVs
* TINKERPOP-1994 LazyBarrierStrategy fully responsible for barrier() additions
* TINKERPOP-2001 Support lambdas in Javascript
* TINKERPOP-2014 Allow an ability to specify seeding for random methods such as coin, sample and Order.shuffle
* TINKERPOP-2020 Support withComputer() for javascript
* TINKERPOP-2046 Gremlin-Python: Support custom request headers in WebSocket request
* TINKERPOP-2054 Support TraversalStrategy specification in gremlin-javascript
* TINKERPOP-2076 Build with Java 11
* TINKERPOP-2080 Remove deprecated TraversalSource.withRemote() *(breaking)*
* TINKERPOP-2099 Property setting with null has different behavior between add and update *(breaking)*
* TINKERPOP-2133 Use neo4j index lookup in Neo4jGraphStep with HasContainers containing TextP predicates
* TINKERPOP-2168 GraphSON: P deserialization should be optimized
* TINKERPOP-2213 Replace scriptEvaluationTimeout in favor of something more suitable to bytecode
* TINKERPOP-2215 Better exception message for connection problems
* TINKERPOP-2223 Update jackson databind to 2.9.9
* TINKERPOP-2231 Remove deprecated bulk dumping/loading VertexPrograms *(breaking)*
* TINKERPOP-2233 Remove deprecated Order decr/incr *(breaking)*
* TINKERPOP-2235 Better handle the concept of null in traversals *(breaking)*
* TINKERPOP-2236 Improve error messaging for TinkerGraph IdManagers that fail on conversions
* TINKERPOP-2237 Prevent error when closing sessions that don't exist *(breaking)*
* TINKERPOP-2239 Remove previously deprecated SSL configuration options *(breaking)*
* TINKERPOP-2242 Bump to netty 4.1.36
* TINKERPOP-2243 Add user-agent to RequestOptions
* TINKERPOP-2245 Consolidate the executor for bytecode & string based client
* TINKERPOP-2246 Consolidate the error propagation to the client
* TINKERPOP-2250 Support toString serialization in GraphBinary
* TINKERPOP-2251 Remove deprecated VertexProgram-related methods *(breaking)*
* TINKERPOP-2252 A meaningful way to support session based byteCode interaction through gremlin-driver
* TINKERPOP-2254 Rename AggregateStep and StoreStep given aggregate(Scope,String) *(breaking)*
* TINKERPOP-2256 processAllStarts of AggregateStep should only be called when barrier is empty
* TINKERPOP-2259 Default Java based driver and server operations to GraphBinary and remove Gryo *(breaking)*
* TINKERPOP-2260 Update jackson databind 2.9.9.1
* TINKERPOP-2262 Improve Netty protocol handling
* TINKERPOP-2265 Deprecate Traversal.getSideEffects() functionality for remoting purposes
* TINKERPOP-2269 Remove remote side-effect related infrastructure *(breaking)*
* TINKERPOP-2270 Deprecate multi/metaproperty support in Neo4j
* TINKERPOP-2271 Add console preference to control server-originated warning display
* TINKERPOP-2272 Rename steps and tokens that conflict with standard python functions
* TINKERPOP-2273 Remove deprecated ResponseHandlerContext infrastructure *(breaking)*
* TINKERPOP-2277 Python sdk postpone the timing to create transport
* TINKERPOP-2279 GraphBinary support in Python
* TINKERPOP-2280 Prevent use of T values as property key overloads
* TINKERPOP-2284 Make it easier to return more structure of graph elements
* TINKERPOP-2295 Remove deprecated scriptEvaluationTimeout *(breaking)*
* TINKERPOP-2296 Per query timeout not working from Python
* TINKERPOP-2302 Add isOnGraphComputer() field accessor to ElementMapStep
* TINKERPOP-2307 Add better error message for badly configured Channelizer
* TINKERPOP-2310 Reduce Traversal.isRoot() to a check of EmptyStep *(breaking)*
* TINKERPOP-2311 TraversalStrategies implementing Iterable *(breaking)*
* TINKERPOP-2312 Empty keys to group() should group to null
* TINKERPOP-2314 Employ by(String) for Map when possible and improve errors around incorrect types
* TINKERPOP-2315 Implement some form of clone() or reset() for Traversal in GLVs
* TINKERPOP-2317 Remove Python 2 support *(breaking)*
* TINKERPOP-2320 [SECURITY] XMLInputFactory initialization in GraphMLReader introduces
* TINKERPOP-2325 Generate traversals that will better yield index lookups with SPARQL
* TINKERPOP-2327 Remove deprecated NIO protocol support *(breaking)*
* TINKERPOP-2328 Do not close all connections if just one has became closed
* TINKERPOP-2335 Drop support for older GLV runtimes
* TINKERPOP-2336 Allow close of channel without having to wait for server
* TINKERPOP-2349 Switch from Newtonsoft.Json to System.Text.Json *(breaking)*
* TINKERPOP-2354 Document recommendation to reuse graph traversal source
* TINKERPOP-2356 Bump to Jackson 2.10.x
* TINKERPOP-2357 Add a command to clear the Gremlin Console screen
* TINKERPOP-2361 Prevent using GraphTraversalSource spawned traversals as children *(breaking)*
* TINKERPOP-2371 Add possibility to import constants with ImportGremlinPlugin
* TINKERPOP-2376 Probability distribution controlled by weight when using sample step
* TINKERPOP-2377 Investigate intermittent .NET GLV test failures
* TINKERPOP-2389 Authorization support in TinkerPop
* TINKERPOP-2391 Drop GLV Templating System
* TINKERPOP-2392 Improve module level documentation for GLVs
* TINKERPOP-2394 Unable to use __ class of a custom DSL when passing a script even if this class is imported *(breaking)*
* TINKERPOP-2395 Gremlin Python doesn't support list as keys in groupCount
* TINKERPOP-2396 TraverserSet should be extendable for GraphDB provider
* TINKERPOP-2397 Don't create the default Gyro serializer if the caller specifies a different one
* TINKERPOP-2401 Upgrade Jackson-databind to 2.11.x
* TINKERPOP-2406 Delegate processing from event loop to worker threads
* TINKERPOP-2407 Support deserialization of a dict that has a dict as a key
* TINKERPOP-2412 Add missing query tests
* TINKERPOP-2413 Prefer withEmbedded() to withGraph() on AnonymousTraversalSource
* TINKERPOP-2415 Avoid unnecessary detached objects if not required
* TINKERPOP-2416 MultiIterator should implement AutoCloseable
* TINKERPOP-2418 Store authenticated user on server pipeline
* TINKERPOP-2420 Support per query request options in .NET
* TINKERPOP-2421 Support per query options in javascript
* TINKERPOP-2426 Use Netty's WebSocketClientProtocolHandler
* TINKERPOP-2427 Simplify Netty reference counting
* TINKERPOP-2430 Looping Recipies
* TINKERPOP-2431 Operating on Dropped Elements Recipes
* TINKERPOP-2436 The gremlin server starts even if all graphs instantiation has failed
* TINKERPOP-2438 Provide a way for scripts to respect with() specification of timeout
* TINKERPOP-2440 Simplify driver by delegating keepAlive logic to Netty
* TINKERPOP-2441 Add compression to WebSocket frames sent from client
* TINKERPOP-2442 Make Translators that work in Java part of gremlin-core
* TINKERPOP-2443 Improve testing of Translator instances for non-JVM languages with focus on Python as a model
* TINKERPOP-2445 Speed up client initialization *(breaking)*
* TINKERPOP-2446 Add Recipe for Optional Looping
* TINKERPOP-2447 Improve handling of StackOverflowError for long traversals
* TINKERPOP-2451 JavascriptTranslator for Java
* TINKERPOP-2452 DotNetTranslator for Java
* TINKERPOP-2453 Add WebSocket compression to gremlin-python
* TINKERPOP-2455 Remove deprecated custom keep-alive functionality in the Java driver Channelizer *(breaking)*
* TINKERPOP-2457 Add a max_content_length parameter to DriverRemoteConnection in the Python client
* TINKERPOP-2460 Change groovy to provided scope in gremlin-driver *(breaking)*
* TINKERPOP-2461 Align CoreImports with GroovyTranslator
* TINKERPOP-2462 Duplicated BytecodeUtil and BytecodeHelper classes
* TINKERPOP-2466 Improve syntax for Groovy scripts that use withStrategies()
* TINKERPOP-2468 Stabilize shouldProcessSessionRequestsInOrder() test
* TINKERPOP-2469 KrbException - Principal does not exist in test
* TINKERPOP-2470 Bump gremlinpython to tornado 6.x
* TINKERPOP-2472 GraphBinary support in .NET
* TINKERPOP-2473 Prevent TraversalStrategy instances of the same type to be added to a TraversalSource
* TINKERPOP-2474 withSack() Groovy translation output could be simplified
* TINKERPOP-2476 Provide fully shaded version of Java driver
* TINKERPOP-2479 Provide a way to set a custom GraphSONMapper for :bytecode command
* TINKERPOP-2481 IdentityRemovalStrategy not installed *(breaking)*
* TINKERPOP-2482 Rename wsConnectionTimeout to connectionSetupTimeout
* TINKERPOP-2484 Python  IOLoop close errors
* TINKERPOP-2485 Invalid http tests with ?gremlin=1-1
* TINKERPOP-2494 Document Translator parameter extraction functionality
* TINKERPOP-2499 PathRetractionStrategy returns inconsistent results when match() is not detected as the final step *(breaking)*
* TINKERPOP-2500 Add none() step for all GLVs
* TINKERPOP-2506 Expose client WebSocket connection status
* TINKERPOP-2517 Introduce a retry status code to the server protocol
* TINKERPOP-2527 Add a GroovyTranslator equivalent method to the Python client
* TINKERPOP-2530 Transfer OyvindSabo/gremlint and OyvindSabo/gremlint.com to apache/tinkerpop/gremlint
* TINKERPOP-2532 MaxBarrierSize of NoOpBarrierStep should be accessible
* TINKERPOP-2533 Develop a grammar for Gremlin
* TINKERPOP-2535 Netty 4.1.52 flagged as medium security violation
* TINKERPOP-2537 Support bytecode based requests in sessions and remote tx()
* TINKERPOP-2544 Modify site publishing scripts to include gremlint
* TINKERPOP-2546 Change transport layer to use AIOHTTP instead of Tornado
* TINKERPOP-2547 Provide an option to supply a callback before handshake submission
* TINKERPOP-2550 Deadlock on Client initialization

== TinkerPop 3.4.0 (Avant-Gremlin Construction #3 for Theremin and Flowers)

image::https://raw.githubusercontent.com/apache/tinkerpop/master/docs/static/images/avant-gremlin.png[width=185]

[[release-3-4-13]]
=== TinkerPop 3.4.13 (Release Date: January 10, 2022)

* Fixed `RangeGlobalStep` which was prematurely closing the iterator.
* Added explicit state to `DefaultTraversal` to track whether or not it was fully iterated and closed to ensure it released resources properly.
* Prevented XML External Entity (XXE) style attacks via `GraphMLReader` by disabling DTD and external entities by default.
* Improved error message for failed serialization for HTTP-based requests.
* Fixed a `NullPointerException` that could occur during a failed `Connection` initialization due to uninstantiated `AtomicInteger`.
* Minor changes to the initialization of Java driver `Cluster` and `Client` such that hosts are marked as available only after successfully initializing connection pools.
* `NoHostAvailableException` now contains a cause for the failure.
* Bumped to Netty 4.1.72.
* Added user-friendly message in Gremlin console for unavailable hosts upon initiation and fixed possible leak in `RemoteCommand.groovy` upon `RemoteException`.

==== Bugs

* TINKERPOP-2569 Reconnect to server if Java driver fails to initialize
* TINKERPOP-2589 XML External Entity (XXE) vulnerability
* TINKERPOP-2597 NullPointerException while initializing connection pool
* TINKERPOP-2603 TinkerGraph sometimes could not query float values.
* TINKERPOP-2609 HTTP returns serialization exceptions for the GraphTraversalSource
* TINKERPOP-2626 RangeGlobalStep closes traversal prematurely

==== Improvements

* TINKERPOP-2504 Intermittently failing server/driver integration tests
* TINKERPOP-2616 Provide better exceptions with SSL related failures *(breaking)*
* TINKERPOP-2630 Clarify that a server cannot support Graphson1.0 over HTTP
* TINKERPOP-2632 Netty 4.1.61 flagged with two high severity security violations
* TINKERPOP-2669 Netty 4.1.61 flagged with medium severity security violations

[[release-3-4-12]]
=== TinkerPop 3.4.12 (Release Date: July 19, 2021)

* Coerced single `set` arguments to `P.within` and `P.without` to `list` in Python which serializes to a more expected form for `P` instances.
* Fixed bug in the `vertexLabelKey` validation for `GraphMLWriter` which was inadvertently validating the `edgeLabelKey`.
* Changed `IndexStep` to make it easier for providers to determine the type of indexer being used.
* Allowed Javascript `Translator` to take `Bytecode` or a `Traversal`.
* Addressed CVE-2021-32640 for gremlin-javascript.
* Allowed construction of `DriverRemoteConnection` in .NET to use host and port specification similar to Java syntax.
* Defaulted `DriverRemoteConnection` to "g" if it the `TraversalSource` binding isn't supplied in Python.
* Initialized metrics in `ProfileStep` even if the step hasn't iterated.

==== Bugs

* TINKERPOP-2358 Potential connection leak on client disposing
* TINKERPOP-2554 Extracting step metrics from ProfileStep throws NPE if the step was not triggered
* TINKERPOP-2565 GraphMLWriter does not check vertexLabelKey conflict
* TINKERPOP-2578 Set arguments to P within/without are wrapped in List
* TINKERPOP-2580 Update the custom DSL documentation

==== Improvements

* TINKERPOP-2548 Add getter for indexer used in IndexStep
* TINKERPOP-2577 Remove unused test coverage dependencies from Gremlin.NET

[[release-3-4-11]]
=== TinkerPop 3.4.11 (Release Date: May 3, 2021)

* Prevented Java driver from sending multiple request messages with the same identifier.
* Improved error message for `property(T,Object)` when mutating graph elements.
* Added method caching for GraphSON 3.0 deserialization of `P` and `TextP` instances.
* Allowed setting `ssl_options` for gremlin-python.
* Fixed bug with global `dedup()` when used in reducing `by()` of `group()`.
* Fixed bug with Javascript Groovy `Translator` when generating Gremlin with multiple embedded traversals.
* Modified Gremlin Server `Settings` to be more extensible allowing for custom options with the YAML parser.
* Fixed `toString()` representation of `P` when string values are present in Javascript.
* Exposed barrier size with getter for `NoOpBarrierStep`.
* Bumped to Netty 4.1.61.
* Added `max_content_length` as a Python driver setting.
* Fixed bug in Java `Client` initialization, reconnect and shutdown where certain thread pool configurations might produce a deadlock.
* Ensured that `barrier()` additions by strategies were controlled solely by `LazyBarrierStrategy`.
* Fixed `NullPointerException` in `ResponseMessage` deserialization for GraphSON.
* Enabled the Gremlin.Net driver to repair its connection pool after the server was temporarily unavailable.
* Added the ability to supply a `HandshakeInterceptor` to a `Cluster` which will provide access to the initial HTTP request that establishes the websocket.
* Fixed a possible leakage of connections in the Gremlin.NET driver that could happen if `Dispose()` was called while the pool was creating connections.

==== Bugs

* TINKERPOP-2512 Duplicate jars in classpath when running gremlin-server.sh
* TINKERPOP-2514 Java client driver requests with same request ids hang
* TINKERPOP-2516 Property folding has trouble with coalesce
* TINKERPOP-2529 Global dedup() in reducing by() of group() detaches elements for OLTP
* TINKERPOP-2531 Gremlin .NET driver ConnectionPool can remain without connections if server is down for 1-2 minutes

==== Improvements

* TINKERPOP-1994 LazyBarrierStrategy fully responsible for barrier() additions
* TINKERPOP-2168 GraphSON: P deserialization should be optimized
* TINKERPOP-2457 Add a max_content_length parameter to DriverRemoteConnection in the Python client
* TINKERPOP-2532 MaxBarrierSize of NoOpBarrierStep should be accessible
* TINKERPOP-2535 Netty 4.1.52 flagged as medium security violation
* TINKERPOP-2547 Provide an option to supply a callback before handshake submission
* TINKERPOP-2550 Deadlock on Client initialization

[[release-3-4-10]]
=== TinkerPop 3.4.10 (Release Date: January 18, 2021)

* Added `GremlinScriptChecker` to provide a way to extract properties of scripts before doing an actual `eval()`.
* Added `none()` step for all language variants.
* Fixed bug in `PythonTranslator` which was improperly translating `Lambda` scripts.
* Fixed bug in `GremlinDslProcessor` where certain return types in `TraversalSource` definitions were not generating code that would compile.
* Changed the default read and write timeout values for the `TornadoTransport` to `None` to disable it.
* Bumped to Groovy 2.5.14.

==== Bugs

* TINKERPOP-2496 GremlinDslProcessor fails when SocialTraversalSourceDsl overrides close
* TINKERPOP-2505 Gremlin Python Client Query Times out at 30 seconds instead of the server timeout

==== Improvements

* TINKERPOP-2447 Improve handling of StackOverflowError for long traversals
* TINKERPOP-2485 Invalid http tests with ?gremlin=1-1
* TINKERPOP-2500 Add none() step for all GLVs

[[release-3-4-9]]
=== TinkerPop 3.4.9 (Release Date: December 7, 2020)

* Modified the text of `profile()` output to hide step instances injected for purpose of collecting metrics.
* Bumped to Jackson 2.11.x.
* Bumped Netty 4.1.52.
* Added lambda support for `gremlin-javascript`.
* Provided a more concise syntax for constructing strategies in Groovy.
* Aligned `CoreImports` with `GroovyTranslator` to generate more succinct syntax.
* Improved `gremlin-groovy` understanding of `withSack()` overloads to avoid forced casts.
* Moved `Translator` instances to `gremlin-core`.
* Prevented barriers from over-reaching their limits by one.
* Added `CheckedGraphManager` to prevent Gremlin Server from starting if there are no graphs configured.
* Fixed bug in bytecode `Bindings` where calling `of()` prior to calling a child traversal in the same parent would cause the initial binding to be lost.
* Established a default read and write timeout for the `TornadoTransport` in Python, allowing it to be configurable.
* Delegated handling of erroneous response to the worker thread pool instead of event loop thread pool in Java Driver.
* Removed `Connection` from `Connection Pool` when server closes a connection with no pending requests in Java Driver.
* Improved initialization time of Java Driver if the default serializer is replaced.
* Deprecated `withGraph()` in favor of `withEmbedded()` on `AnonymousTraversalSource`.
* Added support for per-request level configurations, like timeouts, in .NET, Python and Javascript.
* Fixed bug in Javascript `Translator` that wasn't handling child traversals well.
* Prevented Gremlin Python sugar from being confused by Python magic methods.
* Allowed Gremlin Python sugar calls from anonymous context.
* Implemented `AutoCloseable` on `MultiIterator`.
* Fixed an iterator leak in `HasContainer`.
* Fixed bug in `:bytecode` command preventing translations with whitespace from working properly.
* Added `reset` and `config` options to the `:bytecode` command to allow for greater customization options.
* Added GraphSON extension module and the `TinkerIoRegistry` to the default `GraphSONMapper` configuration used by the `:bytecode` command.
* Added `GremlinASTChecker` to provide a way to extract properties of scripts before doing an actual `eval()`.
* Avoided creating unnecessary detached objects in JVM.
* Added support for `TraversalStrategy` usage in Javascript.
* Added `Traversal.getTraverserSetSupplier()` to allow providers to supply their own `TraverserSet` instances.
* Release server threads waiting on connection if the connection is dead.
* Fixed bug where server closes HTTP connection on request error even if keep alive is set to true.
* Deprecated driver `Channelizer` keep-alive related methods.
* Delegate handling of WebSocket handshake to Netty instead of custom code in Java Driver.
* Delegate detection of idle connection to Netty instead of custom keep alive logic for `WebSocketChannelizer`.
* Added support for WebSocket frame compression extension ( [RFC7692](https://tools.ietf.org/html/rfc7692) ) for `WebSocketChannelizer` in Java/Python driver.
* Added server support for WebSocket compression extension ( [RFC7692](https://tools.ietf.org/html/rfc7692) ).
* Fixed bug with Bytecode serialization when `Bytecode.toString()` is used in Javascript.
* Fixed "toString" for P and TextP to produce valid script representation from bytecode glv steps containing a string predicate in Javascript.
* Fixed a bug which could cause Java driver to hang when using `ResultSet.statusAttributes()`
* Added a listener to javascript's `DriverRemoteConnection` to find note errors from websocket connection setup.
* Fixed bug with `ReservedVerificationStrategy.getConfiguration()` which was omitting the reserved `keys` value.
* Changed all configuration keys on `AbstractWarningVerificationStrategy` implementations to `public`.
* Deprecated `BytecodeUtil` and merged its functionality to the existing `BytecodeHelper`.
* Added configuring implementation in HasStep
* Remove static initialization for `GraphSONMessageSerializerV1d0` and `GraphSONMessageSerializerV1d0` in Java driver.
* Connections to the server in a connection pool are created in parallel instead of serially in Java Driver.
* Connection pools for multiple endpoints are created in parallel instead of serially in Java Driver.
* Introduced new HostNotAvailable exception to represent cases when no server with active connection is available.
* Don't wait for new requests during shutdown of event loop group in Java Driver.

==== Bugs

* TINKERPOP-2364 Injected ProfileStep should not be displayed in child traversals
* TINKERPOP-2369 Connections in ConnectionPool are not replaced in background when underlying channel is closed
* TINKERPOP-2403 Gremlin javascript Translator does not handle child traversals
* TINKERPOP-2405 gremlinpython: traversal hangs when the connection is established but the servers stops responding later
* TINKERPOP-2408 Iterator leak in HasContainer
* TINKERPOP-2409 js: DriverRemoteConnection never times out if server uri not available.
* TINKERPOP-2410 Free up server threads when client is closed
* TINKERPOP-2425 Server closes HTTP connection for keepAlive as true
* TINKERPOP-2432 Generate correct toString() representation of bytecode in Javascript
* TINKERPOP-2433 typo in javadocs match() Type Parameters
* TINKERPOP-2435 Gremlin Python sugar syntax for values() can lead to unexpected problems
* TINKERPOP-2437 gremlin-driver hangs if ResultSet.statusAttributes().get() is called when the request throws
* TINKERPOP-2439 P and TextP toString() is broken
* TINKERPOP-2458 Bytecode Bindings lost when followed by a child traversal
* TINKERPOP-2465 TestHelper.generateTempFileFromResource file handling is invalid on windows
* TINKERPOP-2475 Barrier step touches one more element of next loop
* TINKERPOP-2478 Console byte code translator has issues with "new Date()"

==== Improvements

* TINKERPOP-2001 Support lambdas in Javascript
* TINKERPOP-2054 Support TraversalStrategy specification in gremlin-javascript
* TINKERPOP-2296 Per query timeout not working from Python
* TINKERPOP-2392 Improve module level documentation for GLVs
* TINKERPOP-2396 TraverserSet should be extendable for GraphDB provider
* TINKERPOP-2397 Don't create the default Gyro serializer if the caller specifies a different one
* TINKERPOP-2401 Upgrade Jackson-databind to 2.11.x
* TINKERPOP-2406 Delegate processing from event loop to worker threads
* TINKERPOP-2412 Add missing query tests
* TINKERPOP-2413 Prefer withEmbedded() to withGraph() on AnonymousTraversalSource
* TINKERPOP-2415 Avoid unnecessary detached objects if not required
* TINKERPOP-2416 MultiIterator should implement AutoCloseable
* TINKERPOP-2420 Support per query request options in .NET
* TINKERPOP-2421 Support per query options in javascript
* TINKERPOP-2426 Use Netty's WebSocketClientProtocolHandler
* TINKERPOP-2427 Simplify Netty reference counting
* TINKERPOP-2430 Looping Recipies
* TINKERPOP-2431 Operating on Dropped Elements Recipes
* TINKERPOP-2436 The gremlin server starts even if all graphs instantiation has failed
* TINKERPOP-2438 Provide a way for scripts to respect with() specification of timeout
* TINKERPOP-2440 Simplify driver by delegating keepAlive logic to Netty
* TINKERPOP-2441 Add compression to WebSocket frames sent from client
* TINKERPOP-2442 Make Translators that work in Java part of gremlin-core
* TINKERPOP-2445 Speed up client initialization *(breaking)*
* TINKERPOP-2446 Add Recipe for Optional Looping
* TINKERPOP-2453 Add WebSocket compression to gremlin-python
* TINKERPOP-2461 Align CoreImports with GroovyTranslator
* TINKERPOP-2462 Duplicated BytecodeUtil and BytecodeHelper classes
* TINKERPOP-2466 Improve syntax for Groovy scripts that use withStrategies()
* TINKERPOP-2468 Stabilize shouldProcessSessionRequestsInOrder() test
* TINKERPOP-2469 KrbException - Principal does not exist in test
* TINKERPOP-2474 withSack() Groovy translation output could be simplified
* TINKERPOP-2479 Provide a way to set a custom GraphSONMapper for :bytecode command
* TINKERPOP-2482 Rename wsConnectionTimeout to connectionSetupTimeout

[[release-3-4-8]]
=== TinkerPop 3.4.8 (Release Date: August 3, 2020)

* Fixed bug in `has(T,Traversal)` where results were not being returned.
* Fixed bug in `select(Traversal)` where side-effects were getting lost if accessed from the child traversal.
* Fixed authorization bug when using `WsAndHttpChannelizerHandler` with keep-alive enabled.
* Fixed bug in option-less construction of `DriverRemoteConnection` in Javascript.
* Bumped Jackson to 2.9.10.5.
* Improved sampling distribution for global scope `sample()` operations.

==== Bugs

* TINKERPOP-2288 Get ConnectionPoolBusyException and then ServerUnavailableExceptions
* TINKERPOP-2352 Gremlin Python driver default pool size makes Gremlin keep-alive difficult
* TINKERPOP-2374 SaslAndHttpBasicAuthenticationHandler can't extract authorization
* TINKERPOP-2383 has(T,Traversal) does not return results
* TINKERPOP-2384 Inject and withSideEffect causing different outcomes in order step

==== Improvements

* TINKERPOP-2328 Do not close all connections if just one has became closed
* TINKERPOP-2376 Probability distribution controlled by weight when using sample step

[[release-3-4-7]]
=== TinkerPop 3.4.7 (Release Date: June 1, 2020)

This release also includes changes from <<release-3-3-11, 3.3.11>>.

* Gremlin.NET driver: Fixed a `NullReferenceException` and throw clear exception if received message is empty.
* Bumped to Groovy 2.5.11.
* Modified `ImportGremlinPlugin` to allow for field imports.
* Improved error message for `math()` when the selected key in a `Map` is `null` or not a `Number`.
* Added `:cls` command to Gremlin Console to clear the screen.
* Bumped Netty 4.1.49.

==== Bugs

* TINKERPOP-2192 Gremlin.Net.Driver.Connection.Parse throws a NullReferenceException
* TINKERPOP-2345 NullPointerException when Map key is not found for math()
* TINKERPOP-2347 Remove invalid service descriptors from gremlin-shaded
* TINKERPOP-2350 clone() is not deep copying Traversal internals
* TINKERPOP-2351 Local Map ordering of keys can generate cast errors
* TINKERPOP-2353 Error while Shutting Down Gremlin Server
* TINKERPOP-2355 Jackson-databind version in Gremlin shaded dependency needs to be increased  - introduces vulnerability issues
* TINKERPOP-2360 failed to deserializer int32 when gremlin-python submit bytecode with a big int value
* TINKERPOP-2365 LazyBarrierStrategy adds a NoOpBarrierStep when profile() is present
* TINKERPOP-2368 JAVA_OPTIONS are not properly expanded in gremlin-console

==== Improvements

* TINKERPOP-2215 Better exception message for connection problems
* TINKERPOP-2336 Allow close of channel without having to wait for server
* TINKERPOP-2339 Gremlin.Net: Update System.Net.WebSockets.Client dependency
* TINKERPOP-2354 Document recommendation to reuse graph traversal source
* TINKERPOP-2357 Add a command to clear the Gremlin Console screen
* TINKERPOP-2371 Add possibility to import constants with ImportGremlinPlugin

[[release-3-4-6]]
=== TinkerPop 3.4.6 (Release Date: February 20, 2020)

* Fixed bug in `drop()` of properties which was introduced in 3.4.5.

==== Bugs

* TINKERPOP-2338 drop() not removing all edge/meta properties

[[release-3-4-5]]
=== TinkerPop 3.4.5 (Release Date: February 3, 2020)

This release also includes changes from <<release-3-3-10, 3.3.10>>.

* Expanded the use of `by(String)` modulator so that it can work on `Map` as well as `Element`.
* Improved error messaging for `by(String)` so that it is more clear as to what the problem is
* Bumped to Netty 4.1.42
* Improved SPARQL query translation to better allow for index optimizations during execution.
* Improved Gremlin Server websocket handling preventing automatic server close of the channel for protocol errors.
* Introduced internal `Buffer` API as a way to wrap Netty's Buffer API and moved `GraphBinaryReader`, `GraphBinaryWriter` and `TypeSerializer<T>` to `gremlin-core`.
* Unified the behavior of property comparison: only compare key&value.
* Supported `hasKey()` and `hasValue()` step for edge property and meta property, like `g.E().properties().hasKey('xx')`.
* Modified driver to send `overrideRequestId` and `userAgent` to server when they are present in `RequestOptions` for bytecode requests.

==== Bugs

* TINKERPOP-2175 Executor thread is not returned on channel close
* TINKERPOP-2266 Keep alive not started at connection creation
* TINKERPOP-2274 Test of TinkerGraph Gremlin fail on Windows and non EN locale
* TINKERPOP-2318 Edge properties dedup() not work with spark-gremlin *(breaking)*
* TINKERPOP-2332 JavaScript GLV: structure element toString() should internally call toString()
* TINKERPOP-2333 JavaScript GLV: GraphSON2/3 Edge deserialization is invalid

==== Improvements

* TINKERPOP-1733 hasKey, hasValues should work on Element and Property
* TINKERPOP-2262 Improve Netty protocol handling
* TINKERPOP-2305 GraphBinary: Wrap Buffer API
* TINKERPOP-2307 Add better error message for badly configured Channelizer
* TINKERPOP-2309 Bump gremlinpython to Tornado 5.x
* TINKERPOP-2314 Employ by(String) for Map when possible and improve errors around incorrect types
* TINKERPOP-2315 Implement some form of clone() or reset() for Traversal in GLVs
* TINKERPOP-2320 [SECURITY] XMLInputFactory initialization in GraphMLReader introduces
* TINKERPOP-2322 Deprecate Jython support
* TINKERPOP-2324 Deprecate the raw NIO support in the Java driver
* TINKERPOP-2325 Generate traversals that will better yield index lookups with SPARQL
* TINKERPOP-2329 JavaScript GLV: Update websocket library dependency
* TINKERPOP-2330 JavaScript GLV should expose GraphSON2Writer and GraphSONReader

[[release-3-4-4]]
=== TinkerPop 3.4.4 (Release Date: October 14, 2019)

This release also includes changes from <<release-3-3-9, 3.3.9>>.

* Provided support for DSLs by way of remote connections through `AnonymousTraversalSource`.
* Added `elementMap()` step.
* Added GraphBinary support for Python.
* Allowed for embedded map assertions in GLV tests.
* Added `Direction` deserialization support in GLVs.

==== Bugs

* TINKERPOP-2159 EventStrategy doesn't handle multi-valued properties
* TINKERPOP-2276 No constructor for remote connection in DSL generated traversal source
* TINKERPOP-2283 GraphStep's ids null exception
* TINKERPOP-2285 Error object is unreachable
* TINKERPOP-2289 Use address instead of hostname for connection
* TINKERPOP-2290 Javascript GLV connection refused error handling
* TINKERPOP-2291 TraversalExplanation deserialization in GraphSON
* TINKERPOP-2298 Bytecode.java  flattenArguments throw exception when null
* TINKERPOP-2303 GremlinDsl generate addV instead of addE

==== Improvements

* TINKERPOP-1810 Add Lambda.binaryOperator and Lambda.unaryOperator
* TINKERPOP-1838 Python sample script
* TINKERPOP-2046 Gremlin-Python: Support custom request headers in WebSocket request
* TINKERPOP-2213 Replace scriptEvaluationTimeout in favor of something more suitable to bytecode
* TINKERPOP-2275 Update jackson databind 2.9.9.3+
* TINKERPOP-2277 Python sdk postpone the timing to create transport
* TINKERPOP-2279 GraphBinary support in Python
* TINKERPOP-2280 Prevent use of T values as property key overloads
* TINKERPOP-2284 Make it easier to return more structure of graph elements
* TINKERPOP-2302 Add isOnGraphComputer() field accessor to ElementMapStep

[[release-3-4-3]]
=== TinkerPop 3.4.3 (Release Date: August 5, 2019)

This release also includes changes from <<release-3-3-8, 3.3.8>>.

* Improved error messaging on timeouts returned to the console from `:>`.
* Added a `toString()` serializer for GraphBinary.
* Configured the Gremlin Console to use GraphBinary by default.
* Fixed transaction management for empty iterators in Gremlin Server.
* Deprecated `MessageSerializer` implementations for Gryo in Gremlin Server.
* Deprecated `Serializers` enum values of `GRYO_V1D0` and `GRYO_V3D0`.
* Deprecated `SerTokens` values of `MIME_GRYO_V1D0` and `MIME_GRYO_V3D0`.
* Added a Docker command to start Gremlin Server with the standard GLV test configurations.
* Added `aggregate(Scope,String)` and deprecated `store()` in favor of `aggregate(local)`.
* Modified `NumberHelper` to better ignore `Double.NaN` in `min()` and `max()` comparisons.
* Bumped to Netty 4.1.36.
* Bumped to Groovy 2.5.7.
* Added `userAgent` to RequestOptions. Gremlin Console sends `Gremlin Console/<version>` as the `userAgent`.
* Fixed DriverRemoteConnection ignoring `with` `Token` options when multiple were set.
* Added `:set warnings <true|false>` to Gremlin Console.

==== Bugs

* TINKERPOP-1619 TinkerGraphComputer worker count affects OptionalStep query results
* TINKERPOP-2157 SparkStarBarrierInterceptor injects (Byte) 0
* TINKERPOP-2224 Detect and fix resource leak
* TINKERPOP-2230 match() step unexpected behaviours
* TINKERPOP-2232 RemoteStrategy does not call parent class TraversalStrategy __init__
* TINKERPOP-2238 Fix remaining iterator leaks marked by @IgnoreIteratorLeak
* TINKERPOP-2241 Client exception don't match Server exception when server  throw StackOverflowError
* TINKERPOP-2248 Instability of driver for blocked requests
* TINKERPOP-2257 transaction itty  may still be visited after commit
* TINKERPOP-2264 Gremlin Python should deserialize g:Date to UTC

==== Improvements

* TINKERPOP-1084 Branch option tokens should be allowed to be traversals.
* TINKERPOP-1553 Deprecate store() in favor of aggregate(Scope)
* TINKERPOP-1921 Support hasNext terminal step in GLVs
* TINKERPOP-2020 Support withComputer() for javascript
* TINKERPOP-2223 Update jackson databind to 2.9.9
* TINKERPOP-2236 Improve error messaging for TinkerGraph IdManagers that fail on conversions
* TINKERPOP-2237 Prevent error when closing sessions that don't exist *(breaking)*
* TINKERPOP-2242 Bump to netty 4.1.36
* TINKERPOP-2243 Add user-agent to RequestOptions
* TINKERPOP-2246 Consolidate the error propagation to the client
* TINKERPOP-2250 Support toString serialization in GraphBinary
* TINKERPOP-2256 processAllStarts of AggregateStep should only be called when barrier is empty
* TINKERPOP-2260 Update jackson databind 2.9.9.1
* TINKERPOP-2265 Deprecate Traversal.getSideEffects() functionality for remoting purposes
* TINKERPOP-2270 Deprecate multi/metaproperty support in Neo4j
* TINKERPOP-2271 Add console preference to control server-originated warning display
* TINKERPOP-2272 Rename steps and tokens that conflict with standard python functions

[[release-3-4-2]]
=== TinkerPop 3.4.2 (Release Date: May 28, 2019)

This release also includes changes from <<release-3-3-7, 3.3.7>>.

* Allow a `Traversal` to know what `TraversalSource` it spawned from.
* Fixed problem with connection pool sizing and retry.
* Added status attribute for warnings to be returned to the client.
* Modified Gremlin Console to report warning status attributes.
* Changed `:>` in Gremlin Console to submit the client-side timeout on each request.
* Provided method to override the request identifier with `RequestOptions`.
* Added option to set per-request settings on a `Traversal` submitted via `Bytecode`.
* Fixed the Gryo registration for `OptionsStrategy` as it was not serializing state properly.

==== Bugs

* TINKERPOP-2090 After running backend for a day or so System.IO.IOException keep throwing
* TINKERPOP-2112 Folding in property() step is not being optimally performed
* TINKERPOP-2180 gremlin.sh doesn't work when directories contain spaces
* TINKERPOP-2183 InterpreterModeASTTransformation needs to be more specific about what it transforms
* TINKERPOP-2189 ConnectedComponent test assumes fixed order of vertices
* TINKERPOP-2194 Enforcing an order on properties in one test method of ChooseTest
* TINKERPOP-2196 PartitionStrategy with includeMetaProperties(true) can't add labeled vertex
* TINKERPOP-2198 Documentation for Store contradicts itself
* TINKERPOP-2199 within step does not work with more than two parameters with python
* TINKERPOP-2200 AddEdgeStartStep used DetachedFactory.detach instead of EventStrategy.detach
* TINKERPOP-2204 Client receives no response on failed request
* TINKERPOP-2206 Certain types in javascript don't appear to serialize with a GraphSON type
* TINKERPOP-2212 Path is not detaching properly under certain conditions
* TINKERPOP-2217 Race condition in Gremlin.net driver connection

==== Improvements

* TINKERPOP-2089 Javascript DSL support
* TINKERPOP-2179 Have o.a.t.g.driver.ser.SerializationException extend IOException
* TINKERPOP-2181 Allow ctrl+c to break out of a long running process in Gremlin Console
* TINKERPOP-2182 Remove gperfutils from Gremlin Console *(breaking)*
* TINKERPOP-2190 Document Gremlin sanitization best practices
* TINKERPOP-2191 Implement EdgeLabelVerificationStrategy
* TINKERPOP-2193 Allow a Traversal to know what TraversalSource it spawned from
* TINKERPOP-2203 Bind the console timeout to the request timeout
* TINKERPOP-2208 Include inject() in DSLs generated with Java annotation processor
* TINKERPOP-2211 Provide API to add per request option for a bytecode
* TINKERPOP-2216 Consider adding conventional status attribute key for warnings
* TINKERPOP-2219 Upgrade Netty version

[[release-3-4-1]]
=== TinkerPop 3.4.1 (Release Date: March 18, 2019)

This release also includes changes from <<release-3-3-6, 3.3.6>>.

* Gremlin.NET driver: Fixed removal of closed connections and added round-robin scheduling.
* Added GraphBinary serializer for TraversalMetrics
* Added registration for `SparqlStrategy` for GraphSON.
* Fixed up `SparqlStrategy` so that it could be used properly with `RemoteStrategy`.
* Fixed `ByteBuffer` serialization for GraphBinary.
* Fixed `Path.toString()` in `gremlin-javascript` which was referencing an invalid object.
* Fixed potential for an infinite loop in connection creation for `gremlin-dotnet`.
* Added fallback resolver to `TypeSerializerRegistry` for GraphBinary.
* Added easier to understand exceptions for connection problems in the Gremlin.Net driver.
* Support configuring the type registry builder for GraphBinary.
* Bumped to Groovy 2.5.6.
* Release working buffers in case of failure for GraphBinary.
* GraphBinary: Use the same `ByteBuf` instance to write during serialization. Changed signature of write methods in type serializers.
* Remove unused parameter in GraphBinary's `ResponseMessageSerializer`.
* Changed `SparqlTraversalSource` so as to enable Gremlin steps to be used to process results from the `sparql()` step.
* GraphBinary: Cache expression to obtain the method in `PSerializer`.

==== Bugs

* TINKERPOP-1992 count has negative time in profile
* TINKERPOP-2126 toString() methods not thread-safe
* TINKERPOP-2135 Gremlin.Net ConnectionPool doesn't handle closed idle connections properly
* TINKERPOP-2139 Errors during request serialization in WebSocketGremlinRequestEncoder/NioGremlinRequestEncoder are not reported to the client
* TINKERPOP-2141 ByteBufferSerializer modifies buffer's position
* TINKERPOP-2148 "no connection available!" is being thrown despite lots of free connections
* TINKERPOP-2152 Path toString fails in Gremlin JavaScript
* TINKERPOP-2153 Remove unused parameter from ResponseMessageSerializer *(breaking)*
* TINKERPOP-2154 GraphBinary: Serializers should release resources in case of failures
* TINKERPOP-2155 Situation can occur that causes infinite amount of connection to be opened, causing System.Net.WebSockets.WebSocketException
* TINKERPOP-2161 GraphBinary: Write serialization performance issue
* TINKERPOP-2169 Responses exceeding maxContentLength cause subsequent queries to hang
* TINKERPOP-2172 PartitionStrategy doesn't apply to AddEdgeStartStep
* TINKERPOP-2173 Incorrect reset of log level in integration test
* TINKERPOP-2177 Streaming response immediately after authentication stops after first partial response

==== Improvements

* TINKERPOP-1435 Support for extended GraphSON in gremlin-python
* TINKERPOP-1882 Apply range and limit steps as early as possible
* TINKERPOP-1998 IoGraphTest use different schemas for standard and readGraph configurations
* TINKERPOP-2088 Enable SourceLink for Gremlin.Net
* TINKERPOP-2098 Improve gremlin-server.sh help output
* TINKERPOP-2122 Expose status codes from server errors
* TINKERPOP-2124 InlineFilterStrategy produces wrong result
* TINKERPOP-2125 Extend release validation script
* TINKERPOP-2127 Add g:TraversalMetrics and g:Metrics deserializers for gremlinpython
* TINKERPOP-2129 Mask security secret or password in logs
* TINKERPOP-2130 Cannot instantiate DriverRemoteConnection without passing an options object
* TINKERPOP-2131 NoConnectionAvailableException doesn't reveal the reason
* TINKERPOP-2134 Bump to Groovy 2.5.6
* TINKERPOP-2136 Inside lower bound inclusion (documentation)
* TINKERPOP-2138 Provide a configuration to disable the global closure cache
* TINKERPOP-2140 Test build with Docker automatically
* TINKERPOP-2144 Better handle Authenticator instance failures
* TINKERPOP-2147 Add GraphBinary serializer for TraversalMetrics
* TINKERPOP-2149 GraphBinary: Make type serializer resolution pluggable
* TINKERPOP-2150 GraphBinary: Support configuring the TypeSerializerRegistry builder class in config
* TINKERPOP-2163 JavaTranslator performance enhancements
* TINKERPOP-2164 Bytecode's hashCode impl (and its inner classes) can produce hash collisions
* TINKERPOP-2165 Prefer commons-lang3 to commons-lang
* TINKERPOP-2166 GraphBinary: P deserialization should be optimized
* TINKERPOP-2167 Gremlin Javascript Traversal as async iterable
* TINKERPOP-2171 Allow SPARQL to be extended with Gremlin steps
* TINKERPOP-2174 Improve Docker Image Security

[[release-3-4-0]]
=== TinkerPop 3.4.0 (Release Date: January 2, 2019)

This release also includes changes from <<release-3-3-4, 3.3.4>> and <<release-3-3-5, 3.3.5>>.

* Changed Python "bindings" to use an actual `Bindings` object rather than a 2-tuple.
* Improved the Gremlin.NET driver: It now uses request pipelining and its `ConnectionPool` has a fixed size.
* Implemented `IndexStep` which allows to transform local collections into indexed collections or maps.
* Made `valueMap()` aware of `by` and `with` modulators and deprecated `valueMap(boolean)` overloads.
* Use `Compare.eq` in `Contains` predicates to ensure the same filter behavior for numeric values.
* Added `OptionsStrategy` to allow traversals to take arbitrary traversal-wide configurations.
* Added text predicates.
* Added `BulkSet` as a GraphSON type with support in all language variants.
* Added `ReferenceElementStrategy` to auto-detach elements to "reference" from a traversal.
* Added initial release of the GraphBinary serialization format with Java support.
* Allowed `ImportCustomizer` to accept fields.
* Removed groovy-sql dependency.
* Modified `Mutating` steps so that they are no longer marked as `final`.
* Rewrote `ConnectiveStrategy` to support an arbitrary number of infix notations in a single traversal.
* GraphSON `MessageSerializer` s will automatically register the GremlinServerModule to a provided GraphSONMapper.
* Removed support for `-i` option in Gremlin Server which was previously deprecated.
* Implemented `ShortestPathVertexProgram` and the `shortestPath()` step.
* `AbstractGraphProvider` uses `g.io()` for loading test data.
* Added the `io()` start step and `read()` and `write()` termination steps to the Gremlin language.
* Added `GraphFeatures.supportsIoRead()` and `GraphFeatures.supportsIoWrite()`.
* Deprecated `Graph.io()` and related infrastructure.
* `GraphMLReader` better handles edge and vertex properties with the same name.
* Maintained order of annotations in metrics returned from `profile()`-step.
* Refactored `TypeTranslator` to be directly extensible for `ScriptTranslator` functions.
* Bumped to Netty 4.1.25.
* Bumped to Spark 2.4.0.
* Bumped to Groovy 2.5.4.
* Modified Gremlin Server to return a "host" status attribute on responses.
* Added ability to the Java, .NET, Python and JavaScript drivers to retrieve status attributes returned from the server.
* Modified Java and Gremlin.Net `ResponseException` to include status code and status attributes.
* Modified Python `GremlinServerError` to include status attributes.
* Modified the return type for `IGremlinClient.SubmitAsync()` to be a `ResultSet` rather than an `IReadOnlyCollection`.
* Deprecated two `submit()`-related methods on the Java driver `Client` class.
* Added `Client.submit()` overloads that accept per-request `RequestOptions`.
* Added sparql-gremlin.
* Fixed a bug in dynamic Gryo registration where registrations that did not have serializers would fail.
* Moved `Parameterizing` interface to the `org.apache.tinkerpop.gremlin.process.traversal.step` package with other marker interfaces of its type.
* Replaced `Parameterizing.addPropertyMutations()` with `Configuring.configure()`.
* Changed interface hierarchy for `Parameterizing` and `Mutating` interfaces as they are tightly related.
* Introduced the `with(k,v)` and `with(k)` step modulators which can supply configuration options to `Configuring` steps.
* Added `OptionsStrategy` to allow traversals to take arbitrary traversal-wide configurations.
* Introduced the `with(k,v)` and `with(k)` traveral source configuration options which can supply configuration options to the traversal.
* Added `connectedComponent()` step and related `VertexProgram`.
* Added `supportsUpsert()` option to `VertexFeatures` and `EdgeFeatures`.
* `min()` and `max()` now support all types implementing `Comparable`.
* Change the `toString()` of `Path` to be standardized as other graph elements are.
* `hadoop-gremlin` no longer generates a test artifact.
* Allowed `GraphProvider` to expose a cached `Graph.Feature` object so that the test suite could re-use them to speed test runs.
* Fixed a bug in `ReducingBarrierStep`, that returned the provided seed value despite no elements being available.
* Changed the order of `select()` scopes. The order is now: maps, side-effects, paths.
* Moved `TraversalEngine` to `gremlin-test` as it has long been only used in testing infrastructure.
* Nested loop support added allowing `repeat()` steps to be nested.
* Events from `EventStrategy` raised from "new" mutations will now return a `KeyedVertexProperty` or `KeyedProperty` as is appropriate.
* `MutationListener#vertexPropertyChanged(Vertex, VertexProperty, Object, Object...)` no longer has a default implementation.
* Deprecated `GraphSONMessageSerializerV2d0` as it is now analogous to `GraphSONMessageSerializerGremlinV2d0`.
* Moved previously deprecated `RemoteGraph` to `gremlin-test` as it is now just a testing component.
* Removed previously deprecated `RemoteStrategy.instance()` and the strategy no longer has any connection to `RemoteGraph`.
* Removed previously deprecated methods in `SubgraphStrategy` and `PartitionStrategy` builders.
* Removed previously deprecated Credentials DSL infrastructure.
* Removed previously deprecated `RemoteConnection#submit(Traversal)` and `RemoteConnection#submit(Bytecode)` methods.
* Removed previously deprecated `MutationListener#vertexPropertyChanged(Vertex, Property, Object, Object...)`.
* Removed previously deprecated `OpSelectorHandler` constructor.
* Removed previously deprecated `close()` from `GremlinGroovyScriptEngine` which no longer implements `AutoCloseable`.
* Removed previously deprecated `getGraphInputFormat()` and `getGraphOutputFormat()` from `HadoopConfiguration`.
* Removed previously deprecated `AbstractOpProcessor#makeFrame()` method.
* Removed previously deprecated `AuthenticationSettings.className` configuration option in Gremlin Server.
* Removed previously deprecated `GraphManager` methods `getGraphs()` and `getTraversalSources()`.
* Removed previously deprecated Gremlin Server setting for `serializedResponseTimeout`.
* Removed previously deprecated Structure API exceptions related to "element not found" situations.
* Removed previously deprecated `rebindings` options from the Java driver API.
* Removed previously deprecated `LambdaCollectingBarrierStep.Consumers` enum.
* Removed previously deprecated `HasContainer#makeHasContainers(String, P)`
* Removed support for Giraph.
* Removed previously deprecated JavaScript Driver property `traversers` of the `ResultSet`.
* gremlin-python: use explicit Bindings object for python instead of a 2-tuple

==== Bugs

* TINKERPOP-1777 Gremlin .max step returns -2147483648 for empty result sets *(breaking)*
* TINKERPOP-1869 Profile step and iterate do not play nicely with each other
* TINKERPOP-1898 Issue with bindings in strategies and lambdas
* TINKERPOP-1927 Gherkin scenario expects list with duplicates, but receives g:Set
* TINKERPOP-1933 gremlin-python maximum recursion depth exceeded on large responses
* TINKERPOP-1947 Path history isn't preserved for keys in mutations
* TINKERPOP-1949 Formatting error on website
* TINKERPOP-1958 TinkerGraphCountStrategy can return wrong counts
* TINKERPOP-1961 Duplicate copies of images directory in docs
* TINKERPOP-1962 GroovyTranslator doesn't handle empty maps
* TINKERPOP-1963 Use of reducing step in choose()
* TINKERPOP-1972 inject() tests are throwing exceptions in .NET GLV tests
* TINKERPOP-1978 Check for Websocket connection state when retrieved from Connection Pool missing
* TINKERPOP-1979 Several OLAP issues in MathStep
* TINKERPOP-1988 minor error in documentation
* TINKERPOP-1999 [Java][gremlin-driver] Query to a remote server via the websocket client hangs indefinitely if the server becomes unavailable
* TINKERPOP-2005 Intermittent NullPointerException in response handling
* TINKERPOP-2006 GraphML serialization invalid if a vertex and edge have similar named property
* TINKERPOP-2009 Pick.any and Pick.none should be exposed in Gremlin-JavaScript
* TINKERPOP-2021 Prevent maximum recursion depth failure
* TINKERPOP-2028 AbstractGraphSONMessageSerializerV2d0 should register GremlinServerModule when mapper is provided
* TINKERPOP-2029 ConcurrentModificationException for InlineFilterStrategy
* TINKERPOP-2030 KeepAlive task executed for every Connection.write call
* TINKERPOP-2032 Update jython-standalone
* TINKERPOP-2044 Cannot reconnect to Azure cosmos host that becomes available again
* TINKERPOP-2058 Contains predicates should rely on Compare predicates *(breaking)*
* TINKERPOP-2081 PersistedOutputRDD materialises rdd lazily with Spark 2.x
* TINKERPOP-2091 Wrong/Missing feature requirements in StructureStandardTestSuite
* TINKERPOP-2094 Gremlin Driver Cluster Builder serializer method does not use mimeType as suggested
* TINKERPOP-2095 GroupStep looks for irrelevant barrier steps
* TINKERPOP-2096 gremlinpython: AttributeError when connection is closed before result is received
* TINKERPOP-2100 coalesce() creating unexpected results when used with order()
* TINKERPOP-2113 P.Within() doesn't work when given a List argument

==== Improvements

* TINKERPOP-550 Gremlin IO needs to support both OLTP and OLAP naturally.
* TINKERPOP-967 Support nested-repeat() structures
* TINKERPOP-1113 GraphComputer subclasses should support native methods
* TINKERPOP-1143 Remove deprecated TraversalSource.Builder and TraversalEngine. *(breaking)*
* TINKERPOP-1296 Remove deprecated serializedResponseTimeout from Gremlin Server *(breaking)*
* TINKERPOP-1342 Allow setting scriptEvaluationTimeout in driver
* TINKERPOP-1365 Log the seed used to initialize Random in tests
* TINKERPOP-1410 mvn install -Dmaven.test.skip=true doesn't work on a clean machine *(breaking)*
* TINKERPOP-1446 Add a StringFactory for Path which prefixes with type.
* TINKERPOP-1447 Add some JavaScript intelligence to the documentation so that comments and output are not copied in a copy paste
* TINKERPOP-1494 Means of exposing execution information from a result produced by RemoteConnection
* TINKERPOP-1518 Provide a way for providers to expose static Graph.Features to tests
* TINKERPOP-1522 Order of select() scopes *(breaking)*
* TINKERPOP-1595 Go through TraversalVertexProgram with a profile and optimize.
* TINKERPOP-1628 Implement TraversalSelectStep
* TINKERPOP-1685 Introduce optional feature to allow for upserts without read-before-write
* TINKERPOP-1705 Remove deprecated rebindings option *(breaking)*
* TINKERPOP-1707 Remove deprecated AuthenticationSettings.className option *(breaking)*
* TINKERPOP-1755 No docs for ReferenceElements
* TINKERPOP-1769 Python graph[empty] string representation is confusing
* TINKERPOP-1774 Gremlin .NET: Support min and max sizes in Connection pool
* TINKERPOP-1775 Gremlin .NET: Implement a Connection write queue to support request pipelining
* TINKERPOP-1778 Do not promote timedInterrupt option for Gremlin Server script processing
* TINKERPOP-1780 Add authentication tests for gremlin-python
* TINKERPOP-1831 Refactor EventStrategy  *(breaking)*
* TINKERPOP-1836 .NET sample project
* TINKERPOP-1841 Include Python GLV tests on TravisCI
* TINKERPOP-1849 Provide a way to fold() with an index
* TINKERPOP-1864 Gremlin Python tests for GraphSON 2.0 and 3.0
* TINKERPOP-1878 Sparql to Gremlin Compiler
* TINKERPOP-1888 Extend max and min to all Comparable properties, not just Numbers *(breaking)*
* TINKERPOP-1889 JavaScript GLV: Use heartbeat to prevent connection timeout
* TINKERPOP-1897 Provide Docker images of Gremlin Server and Console
* TINKERPOP-1906 Make ResponseException explorable
* TINKERPOP-1912 Remove MD5 checksums
* TINKERPOP-1913 Expose metadata from Gremlin Server to Clients
* TINKERPOP-1930 Drop support for Giraph *(breaking)*
* TINKERPOP-1934 Bump to latest version of httpclient
* TINKERPOP-1936 Performance enhancement to Bytecode deserialization
* TINKERPOP-1941 Remove deprecated Structure API exception methods *(breaking)*
* TINKERPOP-1942 Binary serialization format
* TINKERPOP-1945 Add support for extended GraphSon types to Gremlin.net
* TINKERPOP-1946 Remove the deprecated Credentials DSL infrastructure *(breaking)*
* TINKERPOP-1950 Traversal construction performance enhancements
* TINKERPOP-1951 gremlin-server.bat doesn't support paths containing spaces
* TINKERPOP-1953 Bump to Groovy 2.4.15
* TINKERPOP-1954 Remove deprecated GraphManager methods *(breaking)*
* TINKERPOP-1959 Provide a way to submit scripts to the server in gremlin-javascript
* TINKERPOP-1967 Add a connectedComponent() step
* TINKERPOP-1968 Refactor elements of Gremlin Server testing
* TINKERPOP-1975 Introduce with() step modulator *(breaking)*
* TINKERPOP-1976 Include Computer tests for GLVs
* TINKERPOP-1977 Gremlin-JavaScript: Support SASL authentication
* TINKERPOP-1984 Allow support for multiple serializer versions in Gremlin Server HTTP *(breaking)*
* TINKERPOP-1985 Update position on bulk loading
* TINKERPOP-1986 Remove deprecation from PartitionStrategy, SubgraphStrategy and GremlinScriptEngine *(breaking)*
* TINKERPOP-1987 Bump to Netty 4.1.x
* TINKERPOP-1989 Preserve order that plugins are applied in Gremlin Console
* TINKERPOP-1990 Add a shortestPath() step
* TINKERPOP-1993 Bump to Spark 2.3.1
* TINKERPOP-1995 DriverRemoteConnection close() method returns undefined
* TINKERPOP-1996 Introduce read() and write() steps
* TINKERPOP-2002 Create a blog post explaining the value of using TinkerPop
* TINKERPOP-2010 Generate jsdoc for gremlin-javascript
* TINKERPOP-2011 Use NumberHelper on choose()
* TINKERPOP-2012 Target .NET Standard 2.0 for Gremlin.Net
* TINKERPOP-2013 Process tests that are auto-ignored stink
* TINKERPOP-2015 Allow users to configure the WebSocket connections
* TINKERPOP-2016 Upgrade Jackson FasterXML to 2.9.5 or later to fix security vulnerability
* TINKERPOP-2017 Check for Column in by()
* TINKERPOP-2018 Generate API docs for Gremlin.Net
* TINKERPOP-2022 Cluster SSL should trust default ca certs by default
* TINKERPOP-2023 Gremlin Server should not create self-signed certs *(breaking)*
* TINKERPOP-2024 Gremlin Server Application archetype should connect via withRemote
* TINKERPOP-2025 Change to SHA-256/512 and drop SHA-1 for releases
* TINKERPOP-2026 Gremlin.Net.Driver should check ClientWebSocket.State before closing
* TINKERPOP-2031 Remove support for -i in gremlin-server.sh *(breaking)*
* TINKERPOP-2033 Maintain order of profile() annotations
* TINKERPOP-2034 Register synchronizedMap() with Gryo
* TINKERPOP-2037 Remove unused groovy-sql dependency
* TINKERPOP-2038 Make groovy script cache size configurable
* TINKERPOP-2039 Bump to Groovy 2.5.2 *(breaking)*
* TINKERPOP-2040 Improve flexibility of GroovyTranslator to handle custom types
* TINKERPOP-2041 Text Predicates
* TINKERPOP-2045 Remove non-indy groovy dependencies
* TINKERPOP-2049 Single argument with() overload
* TINKERPOP-2050 Add a :bytecode command to Gremlin Console
* TINKERPOP-2053 Provider OptionsStrategy for traversal configurations
* TINKERPOP-2055 Provide support for special number cases like Infinity in GraphSON
* TINKERPOP-2056 Use NumberHelper in Compare
* TINKERPOP-2059 Modulation of valueMap() *(breaking)*
* TINKERPOP-2060 Make Mutating steps non-final
* TINKERPOP-2061 Add with() configuration as global to a traversal
* TINKERPOP-2062 Add Traversal class to CoreImports
* TINKERPOP-2064 Add status attributes to results for gremlin-javascript
* TINKERPOP-2065 Optimize iterate() for remote traversals
* TINKERPOP-2066 Bump to Groovy 2.5.3
* TINKERPOP-2067 Allow getting raw data from Gremlin.Net.Driver.IGremlinClient
* TINKERPOP-2068 Bump Jackson Databind 2.9.7
* TINKERPOP-2069 Document configuration of Gremlin.Net
* TINKERPOP-2070 gremlin-javascript: Introduce Connection representation
* TINKERPOP-2071 gremlin-python: the graphson deserializer for g:Set should return a python set
* TINKERPOP-2072 Refactor custom type translation for ScriptTranslators *(breaking)*
* TINKERPOP-2073 Generate tabs for static code blocks
* TINKERPOP-2074 Ensure that only NuGet packages for the current version are pushed
* TINKERPOP-2075 Introduce ReferenceElementStrategy
* TINKERPOP-2077 VertexProgram.Builder should have a default create() method with no Graph
* TINKERPOP-2078 Hide use of EmptyGraph or RemoteGraph behind a more unified method for TraversalSource construction
* TINKERPOP-2079 Move RemoteGraph to test package *(breaking)*
* TINKERPOP-2084 For remote requests in console display the remote stack trace
* TINKERPOP-2092 Deprecate default GraphSON serializer fields
* TINKERPOP-2093 Bump to Groovy 2.5.4
* TINKERPOP-2097 Create a DriverRemoteConnection with an initialized Client
* TINKERPOP-2101 Support Spark 2.4
* TINKERPOP-2103 Remove deprecated submit() options on RemoteConnection *(breaking)*
* TINKERPOP-2104 Allow ImportCustomizer to handle fields
* TINKERPOP-2106 When gremlin executes timeout, throw TimeoutException instead of TraversalInterruptedException/InterruptedIOException
* TINKERPOP-2110 Allow Connection on Different Path (from /gremlin)
* TINKERPOP-2111 Add BulkSet as a GraphSON type *(breaking)*
* TINKERPOP-2114 Document common Gremlin anti-patterns
* TINKERPOP-2116 Explicit Bindings object for Python *(breaking)*
* TINKERPOP-2117 gremlin-python: Provide a better data structure for a Binding
* TINKERPOP-2119 Validate C# code samples in docs
* TINKERPOP-2121 Bump Jackson Databind 2.9.8

== TinkerPop 3.3.0 (Gremlin Symphony #40 in G Minor)

image::https://raw.githubusercontent.com/apache/tinkerpop/master/docs/static/images/gremlin-mozart.png[width=185]

[[release-3-3-11]]
=== TinkerPop 3.3.11 (Release Date: June 1, 2020)

* Added `trustStoreType` such that keystore and truststore can be of different types in the Java driver.
* Added session support to all GLVs: Javascript, .NET and Python.
* Fixed bug in Gremlin Server shutdown if failures occurred during `GraphManager` initialization.
* Modified Gremlin Server to close the session when the channel itself is closed.
* Fixed bug in `Order` where comparisons of `enum` types wouldn't compare with `String` values.
* Added `maxWaitForClose` configuration option to the Java driver.
* Deprecated `maxWaitForSessionClose` in the Java driver.
* Bumped to Jackson 2.9.10.4.
* Remove invalid service descriptors from gremlin-shaded.
* Fixed bug in Python and .NET traversal `clone()` where deep copies of bytecode were not occurring.
* Fixed bug where `profile()` was forcing `LazyBarrierStrategy` to add an extra `barrier()` to the end of traversals.
* Fixed bug in Python about integer serializer which was out of range of `g:Int32`
* Bumped commons-codec 1.14

==== Bugs

* TINKERPOP-2347 Remove invalid service descriptors from gremlin-shaded
* TINKERPOP-2350 clone() is not deep copying Traversal internals
* TINKERPOP-2351 Local Map ordering of keys can generate cast errors
* TINKERPOP-2353 Error while Shutting Down Gremlin Server
* TINKERPOP-2355 Jackson-databind version in Gremlin shaded dependency needs to be increased  - introduces vulnerability issues
* TINKERPOP-2360 failed to deserializer int32 when gremlin-python submit bytecode with a big int value
* TINKERPOP-2365 LazyBarrierStrategy adds a NoOpBarrierStep when profile() is present

==== Improvements

* TINKERPOP-2336 Allow close of channel without having to wait for server
* TINKERPOP-2339 Gremlin.Net: Update System.Net.WebSockets.Client dependency
* TINKERPOP-2354 Document recommendation to reuse graph traversal source

[[release-3-3-10]]
=== TinkerPop 3.3.10 (Release Date: February 3, 2020)

* Improved error messaging for a `Cluster` with a bad `Channelizer` configuration in the Java driver.
* Made `Cluster` be able to open configuration file on resources directory.
* Implemented `Traversal.clone()` operations for all language variants.
* Refactored `PathProcessorStrategy` to use the marker model.
* Bumped to Tornado 5.x for gremlin-python.
* Started keep-alive polling on `Connection` construction to ensure that a `Connection` doesn't die in the pool.
* Deprecated `TraversalStrategies.applyStrategies()`.
* Deprecated Jython support in `gremlin-python`.
* Deprecated `NioChannelizer` and related classes in `gremlin-driver` and `gremlin-server`.
* Fixed a bug in the `ClassCacheRequestCount` metric for `GremlinGroovyScriptEngine` which wasn't including the cache hit count, only the misses.
* Improved Gremlin Server executor thread handling on client close requests.
* Reverted: Modified Java driver to use IP address rather than hostname to create connections.
* Allow custom XMLInputFactory to be used with GraphMLReader.

==== Bugs

* TINKERPOP-2175 Executor thread is not returned on channel close
* TINKERPOP-2266 Keep alive not started at connection creation
* TINKERPOP-2274 Test of TinkerGraph Gremlin fail on Windows and non EN locale
* TINKERPOP-2332 JavaScript GLV: structure element toString() should internally call toString()
* TINKERPOP-2333 JavaScript GLV: GraphSON2/3 Edge deserialization is invalid

==== Improvements

* TINKERPOP-2307 Add better error message for badly configured Channelizer
* TINKERPOP-2309 Bump gremlinpython to Tornado 5.x
* TINKERPOP-2315 Implement some form of clone() or reset() for Traversal in GLVs
* TINKERPOP-2320 [SECURITY] XMLInputFactory initialization in GraphMLReader introduces
* TINKERPOP-2322 Deprecate Jython support
* TINKERPOP-2324 Deprecate the raw NIO support in the Java driver
* TINKERPOP-2329 JavaScript GLV: Update websocket library dependency
* TINKERPOP-2330 JavaScript GLV should expose GraphSON2Writer and GraphSONReader

[[release-3-3-9]]
=== TinkerPop 3.3.9 (Release Date: October 14, 2019)

* Exposed response status attributes in a `ResponseError` in gremlin-javascript.
* Added `ImmutableExplanation` for a `TraversalExplanation` that just contains data.
* Added support for `UnaryOperator` and `BinaryOperator` for `Lambda` instances.
* Fixed `TraversalExplanation` deserialization in GraphSON 2 and 3 which was not supported before in Java.
* Added support for custom request headers in Python.
* Fixed Java DSL annotation for generation of `addE()` which was formerly calling the wrong step.
* Deprecated `scriptEvaluationTimeout` in favor of the more generic `evaluationTimeout`.
* Bumped jackson-databind to 2.9.10 due to CVE-2019-14379, CVE-2019-14540, CVE-2019-16335.
* Added `ReservedKeysVerificationStrategy` to allow warnings or exceptions when certain keys are used for properties.
* Added the `AbstractWarningVerificationStrategy` base class for "warning" style `VerificationStrategy` implementations.
* Refactored `EdgeLabelVerificationStrategy` to use `AbstractWarningVerificationStrategy`.
* Added `EdgeLabelVerificationStrategy` to Python.
* Improved handling of `null` values in bytecode construction.
* Fixed Java driver authentication problems when calling the driver from multiple threads.
* Modified Java driver to use IP address rather than hostname to create connections.
* Fixed potential for `NullPointerException` with empty identifiers in `GraphStep`.
* Postponed the timing of transport creation to `connection.write` in Gremlin Python.
* Made `EventStrategy` compatible with multi-valued properties.
* Changed `TraversalOpProcessor` to throw a `SERVER_ERROR_SCRIPT_EVALUATION` (597) if lambdas don't compile.
* Bumped `commons-compress` to 1.19 due to CVE-2018-11771.
* gremlin-javascript: Use `socketError` Connection event to prevent exit on error and expose Connection events.

==== Bugs

* TINKERPOP-2159 EventStrategy doesn't handle multi-valued properties
* TINKERPOP-2283 GraphStep's ids null exception
* TINKERPOP-2285 Error object is unreachable
* TINKERPOP-2289 Use address instead of hostname for connection
* TINKERPOP-2290 Javascript GLV connection refused error handling
* TINKERPOP-2291 TraversalExplanation deserialization in GraphSON
* TINKERPOP-2298 Bytecode.java  flattenArguments throw exception when null
* TINKERPOP-2303 GremlinDsl generate addV instead of addE

==== Improvements

* TINKERPOP-1810 Add Lambda.binaryOperator and Lambda.unaryOperator
* TINKERPOP-1838 Python sample script
* TINKERPOP-2046 Gremlin-Python: Support custom request headers in WebSocket request
* TINKERPOP-2213 Replace scriptEvaluationTimeout in favor of something more suitable to bytecode
* TINKERPOP-2275 Update jackson databind 2.9.9.3+
* TINKERPOP-2277 Python sdk postpone the timing to create transport
* TINKERPOP-2280 Prevent use of T values as property key overloads

[[release-3-3-8]]
=== TinkerPop 3.3.8 (Release Date: August 5, 2019)

* Provided support for `withComputer()` in gremlin-javascript.
* Deprecated remote traversal side-effect retrieval and related infrastructure.
* Bumped to Groovy 2.4.17.
* Bumped to Jackson Databind 2.9.9.1.
* Fixed bug with Python in `g:Date` of GraphSON where local time zone was being used during serialization/deserialization.
* Improved error messaging when an attempt is made to serialize multi-properties to GraphML.
* Deprecated multi/meta-property support in `Neo4jGraph`.
* Improved exception and messaging for gt/gte/lt/lte when one of the object isn't a `Comparable`.
* Added test infrastructure to check for storage iterator leak.
* Fixed multiple iterator leaks in query processor.
* Fixed `optional()` so that the child traversal is treated as local.
* Changed default keep-alive time for driver to 3 minutes.
* Fixed bug where server-side keep-alive was not always disabled when its setting was zero.
* Added support for `hasNext()` in Javascript and .NET.
* Improved error messaging for invalid inputs to the TinkerGraph `IdManager` instances.
* Forced replacement of connections in Java driver for certain exception types that seem to ultimately kill the connection.
* Changed the `reverse()` of `desc` and `asc` on `Order` to not use the deprecated `decr` and `incr`.
* Fixed bug in `MatchStep` where the correct was not properly determined.
* Fixed bug where client/server exception mismatch when server throw StackOverflowError
* Added underscore suffixed steps and tokens in Gremlin-Python that conflict with global function names.
* Prevent exception when closing a session that doesn't exist.
* Allow predicates and traversals to be used as options in `BranchStep`.
* Ensure only a single final response is sent to the client with Gremlin Server.
* Deprecated `ResponseHandlerContext` with related infrastructure and folded its functionality into `Context` in Gremlin Server.
* Improved performance of `aggregate()` by avoiding excessive calls to `hasNext()` when the barrier is empty.

==== Bugs

* TINKERPOP-1619 TinkerGraphComputer worker count affects OptionalStep query results
* TINKERPOP-2224 Detect and fix resource leak
* TINKERPOP-2230 match() step unexpected behaviours
* TINKERPOP-2232 RemoteStrategy does not call parent class TraversalStrategy __init__
* TINKERPOP-2238 Fix remaining iterator leaks marked by @IgnoreIteratorLeak
* TINKERPOP-2241 Client exception don't match Server exception when server  throw StackOverflowError
* TINKERPOP-2248 Instability of driver for blocked requests
* TINKERPOP-2264 Gremlin Python should deserialize g:Date to UTC

==== Improvements

* TINKERPOP-1084 Branch option tokens should be allowed to be traversals.
* TINKERPOP-1921 Support hasNext terminal step in GLVs
* TINKERPOP-2020 Support withComputer() for javascript
* TINKERPOP-2223 Update jackson databind to 2.9.9
* TINKERPOP-2236 Improve error messaging for TinkerGraph IdManagers that fail on conversions
* TINKERPOP-2237 Prevent error when closing sessions that don't exist *(breaking)*
* TINKERPOP-2246 Consolidate the error propagation to the client
* TINKERPOP-2256 processAllStarts of AggregateStep should only be called when barrier is empty
* TINKERPOP-2260 Update jackson databind 2.9.9.1
* TINKERPOP-2265 Deprecate Traversal.getSideEffects() functionality for remoting purposes
* TINKERPOP-2270 Deprecate multi/metaproperty support in Neo4j
* TINKERPOP-2272 Rename steps and tokens that conflict with standard python functions

[[release-3-3-7]]
=== TinkerPop 3.3.7 (Release Date: May 28, 2019)

* Developed DSL pattern for gremlin-javascript.
* Generated uberjar artifact for Gremlin Console.
* Improved folding of `property()` step into related mutating steps.
* Added `inject()` to steps generated on the DSL `TraversalSource`.
* Removed `gperfutils` dependencies from Gremlin Console.
* Fixed `PartitionStrategy` when setting vertex label and having `includeMetaProperties` configured to `true`.
* Ensure `gremlin.sh` works when directories contain spaces.
* Prevented client-side hangs if metadata generation fails on the server.
* Fixed bug with `EventStrategy` in relation to `addE()` where detachment was not happening properly.
* Ensured that `gremlin.sh` works when directories contain spaces.
* Fixed bug in detachment of `Path` where embedded collection objects would prevent that process.
* Enabled `ctrl+c` to interrupt long running processes in Gremlin Console.
* Quieted "host unavailable" warnings for both the driver and Gremlin Console.
* Fixed construction of `g:List` from arrays in gremlin-javascript.
* Fixed bug in `GremlinGroovyScriptEngine` interpreter mode around class definitions.
* Implemented `EdgeLabelVerificationStrategy`.
* Fixed behavior of `P` for `within()` and `without()` in GLVs to be consistent with Java when using varargs.
* Cleared the input buffer after exceptions in Gremlin Console.
* Added parameter to configure the `processor` in the gremlin-javascript `client` constructor.
* Bumped `Netty` to 4.1.32.

==== Bugs

* TINKERPOP-2112 Folding in property() step is not being optimally performed
* TINKERPOP-2180 gremlin.sh doesn't work when directories contain spaces
* TINKERPOP-2183 InterpreterModeASTTransformation needs to be more specific about what it transforms
* TINKERPOP-2194 Enforcing an order on properties in one test method of ChooseTest
* TINKERPOP-2196 PartitionStrategy with includeMetaProperties(true) can't add labeled vertex
* TINKERPOP-2198 Documentation for Store contradicts itself
* TINKERPOP-2199 within step does not work with more than two parameters with python
* TINKERPOP-2200 AddEdgeStartStep used DetachedFactory.detach instead of EventStrategy.detach
* TINKERPOP-2204 Client receives no response on failed request
* TINKERPOP-2206 Certain types in javascript don't appear to serialize with a GraphSON type
* TINKERPOP-2212 Path is not detaching properly under certain conditions

==== Improvements

* TINKERPOP-2089 Javascript DSL support
* TINKERPOP-2179 Have o.a.t.g.driver.ser.SerializationException extend IOException
* TINKERPOP-2181 Allow ctrl+c to break out of a long running process in Gremlin Console
* TINKERPOP-2182 Remove gperfutils from Gremlin Console *(breaking)*
* TINKERPOP-2191 Implement EdgeLabelVerificationStrategy
* TINKERPOP-2211 Provide API to add per request option for a bytecode

[[release-3-3-6]]
=== TinkerPop 3.3.6 (Release Date: March 18, 2019)

* Docker images use user `gremlin` instead of `root`
* Added a new `ResponseStatusCode` for client-side serialization errors.
* Refactored use of `commons-lang` to use `common-lang3` only, though dependencies may still use `commons-lang`.
* Bumped `commons-lang3` to 3.8.1.
* Improved handling of client-side serialization errors that were formerly just being logged rather than being raised.
* Add Python `TraversalMetrics` and `Metrics` deserializers.
* Masked sensitive configuration options in the logs of `KryoShimServiceLoader`.
* Added `globalFunctionCacheEnabled` to the `GroovyCompilerGremlinPlugin` to allow that cache to be disabled.
* Added `globalFunctionCacheEnabled` override to `SessionOpProcessor` configuration.
* Added status code to `GremlinServerError` so that it would be more directly accessible during failures.
* Added GraphSON serialization support for `Duration`, `Char`, `ByteBuffer`, `Byte`, `BigInteger` and `BigDecimal` in `gremlin-python`.
* Added `ProfilingAware` interface to allow steps to be notified that `profile()` was being called.
* Fixed bug where `profile()` could produce negative timings when `group()` contained a reducing barrier.
* Improved logic determining the dead or alive state of a Java driver `Connection`.
* Improved handling of dead connections and the availability of hosts.
* Bumped `httpclient` to 4.5.7.
* Bumped `slf4j` to 1.7.25.
* Bumped `commons-codec` to 1.12.
* Bumped to Groovy 2.5.6.
* Bumped to Hadoop 2.7.7.
* Fixed partial response failures when using authentication in `gremlin-python`.
* Fixed concurrency issues in `TraverserSet.toString()` and `ObjectWritable.toString()`.
* Fixed a bug in `InlineFilterStrategy` that mixed up and's and or's when folding merging conditions together.
* Fixed a bug in `PartitionStrategy` where `addE()` as a start step was not applying the partition.
* Improved handling of failing `Authenticator` instances thus improving server responses to drivers.
* Improved performance of `JavaTranslator` by reducing calls to `Method.getParameters()`.
* Implemented `EarlyLimitStrategy` which is supposed to significantly reduce backend operations for queries that use `range()`.
* Reduced chance of hash collisions in `Bytecode` and its inner classes.
* Added `Symbol.asyncIterator` member to the `Traversal` class to provide support for `await ... of` loops (async iterables).

==== Bugs

* TINKERPOP-2081 PersistedOutputRDD materialises rdd lazily with Spark 2.x
* TINKERPOP-2091 Wrong/Missing feature requirements in StructureStandardTestSuite
* TINKERPOP-2094 Gremlin Driver Cluster Builder serializer method does not use mimeType as suggested
* TINKERPOP-2095 GroupStep looks for irrelevant barrier steps
* TINKERPOP-2096 gremlinpython: AttributeError when connection is closed before result is received
* TINKERPOP-2100 coalesce() creating unexpected results when used with order()
* TINKERPOP-2105 Gremlin-Python connection not returned back to the pool on exception from gremlin server
* TINKERPOP-2113 P.Within() doesn't work when given a List argument

==== Improvements

* TINKERPOP-1889 JavaScript GLV: Use heartbeat to prevent connection timeout
* TINKERPOP-2010 Generate jsdoc for gremlin-javascript
* TINKERPOP-2013 Process tests that are auto-ignored stink
* TINKERPOP-2018 Generate API docs for Gremlin.Net
* TINKERPOP-2038 Make groovy script cache size configurable
* TINKERPOP-2050 Add a :bytecode command to Gremlin Console
* TINKERPOP-2062 Add Traversal class to CoreImports
* TINKERPOP-2065 Optimize iterate() for remote traversals
* TINKERPOP-2067 Allow getting raw data from Gremlin.Net.Driver.IGremlinClient
* TINKERPOP-2068 Bump Jackson Databind 2.9.7
* TINKERPOP-2069 Document configuration of Gremlin.Net
* TINKERPOP-2070 gremlin-javascript: Introduce Connection representation
* TINKERPOP-2071 gremlin-python: the graphson deserializer for g:Set should return a python set
* TINKERPOP-2073 Generate tabs for static code blocks
* TINKERPOP-2074 Ensure that only NuGet packages for the current version are pushed
* TINKERPOP-2077 VertexProgram.Builder should have a default create() method with no Graph
* TINKERPOP-2078 Hide use of EmptyGraph or RemoteGraph behind a more unified method for TraversalSource construction
* TINKERPOP-2084 For remote requests in console display the remote stack trace
* TINKERPOP-2092 Deprecate default GraphSON serializer fields
* TINKERPOP-2097 Create a DriverRemoteConnection with an initialized Client
* TINKERPOP-2102 Deprecate static fields on TraversalSource related to remoting
* TINKERPOP-2106 When gremlin executes timeout, throw TimeoutException instead of TraversalInterruptedException/InterruptedIOException
* TINKERPOP-2110 Allow Connection on Different Path (from /gremlin)
* TINKERPOP-2114 Document common Gremlin anti-patterns
* TINKERPOP-2118 Bump to Groovy 2.4.16
* TINKERPOP-2121 Bump Jackson Databind 2.9.8

[[release-3-3-5]]
=== TinkerPop 3.3.5 (Release Date: January 2, 2019)

This release also includes changes from <<release-3-2-11, 3.2.11>>.

* Fixed and/or folding in `InlineFilterStrategy`.
* Fixed configuration and serialization of `SubgraphStrategy` which was missing the `checkAdjacentVertices` flag.
* Captured `TraversalInterruptionException` and converted to `TimeoutException` for `GremlinExecutor`.
* Fixed a bug in `CoalesceStep` which squared the bulk if the step followed a `Barrier` step.
* Fixed a bug in `GroupStep` that assigned wrong reducing bi-operators
* Added `:bytecode` command to help developers debugging `Bytecode`-based traversals.
* Added option to set the path for the URI on the Java driver.
* Fixed `PersistedOutputRDD` to eager persist RDD by adding `count()` action calls.
* Deserialized `g:Set` to a Python `Set` in GraphSON in `gremlin-python`.
* Deprecated `StarGraph.builder()` and `StarGraph.Builder.build()` in favor of the more common "builder" patterns of `build()` and `create()` respectively.
* Deprecated `Serializers.DEFAULT_RESULT_SERIALIZER` and `DEFAULT_REQUEST_SERIALIZER`.
* Deprecated `TraversalSource#GREMLIN_REMOTE` and `TraversalSource#GREMLIN_REMOTE_CONNECTION_CLASS` moving them to `RemoteConnection`.
* Fixed the setting of the default label for a `ReferenceVertex` when the original vertex was of type `ComputerAdjacentVertex`.
* Changed Java driver to expect a generic `RemoteTraverser` object rather than the specific `DefaultRemoteTraverser`.
* Better handled server disconnect condition for the `gremlin-python` driver by throwing a clear exception.
* Display the remote stack trace in the Gremlin Console when scripts sent to the server fail.
* Added `AnonymousTraversalSource` which provides a more unified means of constructing a `TraversalSource`.
* Added `DriverRemoteConnection.using(Client)` to provide users better control over the number of connections being created.
* Changed behavior of GraphSON deserializer in gremlin-python such that `g:Set` returns a Python `Set`.
* Bumped to Groovy 2.4.16.
* Fixed bug that prevented `TraversalExplanation` from serializing properly with GraphSON.
* Changed behavior of `iterate()` in Python, Javascript and .NET to send `none()` thus avoiding unnecessary results being returned.
* Provided for a configurable class map cache in the `GremlinGroovyScriptEngine` and exposed that in Gremlin Server.
* `GraphProvider` instances can be annotated with `OptOut` configurations that will be applied in addition to the `OptOut` instances on a `Graph`.

==== Bugs

* TINKERPOP-2081 PersistedOutputRDD materialises rdd lazily with Spark 2.x
* TINKERPOP-2091 Wrong/Missing feature requirements in StructureStandardTestSuite
* TINKERPOP-2094 Gremlin Driver Cluster Builder serializer method does not use mimeType as suggested
* TINKERPOP-2095 GroupStep looks for irrelevant barrier steps
* TINKERPOP-2096 gremlinpython: AttributeError when connection is closed before result is received
* TINKERPOP-2100 coalesce() creating unexpected results when used with order()
* TINKERPOP-2113 P.Within() doesn't work when given a List argument

==== Improvements

* TINKERPOP-1889 JavaScript GLV: Use heartbeat to prevent connection timeout
* TINKERPOP-2010 Generate jsdoc for gremlin-javascript
* TINKERPOP-2013 Process tests that are auto-ignored stink
* TINKERPOP-2018 Generate API docs for Gremlin.Net
* TINKERPOP-2038 Make groovy script cache size configurable
* TINKERPOP-2050 Add a :bytecode command to Gremlin Console
* TINKERPOP-2062 Add Traversal class to CoreImports
* TINKERPOP-2065 Optimize iterate() for remote traversals
* TINKERPOP-2067 Allow getting raw data from Gremlin.Net.Driver.IGremlinClient
* TINKERPOP-2069 Document configuration of Gremlin.Net
* TINKERPOP-2070 gremlin-javascript: Introduce Connection representation
* TINKERPOP-2071 gremlin-python: the graphson deserializer for g:Set should return a python set
* TINKERPOP-2073 Generate tabs for static code blocks
* TINKERPOP-2074 Ensure that only NuGet packages for the current version are pushed
* TINKERPOP-2077 VertexProgram.Builder should have a default create() method with no Graph
* TINKERPOP-2078 Hide use of EmptyGraph or RemoteGraph behind a more unified method for TraversalSource construction
* TINKERPOP-2084 For remote requests in console display the remote stack trace
* TINKERPOP-2092 Deprecate default GraphSON serializer fields
* TINKERPOP-2097 Create a DriverRemoteConnection with an initialized Client
* TINKERPOP-2102 Deprecate static fields on TraversalSource related to remoting
* TINKERPOP-2106 When gremlin executes timeout, throw TimeoutException instead of TraversalInterruptedException/InterruptedIOException
* TINKERPOP-2110 Allow Connection on Different Path (from /gremlin)
* TINKERPOP-2114 Document common Gremlin anti-patterns
* TINKERPOP-2118 Bump to Groovy 2.4.16
* TINKERPOP-2121 Bump Jackson Databind 2.9.8

[[release-3-3-4]]
=== TinkerPop 3.3.4 (Release Date: October 15, 2018)

This release also includes changes from <<release-3-2-10, 3.2.10>>.

* Added synchronized `Map` to Gryo 3.0 registrations.
* Removed `timedInterrupt` from documentation as a way to timeout.
* Deprecated `Order` for `incr` and `decr` in favor of `asc` and `desc`.
* Fixed bug in `math()` for OLAP where `ComputerVerificationStrategy` was incorrectly detecting path label access and preventing execution.

==== Bugs

* TINKERPOP-1898 Issue with bindings in strategies and lambdas
* TINKERPOP-1933 gremlin-python maximum recursion depth exceeded on large responses
* TINKERPOP-1958 TinkerGraphCountStrategy can return wrong counts
* TINKERPOP-1961 Duplicate copies of images directory in docs
* TINKERPOP-1962 GroovyTranslator doesn't handle empty maps
* TINKERPOP-1963 Use of reducing step in choose()
* TINKERPOP-1972 inject() tests are throwing exceptions in .NET GLV tests
* TINKERPOP-1978 Check for Websocket connection state when retrieved from Connection Pool missing
* TINKERPOP-1979 Several OLAP issues in MathStep
* TINKERPOP-1988 minor error in documentation
* TINKERPOP-1999 [Java][gremlin-driver] Query to a remote server via the websocket client hangs indefinitely if the server becomes unavailable
* TINKERPOP-2005 Intermittent NullPointerException in response handling
* TINKERPOP-2009 Pick.any and Pick.none should be exposed in Gremlin-JavaScript
* TINKERPOP-2021 Prevent maximum recursion depth failure
* TINKERPOP-2030 KeepAlive task executed for every Connection.write call
* TINKERPOP-2032 Update jython-standalone
* TINKERPOP-2044 Cannot reconnect to Azure cosmos host that becomes available again

==== Improvements

* TINKERPOP-1113 GraphComputer subclasses should support native methods
* TINKERPOP-1365 Log the seed used to initialize Random in tests
* TINKERPOP-1447 Add some JavaScript intelligence to the documentation so that comments and output are not copied in a copy paste
* TINKERPOP-1595 Go through TraversalVertexProgram with a profile and optimize.
* TINKERPOP-1778 Do not promote timedInterrupt option for Gremlin Server script processing
* TINKERPOP-1780 Add authentication tests for gremlin-python
* TINKERPOP-1836 .NET sample project
* TINKERPOP-1841 Include Python GLV tests on TravisCI
* TINKERPOP-1864 Gremlin Python tests for GraphSON 2.0 and 3.0
* TINKERPOP-1897 Provide Docker images of Gremlin Server and Console
* TINKERPOP-1945 Add support for extended GraphSon types to Gremlin.net
* TINKERPOP-1951 gremlin-server.bat doesn't support paths containing spaces
* TINKERPOP-1956 Deprecate Order incr/decr for asc/desc
* TINKERPOP-1959 Provide a way to submit scripts to the server in gremlin-javascript
* TINKERPOP-1968 Refactor elements of Gremlin Server testing
* TINKERPOP-1976 Include Computer tests for GLVs
* TINKERPOP-1977 Gremlin-JavaScript: Support SASL authentication
* TINKERPOP-1985 Update position on bulk loading
* TINKERPOP-1989 Preserve order that plugins are applied in Gremlin Console
* TINKERPOP-1995 DriverRemoteConnection close() method returns undefined
* TINKERPOP-2011 Use NumberHelper on choose()
* TINKERPOP-2012 Target .NET Standard 2.0 for Gremlin.Net
* TINKERPOP-2015 Allow users to configure the WebSocket connections
* TINKERPOP-2016 Upgrade Jackson FasterXML to 2.9.5 or later to fix security vulnerability
* TINKERPOP-2017 Check for Column in by()
* TINKERPOP-2022 Cluster SSL should trust default ca certs by default
* TINKERPOP-2023 Gremlin Server should not create self-signed certs *(breaking)*
* TINKERPOP-2024 Gremlin Server Application archetype should connect via withRemote
* TINKERPOP-2025 Change to SHA-256/512 and drop SHA-1 for releases
* TINKERPOP-2026 Gremlin.Net.Driver should check ClientWebSocket.State before closing
* TINKERPOP-2034 Register synchronizedMap() with Gryo
* TINKERPOP-2035 Gremlin-JavaScript: Pass custom headers to the websocket connection
* TINKERPOP-2040 Improve flexibility of GroovyTranslator to handle custom types
* TINKERPOP-2045 Remove non-indy groovy dependencies
* TINKERPOP-2055 Provide support for special number cases like Infinity in GraphSON
* TINKERPOP-2056 Use NumberHelper in Compare

[[release-3-3-3]]
=== TinkerPop 3.3.3 (Release Date: May 8, 2018)

This release also includes changes from <<release-3-2-9, 3.2.9>>.

* Implemented `TraversalSelectStep` which allows to `select()` runtime-generated keys.
* Coerced `BulkSet` to `g:List` in GraphSON 3.0.
* Deprecated `CredentialsGraph` DSL in favor of `CredentialsTraversalDsl` which uses the recommended method for Gremlin DSL development.
* Allowed `iterate()` to be called after `profile()`.

==== Bugs

* TINKERPOP-1869 Profile step and iterate do not play nicely with each other
* TINKERPOP-1927 Gherkin scenario expects list with duplicates, but receives g:Set
* TINKERPOP-1947 Path history isn't preserved for keys in mutations

==== Improvements

* TINKERPOP-1628 Implement TraversalSelectStep
* TINKERPOP-1755 No docs for ReferenceElements
* TINKERPOP-1903 Credentials DSL should use the Java annotation processor
* TINKERPOP-1912 Remove MD5 checksums
* TINKERPOP-1934 Bump to latest version of httpclient
* TINKERPOP-1936 Performance enhancement to Bytecode deserialization
* TINKERPOP-1943 JavaScript GLV: Support GraphSON3
* TINKERPOP-1944 JavaScript GLV: DriverRemoteConnection is not exported in the root module
* TINKERPOP-1950 Traversal construction performance enhancements
* TINKERPOP-1953 Bump to Groovy 2.4.15

[[release-3-3-2]]
=== TinkerPop 3.3.2 (Release Date: April 2, 2018)

This release also includes changes from <<release-3-2-8, 3.2.8>>.

* Fixed regression issue where the HTTPChannelizer doesn't instantiate the specified AuthenticationHandler.
* Defaulted GLV tests for gremlin-python to run for GraphSON 3.0.
* Fixed a bug with `Tree` serialization in GraphSON 3.0.
* In gremlin-python, the GraphSON 3.0 `g:Set` type is now deserialized to `List`.

==== Bugs

* TINKERPOP-1053 installed plugins are placed in a directory relative to where gremlin.sh is started
* TINKERPOP-1509 Failing test case for tree serialization
* TINKERPOP-1738 Proper functioning of GraphSONReader depends on order of elements in String representation
* TINKERPOP-1758 RemoteStrategy should be before all other DecorationStrategies.
* TINKERPOP-1855 Update Rexster links
* TINKERPOP-1858 HttpChannelizer regression: Does not create specified AuthenticationHandler
* TINKERPOP-1859 Complex instance of P not serializing to bytecode properly
* TINKERPOP-1860 valueMap(True) result in error in gremlin-python
* TINKERPOP-1862 TinkerGraph VertexProgram message passing doesn't work properly when using Direction.BOTH
* TINKERPOP-1867 union() can produce extra traversers
* TINKERPOP-1872 Apply edgeFunction in SparkMessenger
* TINKERPOP-1873 min() and max() work only in the range of Integer values
* TINKERPOP-1874 P does not appear to be serialized consistently in GraphSON
* TINKERPOP-1875 Gremlin-Python only aggregates to list when using GraphSON3
* TINKERPOP-1879 Gremlin Console does not resepect equal sign for flag argument assignments
* TINKERPOP-1880 Gremlin.NET Strong name signature could not be verified. (HRESULT: 0x80131045)
* TINKERPOP-1883 gremlinpython future will never return
* TINKERPOP-1890 getAnonymousTraversalClass() is not being generated for Java DSLs
* TINKERPOP-1891 Serialization of P.not() for gremlin-javascript
* TINKERPOP-1892 GLV test failures for .NET
* TINKERPOP-1894 GraphSONMessageSerializerV2d0 fails to deserialize valid P.not()
* TINKERPOP-1896 gremlin-python lambdas error
* TINKERPOP-1907 Fix failing GLV test for withSack() in .NET
* TINKERPOP-1917 gx:BigDecimal serialization broken in Gremlin.Net on systems with ',' as decimal separator
* TINKERPOP-1918 Scenarios fail because of wrong numerical types
* TINKERPOP-1919 Gherkin runner doesn't work with P.And() and P.Or() in Gremlin.Net
* TINKERPOP-1920 Tests fail because P.Within() arguments are wrapped in an array in Gremlin.Net
* TINKERPOP-1922 Gherkin features fail that contain P.not() in Gremlin.Net

==== Improvements

* TINKERPOP-1357 Centrality Recipes should mention pageRank and OLAP.
* TINKERPOP-1489 Provide a Javascript Gremlin Language Variant
* TINKERPOP-1586 SubgraphStrategy in OLAP
* TINKERPOP-1726 Support WebSockets ping/pong keep-alive in Gremlin server
* TINKERPOP-1842 iterate() missing in terminal steps documentation
* TINKERPOP-1844 Python GLV test should run for GraphSON 3.0 *(breaking)*
* TINKERPOP-1850 Range step has undocumented special values
* TINKERPOP-1854 Support lambdas in Gremlin.Net
* TINKERPOP-1857 GLV test suite consistency and completeness
* TINKERPOP-1863 Delaying the setting of requestId till the RequestMessage instantiation time
* TINKERPOP-1865 Run Gremlin .NET GLV tests with GraphSON 3.0
* TINKERPOP-1866 Support g:T for .NET
* TINKERPOP-1868 Support inject source step in Gremlin.Net
* TINKERPOP-1870 n^2 synchronious operation in OLAP WorkerExecutor.execute() method
* TINKERPOP-1871 Exception handling is slow in element  ReferenceElement creation
* TINKERPOP-1877 Add new graph data for specialized testing scenarios
* TINKERPOP-1884 Bump to Netty 4.0.56.Final
* TINKERPOP-1885 Various Gremlin.Net documentation updates
* TINKERPOP-1901 Enable usage of enums in more steps in Gremlin.Net
* TINKERPOP-1908 Bump to Groovy 2.4.14
* TINKERPOP-1911 Refactor JavaTranslator to cache all reflective calls
* TINKERPOP-1914 Support construct a GremlinServer instance from gremlin executor service

[[release-3-3-1]]
=== TinkerPop 3.3.1 (Release Date: December 17, 2017)

This release also includes changes from <<release-3-2-7, 3.2.7>>.

* Added `NoneStep` and `Traversal.none()` for full filtering integration with `iterate()`.
* Fixed bug in serialization of `Path` for GraphSON 3.0 in `gremlin-python`.
* Added support for GraphSON 3.0 in Gremlin.Net.
* Added `math()`-step which supports scientific calculator capabilities for numbers within a traversal.
* Added missing `GraphTraversalSource.addE()`-method to `GremlinDslProcessor`.
* Changed `to()` and `from()` traversal-based steps to take a wildcard `?` instead of of `E`.
* Added `addV(traversal)` and `addE(traversal)` so that created element labels can be determined dynamically.
* `PageRankVertexProgram` supports `maxIterations` but will break out early if epsilon-based convergence occurs.
* Added support for epsilon-based convergence in `PageRankVertexProgram`.
* Fixed two major bugs in how PageRank was being calculated in `PageRankVertexProgram`.
* Added `Io.requiresVersion(Object)` to allow graph providers a way to check the `Io` type and version being constructed.
* Defaulted `IoCore.gryo()` and `IoCore.graphson()` to both use their 3.0 formats which means that `Graph.io()` will use those by default.
* Bumped Neo4j 3.2.3

==== Bugs

* TINKERPOP-1773 Lop should be created as a "software" and not a "person"
* TINKERPOP-1783 PageRank gives incorrect results for graphs with sinks *(breaking)*
* TINKERPOP-1799 Failure to serialize path() in gremlin-python
* TINKERPOP-1847 tinkergraph-gremlin dependency on gremlin-test, bad scope?

==== Improvements

* TINKERPOP-1632 Create a set of default functions
* TINKERPOP-1692 Bump to Neo4j 3.2.3
* TINKERPOP-1717 Update name and link of DynamoDB storage backend in landing page
* TINKERPOP-1730 Gremlin .NET support for GraphSON 3.0
* TINKERPOP-1767 Method for graph providers to check an IO version and type
* TINKERPOP-1793 addE() should allow dynamic edge labels
* TINKERPOP-1834 Consider iterate() as a first class step

[[release-3-3-0]]
=== TinkerPop 3.3.0 (Release Date: August 21, 2017)

This release also includes changes from <<release-3-2-6, 3.2.6>>.

* Removed previously deprecated `ScriptElementFactory`.
* Added `GraphTraversalSource.addE(String)` in support of `g.addE().from().to()`.
* Added support for `to(Vertex)` and `from(Vertex)` as a shorthand for `to(V(a))` and `from(V(b))`.
* Bumped to support Spark 2.2.0.
* Detected if type checking was required in `GremlinGroovyScriptEngine` and disabled related infrastructure if not.
* Removed previously deprecated `GraphTraversal.selectV3d0()` step.
* Removed previously deprecated `DetachedEdge(Object,String,Map,Pair,Pair)` constructor.
* Removed previously deprecated `Bindings` constructor. It is now a private constructor.
* Removed previously deprecated `TraversalSource.withBindings()`.
* Removed previously deprecated `GraphTraversal.sack(BiFunction,String)`.
* `TraversalMetrics` and `Metrics` Gryo 1.0 formats changed given internal changes to their implementations.
* Made `TraversalMetrics` safe to write to from multiple threads.
* Removed previously deprecated `TraversalSideEffects` methods.
* Removed previously deprecated `finalization.LazyBarrierStrategy` (moved to `optimization.LazyBarrierStrategy`).
* Removed previously deprecated `Constants` in Hadoop.
* Removed previously deprecated `VertexComputing.generateComputer(Graph)`.
* Removed previously deprecated `ConfigurationTraversal`.
* Established the Gryo 3.0 format.
* `GryoVersion` now includes a default `ClassResolver` to supply to the `GryoMapper`.
* `GryoClassResolver` renamed to `GryoClassResolverV1d0` which has an abstract class that for providers to extend in `AbstractGryoClassResolver`.
* Removed previously deprecated `Order` enums of `keyIncr`, `keyDecr`, `valueIncr`, and `valueDecr.`
* Removed previously deprecated `GraphTraversal.mapKeys()` step.
* Removed previously deprecated `GraphTraversal.mapValues()` step.
* Removed previously deprecated `GraphTraversal#addV(Object...)`.
* Removed previously deprecated `GraphTraversal#addE(Direction, String, String, Object...)`.
* Removed previously deprecated `GraphTraversal#addOutE(String, String, Object...)`.
* Removed previously deprecated `GraphTraversal#addInV(String, String, Object...)`.
* Removed previously deprecated `GraphTraversal.groupV3d0()` and respective `GroupSideEffectStepV3d0` and `GroupStepV3d0`.
* Removed previously deprecated `TraversalSource.Builder` class.
* Removed previously deprecated `ConnectiveP`, `AndP`, `OrP` constructors.
* Removed previously deprecated `TraversalScriptFunction` class.
* Removed previously deprecated `TraversalScriptHelper` class.
* Removed previously deprecated `ScriptEngineCache` class.
* Removed previously deprecated `CoreImports` class.
* Removed previously deprecated `GremlinJythonScriptEngine#()` constructor.
* Removed access to previously deprecated `CoreGremlinPlugin#INSTANCE` field.
* `gremlin.sh` and `gremln.bat` no longer support the option to pass a script as an argument for execution mode without using the `-i` option.
* Graphite and Ganglia are no longer packaged with the Gremlin Server distribution.
* `TransactionException` is no longer a class of `AbstractTransaction` and it extends `RuntimeException`.
* Included an ellipse on long property names that are truncated.
* Renamed `RangeByIsCountStrategy` to `CountStrategy`.
* Added more specific typing to various `__` traversal steps. E.g. `<A,Vertex>out()` is `<Vertex,Vertex>out()`.
* Updated Docker build scripts to include Python dependencies (NOTE: users should remove any previously generated TinkerPop Docker images).
* Added "attachment requisite" `VertexProperty.element()` and `Property.element()` data in GraphSON serialization.
* GraphSON 3.0 is now the default serialization format in TinkerGraph and Gremlin Server.
* Changed `ServerGremlinExecutor` to not use generics since there really is no flexibility in the kind of `ScheduledExecutorService` that will be used.
* Removed support for passing a byte array on the `sasl` parameter.
* Removed previously deprecated `GraphSONMapper$Builder#embedTypes` option.
* Removed previously deprecated `:remote config timeout max`.
* Removed previously deprecated `ConnectionPoolSettings.sessionId` and `ConnectionPoolSettings.optionalSessionId()`.
* Removed previously deprecated `reconnectInitialDelay` setting from the Java driver.
* Removed previously deprecated `useMapperFromGraph` option.
* Established the GraphSON 3.0 format with new `g:Map`, `g:List` and `g:Set` types.
* Removed previously deprecated `Io.Builder#registry(IoRegistry)` method.
* Removed previously deprecated `GryoMessageSerializerV1d0(GryoMapper)` constructor.
* Removed previously deprecated `TinkerIoRegistry`.
* Removed previously deprecated `getInstance()` methods on all TinkerPop classes.
* Removed previously deprecated `VertexPropertyFeatures.supportsAddProperty()`.
* Removed previously deprecated TinkerGraph configuration member variables.
* Removed previously deprecated `Transaction.submit(Function)`.
* Removed previously deprecated `OpSelectorHandler.errorMeter` and `AbstractEvalOpProcessor.errorMeter` fields.
* Removed previously deprecated `AbstractEvalOpProcessor.validBindingName` field.
* Removed previously deprecated `SimpleAuthenticator.CONFIG_CREDENTIALS_LOCATION` field.
* Removed previously deprecated `IteratorHandler`, `NioGremlinResponseEncoder` and `WsGremlinResponseEncoder` classes.
* Removed previously deprecated `Session.kill()` and `Session.manualKill()`.
* Removed previously deprecated `Authenticator.newSaslNegotiator()` and its method implementations in classes that were assignable to that interface.
* Removed `gremlin-groovy-test`.
* Removed previously deprecated "G" functions in `gremlin-groovy` (i.e. `GFunction`).
* Removed references to the old `GremlinPlugin` system that was in `gremlin-groovy` - the revised `GremlinPlugin` system in `gremlin-core` is the only one now in use.
* `GremlinGroovyScriptEngine` no longer implements the now removed `DependencyManager`.
* Added `Vertex`, `Edge`, `VertexProperty`, and `Property` serializers to Gremlin-Python and exposed tests that use graph object arguments.
* `Bytecode.getSourceInstructions()` and `Bytecode.getStepInstructions()` now returns `List<Instruction>` instead of `Iterable<Instruction>`.
* Added various `TraversalStrategy` registrations with `GryoMapper`.
* Fixed a naming mistake in Gremlin-Python: `IdentityRemoveStrategy` is now called `IdentityRemovalStrategy`.
* Added `TranslationStrategy` test infrastructure that verifies `Bytecode` generated from a translation is equal to the original `Bytecode`.
* Moved `NumberHelper` into the `org.apache.tinkerpop.gremlin.util` package.
* Added `Pop.mixed` instead of using `null` to represent such semantics.
* `select()`-step now defaults to using `Pop.last` instead of `Pop.mixed`.
* Added `gremlin-io-test` module to validate IO formats.
* `RequestMessage` and `ResponseMessage` are now registered with `GryoMapper` as part of the TinkerPop range of type identifiers.
* Removed previously deprecated `Console` constructor that took a `String` as an argument from `gremlin-console`.
* Removed previously deprecated `ConcurrentBindings` from `gremlin-groovy`.
* Removed previously deprecated `ScriptExecutor` from `gremlin-groovy`.
* Removed previously deprecated `SandboxExtension` from `gremlin-groovy`.
* Removed previously deprecated `GremlinGroovyScriptEngine` constructor that took `ImportCustomizerProvider` as an argument from `gremlin-groovy`.
* Removed previously deprecated `GremlinGroovyScriptEngine#plugins()` from `gremlin-groovy`.
* Added `OptionalStep` for use with `optional()` to better handle issues associated with branch side-effects.
* `UnfoldStep` now supports unfolding of arrays.
* Removed all performance tests that were not part of `gremlin-benchmark`.
* Removed dependency on `junit-benchmarks` and it's related reference to `h2`.
* Moved the source for the "home page" into the repository under `/site` so that it easier to accept contributions.
* Added `UnshadedKryoShimService` as the new default serializer model for `SparkGraphComputer`.
* `GryoRegistrator` is more efficient than the previous `GryoSerializer` model in `SparkGraphComputer`.
* Added support for `IoRegistry` custom serialization in Spark/Giraph and provided a general `hadoop-gremlin` test suite.
* Replaced term `REST` with `HTTP` to remove any confusion as to the design of the API.
* Moved `gremlin-benchmark` under `gremlin-tools` module.
* Added `gremlin-tools` and its submodule `gremlin-coverage`.
* Removed `tryRandomCommit()` from `AbstractGremlinTest`.
* Changed `gremlin-benchmark` system property for the report location to `benchmarkReportDir` for consistency.
* Added SysV and systemd init scripts.
* `GraphTraversal.valueMap(includeTokens,propertyKeys...)` now returns a `Map<Object,E>` since keys could be `T.id` or `T.label`.
* Added `skip(long)` and `skip((Scope,long)` which call the `range(low,high)` equivalents with -1 as the high.
* Added Kerberos authentication to `gremlin-server` for websockets and nio transport.
* Added audit logging of authenticated users and gremlin queries to `gremlin-server`.

==== Bugs

* TINKERPOP-1211 UnfoldStep should unfold arrays. *(breaking)*
* TINKERPOP-1426 GryoSerializer should implement Java serialization interface
* TINKERPOP-1465 Remove deprecated newSaslNegotiator *(breaking)*
* TINKERPOP-1483 PropertyMapStep returns Map<String,E> but puts non String keys in it!
* TINKERPOP-1520 Difference between 'has' step generated graphson2.0 in java and python glv implementation
* TINKERPOP-1533 Storage and IoRegistry
* TINKERPOP-1597 PathRetractionStrategy messing up certain traversals
* TINKERPOP-1635 gremlin-python: Duplicate serialization of element property in PropertySerializer
* TINKERPOP-1658 Graphson2 map keys are serialised as strings
* TINKERPOP-1716 Traversal strategies are not applied with remote in Gremlin Console

==== Improvements

* TINKERPOP-832 Remove deprecated addV/E/InE/OutE methods *(breaking)*
* TINKERPOP-833 Remove deprecated GremlinGroovyScriptEngine constructor and plugins() *(breaking)*
* TINKERPOP-834 Remove deprecated sack() method *(breaking)*
* TINKERPOP-880 Remove deprecated GroupStepV3d0 and GroupSideEffectStepV3d0 *(breaking)*
* TINKERPOP-929 Remove Deprecated TinkerGraph public static methods. *(breaking)*
* TINKERPOP-980 Add a service script or daemon mode in the distribution *(breaking)*
* TINKERPOP-999 ServerGremlinExecutor construction need not use generics for ExecutorService *(breaking)*
* TINKERPOP-1004 Make Transaction.commit() failures consistent across implementations. *(breaking)*
* TINKERPOP-1010 Remove deprecated credentialsDbLocation for SimpleAuthenticator *(breaking)*
* TINKERPOP-1024 Remove deprecated tryRandomCommit() *(breaking)*
* TINKERPOP-1028 Remove deprecated ConnectionPoolSettings session settings *(breaking)*
* TINKERPOP-1040 Remove deprecated SandboxExtension *(breaking)*
* TINKERPOP-1046 Remove deprecated Gremlin Server handler implementations *(breaking)*
* TINKERPOP-1049 Remove deprecated error meter member variables in Gremlin Server handlers *(breaking)*
* TINKERPOP-1094 Remove deprecated VertexPropertyFeatures.FEATURE_ADD_PROPERTY *(breaking)*
* TINKERPOP-1116 Some anonymous traversal steps can be hard typed. *(breaking)*
* TINKERPOP-1130 Each release should store Kryo/GraphSON/GraphML versions to ensure future compatibility *(breaking)*
* TINKERPOP-1142 Remove deprecated valueIncr, valueDecr, keyIncr, keyDecr. *(breaking)*
* TINKERPOP-1169 Remove deprecated TraversalScriptFunction and TraversalScriptHelper *(breaking)*
* TINKERPOP-1170 Remove deprecated ConfigurationTraversal. *(breaking)*
* TINKERPOP-1171 Remove deprecated TraversalSource.Builder *(breaking)*
* TINKERPOP-1235 Remove deprecated ProcessPerformanceSuite and TraversalPerformanceTest *(breaking)*
* TINKERPOP-1275 Remove deprecated max setting for :remote *(breaking)*
* TINKERPOP-1283 Remove deprecated ScriptExecutor *(breaking)*
* TINKERPOP-1289 Remove deprecated ConnectiveP, AndP, and OrP constructors. *(breaking)*
* TINKERPOP-1291 Remove deprecated mapValues and mapKeys methods *(breaking)*
* TINKERPOP-1313 Rename RangeByIsCountStrategy *(breaking)*
* TINKERPOP-1316 Remove deprecated constructor from GryoMessageSerializers *(breaking)*
* TINKERPOP-1327 Bring GryoRegistrator to the forefront and deprecate GryoSerializer *(breaking)*
* TINKERPOP-1363 Cleanup Docker build script for next major release *(breaking)*
* TINKERPOP-1369 Replace REST API with HTTP API
* TINKERPOP-1389 Support Spark 2.0.0
* TINKERPOP-1399 NumberHelper needs to go into util and have a private constructor *(breaking)*
* TINKERPOP-1404 Path/label optimization
* TINKERPOP-1408 Remove Deprecated Io.Builder.registry() *(breaking)*
* TINKERPOP-1414 Change default GraphSON version to 3.0 *(breaking)*
* TINKERPOP-1420 Remove deprecated ConcurrentBindings in gremlin-groovy *(breaking)*
* TINKERPOP-1421 Remove deprecated ControlOps *(breaking)*
* TINKERPOP-1427 GraphSON 3.0 needs collection types and consistent number typing.
* TINKERPOP-1443 Use an API checker during build
* TINKERPOP-1445 Large nested VertexProperties and Properties do not get printed well
* TINKERPOP-1454 Create Serializers for Graph objects in Gremlin-Python
* TINKERPOP-1481 Remove deprecated reconnectInitialDelay in Java driver *(breaking)*
* TINKERPOP-1485 Move source for TinkerPop site to source code repo
* TINKERPOP-1506 Optional/Coalesce should not allow sideEffect traversals.
* TINKERPOP-1514 Restructure for gremlin-tools module *(breaking)*
* TINKERPOP-1524 Bytecode.getXXXInstructions should return a List, not Iterable.
* TINKERPOP-1526 Remove deprecated Session kill() overloads *(breaking)*
* TINKERPOP-1536 Include GLVs in Docker build
* TINKERPOP-1541 Select should default to Pop.last semantics *(breaking)*
* TINKERPOP-1549 Implement skip()
* TINKERPOP-1550 Make Graphite and Ganglia optional dependencies
* TINKERPOP-1563 Remove deprecated getInstance() methods *(breaking)*
* TINKERPOP-1565 Setup GraphSON 3.0
* TINKERPOP-1566 Kerberos authentication for gremlin-server
* TINKERPOP-1574 Get rid of untyped GraphSON in 3.0
* TINKERPOP-1603 Remove support for SASL byte array in protocol *(breaking)*
* TINKERPOP-1612 Remove gremlin-groovy-test module *(breaking)*
* TINKERPOP-1621 Remove deprecated GremlnPlugin and related infrastructure *(breaking)*
* TINKERPOP-1622 Remove deprecated G functions in gremlin-groovy *(breaking)*
* TINKERPOP-1651 Remove deprecated gremlin.sh init syntax *(breaking)*
* TINKERPOP-1686 Make TraversalMetrics thread safe *(breaking)*
* TINKERPOP-1698 Gryo 3.0
* TINKERPOP-1699 Remove deprecated userMapperFromGraph *(breaking)*
* TINKERPOP-1700 Remove deprecated embedTypes option
* TINKERPOP-1706 Remove deprecated ScriptEngineCache and related dead code *(breaking)*
* TINKERPOP-1715 Bump to Spark 2.2
* TINKERPOP-1719 Remove deprecated Traversal related code *(breaking)*
* TINKERPOP-1720 Remove deprecated Hadoop code *(breaking)*
* TINKERPOP-1721 Remove deprecated Bindings related code *(breaking)*
* TINKERPOP-1724 Remove deprecated ScriptElementFactory
* TINKERPOP-1729 Remove deprecated select steps.
* TINKERPOP-1740 Add vertex parameter overload to to() and from()
* TINKERPOP-1747 Streamline inheritance for gremlin-python GraphSON serializer classes

== TinkerPop 3.2.0 (Nine Inch Gremlins)

image::https://raw.githubusercontent.com/apache/tinkerpop/master/docs/static/images/nine-inch-gremlins.png[width=185]

[[release-3-2-11]]
=== TinkerPop 3.2.11 (Release Date: January 2, 2019)

* Bumped to Jackson Databind 2.9.8

==== Improvements

* TINKERPOP-2074 Ensure that only NuGet packages for the current version are pushed
* TINKERPOP-2121 Bump Jackson Databind 2.9.8

[[release-3-2-10]]
=== TinkerPop 3.2.10 (Release Date: October 15, 2018)

* Removed conflicting non-indy groovy core dependency
* Bumped jython-standalone 2.7.1
* Added a delegate to the Gremlin.Net driver that can be used to configure the WebSocket connection.
* SSL security enhancements
* Added Gremlin version to Gremlin Server startup logging output.
* Fixed problem with Gremlin Server sometimes returning an additional message after a failure.
* Allowed spaces in classpath for `gremlin-server.bat`.
* Fixed bug in traversals that used Python lambdas with strategies in `gremlin-python`.
* Modified Maven archetype for Gremlin Server to use remote traversals rather than scripts.
* Added an system error code for failed plugin installs for Gremlin Server `-i` option.
* Fixed bug in keep-alive requests from over-queuing cancelled jobs.
* Match numbers in `choose()` options using `NumberHelper` (match values, ignore data type).
* Added support for GraphSON serialization of `Date` in Javascript.
* Added synchronized `Map` to Gryo 1.0 registrations.
* Added `Triple` to Gryo 1.0 registrations.
* Added support for `Double.NaN`, `Double.POSITIVE_INFINITY` and `Double.NEGATIVE_INFINITY`.
* Improved escaping of special characters in strings passed to the `GroovyTranslator`.
* Added `Cluster` configuration option to set a custom validation script to use to test server connectivity in the Java driver.
* Improved ability of `GroovyTranslator` to handle more types supported by GraphSON.
* Improved ability of `GroovyTranslator` to handle custom types.
* Added better internal processing of `Column` in `by(Function)`.
* Added `hasNext()` support on `Traversal` for `gremlin-python`.
* Added support for additional extended types in Gremlin.Net with `decimal`, `TimeSpan`, `BigInteger`, `byte`, `byte[]`, `char` and `short`.
* Fixed bug in Java driver where an disorderly shutdown of the server would cause the client to hang.
* Added a dotnet template project that should make it easier to get started with Gremlin.Net.
* Removed `ThreadInterruptCustomizerProvider` from documentation as a way to timeout.
* Changed behavior of `withRemote()` if called multiple times so as to simply throw an exception and not perform the side-effect of auto-closing.
* Added Docker images for Gremlin Console and Gremlin Server.
* Fixed bug in `branch()` where reducing steps as options would produce incorrect results.
* Removed recursive handling of streaming results from Gremlin-Python driver to avoid max recursion depth errors.
* Improved performance of `TraversalVertexProgram` and related infrastructure.
* Checked web socket state before closing connection in the .NET driver.
* Deprecated `BulkLoaderVertexProgram` and related infrastructure.
* Deprecated `BulkDumperVertexProgram` with the more aptly named `CloneVertexProgram`.
* Added `createGratefulDead()` to `TinkerFactory` to help make it easier to try to instantiate that toy graph.
* Added identifiers to edges in the Kitchen Sink toy graph.
* Ordered the loading of plugins in the Gremlin Console by their position in the configuration file.
* Refactored the Gremlin Server integration testing framework and streamlined that infrastructure.
* Logged the seed used in initializing `Random` for tests.
* Fixed bug in `GroovyTranslator` that didn't properly handle empty `Map` objects.
* Added concrete configuration methods to `SparkGraphComputer` to make a more clear API for configuring it.
* Fixed a bug in `TinkerGraphCountStrategy`, which didn't consider that certain map steps may not emit an element.
* Fixed a bug in JavaScript GLV where DriverRemoteConnection close() method didn't returned a Promise instance.
* Bumped to Jackson 2.9.6.
* Sasl Plain Text Authentication added to Gremlin Javascript.
* Ability to send scripts to server added to Gremlin Javascript.
* Translator class added to Gremlin Javascript to translate bytecode to script clientside.

==== Bugs

* TINKERPOP-1898 Issue with bindings in strategies and lambdas
* TINKERPOP-1933 gremlin-python maximum recursion depth exceeded on large responses
* TINKERPOP-1958 TinkerGraphCountStrategy can return wrong counts
* TINKERPOP-1961 Duplicate copies of images directory in docs
* TINKERPOP-1962 GroovyTranslator doesn't handle empty maps
* TINKERPOP-1963 Use of reducing step in choose()
* TINKERPOP-1972 inject() tests are throwing exceptions in .NET GLV tests
* TINKERPOP-1978 Check for Websocket connection state when retrieved from Connection Pool missing
* TINKERPOP-1988 minor error in documentation
* TINKERPOP-1999 [Java][gremlin-driver] Query to a remote server via the websocket client hangs indefinitely if the server becomes unavailable
* TINKERPOP-2005 Intermittent NullPointerException in response handling
* TINKERPOP-2009 Pick.any and Pick.none should be exposed in Gremlin-JavaScript
* TINKERPOP-2030 KeepAlive task executed for every Connection.write call
* TINKERPOP-2032 Update jython-standalone
* TINKERPOP-2044 Cannot reconnect to Azure cosmos host that becomes available again

==== Improvements

* TINKERPOP-1113 GraphComputer subclasses should support native methods
* TINKERPOP-1365 Log the seed used to initialize Random in tests
* TINKERPOP-1595 Go through TraversalVertexProgram with a profile and optimize.
* TINKERPOP-1778 Do not promote timedInterrupt option for Gremlin Server script processing
* TINKERPOP-1780 Add authentication tests for gremlin-python
* TINKERPOP-1836 .NET sample project
* TINKERPOP-1841 Include Python GLV tests on TravisCI
* TINKERPOP-1897 Provide Docker images of Gremlin Server and Console
* TINKERPOP-1945 Add support for extended GraphSon types to Gremlin.net
* TINKERPOP-1951 gremlin-server.bat doesn't support paths containing spaces
* TINKERPOP-1959 Provide a way to submit scripts to the server in gremlin-javascript
* TINKERPOP-1968 Refactor elements of Gremlin Server testing
* TINKERPOP-1976 Include Computer tests for GLVs
* TINKERPOP-1977 Gremlin-JavaScript: Support SASL authentication
* TINKERPOP-1985 Update position on bulk loading
* TINKERPOP-1989 Preserve order that plugins are applied in Gremlin Console
* TINKERPOP-1995 DriverRemoteConnection close() method returns undefined
* TINKERPOP-2011 Use NumberHelper on choose()
* TINKERPOP-2012 Target .NET Standard 2.0 for Gremlin.Net
* TINKERPOP-2015 Allow users to configure the WebSocket connections
* TINKERPOP-2016 Upgrade Jackson FasterXML to 2.9.5 or later to fix security vulnerability
* TINKERPOP-2017 Check for Column in by()
* TINKERPOP-2022 Cluster SSL should trust default ca certs by default
* TINKERPOP-2023 Gremlin Server should not create self-signed certs *(breaking)*
* TINKERPOP-2024 Gremlin Server Application archetype should connect via withRemote
* TINKERPOP-2025 Change to SHA-256/512 and drop SHA-1 for releases
* TINKERPOP-2026 Gremlin.Net.Driver should check ClientWebSocket.State before closing
* TINKERPOP-2034 Register synchronizedMap() with Gryo
* TINKERPOP-2035 Gremlin-JavaScript: Pass custom headers to the websocket connection
* TINKERPOP-2040 Improve flexibility of GroovyTranslator to handle custom types
* TINKERPOP-2045 Remove non-indy groovy dependencies
* TINKERPOP-2055 Provide support for special number cases like Infinity in GraphSON
* TINKERPOP-2056 Use NumberHelper in Compare

[[release-3-2-9]]
=== TinkerPop 3.2.9 (Release Date: May 8, 2018)

* Fixed bug where path history was not being preserved for keys in mutations.
* Bumped to httpclient 4.5.5.
* Bumped to Groovy 2.4.15 - fixes bug with `Lambda` construction.
* Improved performance of GraphSON deserialization of `Bytecode`.
* Improved performance of traversal construction.

====  Bugs

* TINKERPOP-1947 Path history isn't preserved for keys in mutations

==== Improvements

* TINKERPOP-1755 No docs for ReferenceElements
* TINKERPOP-1912 Remove MD5 checksums
* TINKERPOP-1934 Bump to latest version of httpclient
* TINKERPOP-1936 Performance enhancement to Bytecode deserialization
* TINKERPOP-1944 JavaScript GLV: DriverRemoteConnection is not exported in the root module
* TINKERPOP-1950 Traversal construction performance enhancements
* TINKERPOP-1953 Bump to Groovy 2.4.15

[[release-3-2-8]]
=== TinkerPop 3.2.8 (Release Date: April 2, 2018)

* Added a `Lambda` class to Gremlin.Net that makes it possible to use Groovy and Python lambdas with Gremlin.Net.
* Enums are now represented as classes in Gremlin.Net which allows to use them as arguments in more steps.
* Bumped to Groovy 2.4.14.
* Added `checkAdjacentVertices` option to `SubgraphStrategy`.
* Modified `GremlinDslProcessor` so that it generated the `getAnonymousTraversalClass()` method to return the DSL version of `__`.
* Added the "Kitchen Sink" test data set.
* Fixed deserialization of `P.not()` for GraphSON.
* Bumped to Jackson 2.9.4.
* Improved performance of `JavaTranslator` by caching reflected methods required for traversal construction.
* Ensure that `RemoteStrategy` is applied before all other `DecorationStrategy` instances.
* Added `idleConnectionTimeout` and `keepAliveInterval` to Gremlin Server that enables a "ping" and auto-close for seemingly dead clients.
* Fixed a bug where lambdas in `gremlin-python` would trigger a failure if steps using python-only symbols were present (such as `as_()`).
* Fixed a bug in `NumberHelper` that led to wrong min/max results if numbers exceeded the Integer limits.
* Delayed setting of the request identifier until `RequestMessage` construction by the builder.
* `ReferenceElement` avoids `UnsupportedOperationException` handling in construction thus improving performance.
* Improved error messaging for failed serialization and deserialization of request/response messages.
* Fixed handling of `Direction.BOTH` in `Messenger` implementations to pass the message to the opposite side of the `StarGraph`.
* Removed hardcoded expectation in metrics serialization test suite as different providers may have different outputs.
* Added `IndexedTraverserSet` which indexes on the value of a `Traverser` thus improving performance when used.
* Utilized `IndexedTraverserSet` in `TraversalVertexProgram` to avoid extra iteration when doing `Vertex` lookups.
* Bumped to Netty 4.0.56.Final.
* Fixed .NET GraphSON serialization of `P.Within()` and `P.without()` when passing a `Collection` as an argument.
* Fixed a bug in Gremlin Console which prevented handling of `gremlin.sh` flags that had an "=" between the flag and its arguments.
* Fixed bug where `SparkMessenger` was not applying the `edgeFunction` from `MessageScope`.
* Fixed a bug in `ComputerAwareStep` that didn't handle `reset()` properly and thus occasionally produced some extra traversers.
* Removed `TraversalPredicate` class in Gremlin.Net. It is now included in the `P` class instead.

==== Bugs

* TINKERPOP-1053 installed plugins are placed in a directory relative to where gremlin.sh is started
* TINKERPOP-1509 Failing test case for tree serialization
* TINKERPOP-1738 Proper functioning of GraphSONReader depends on order of elements in String representation
* TINKERPOP-1758 RemoteStrategy should be before all other DecorationStrategies.
* TINKERPOP-1855 Update Rexster links
* TINKERPOP-1859 Complex instance of P not serializing to bytecode properly
* TINKERPOP-1860 valueMap(True) result in error in gremlin-python
* TINKERPOP-1862 TinkerGraph VertexProgram message passing doesn't work properly when using Direction.BOTH
* TINKERPOP-1867 union() can produce extra traversers
* TINKERPOP-1872 Apply edgeFunction in SparkMessenger
* TINKERPOP-1873 min() and max() work only in the range of Integer values
* TINKERPOP-1874 P does not appear to be serialized consistently in GraphSON
* TINKERPOP-1879 Gremlin Console does not resepect equal sign for flag argument assignments
* TINKERPOP-1880 Gremlin.NET Strong name signature could not be verified. (HRESULT: 0x80131045)
* TINKERPOP-1883 gremlinpython future will never return
* TINKERPOP-1890 getAnonymousTraversalClass() is not being generated for Java DSLs
* TINKERPOP-1891 Serialization of P.not() for gremlin-javascript
* TINKERPOP-1892 GLV test failures for .NET
* TINKERPOP-1894 GraphSONMessageSerializerV2d0 fails to deserialize valid P.not()
* TINKERPOP-1896 gremlin-python lambdas error
* TINKERPOP-1907 Fix failing GLV test for withSack() in .NET
* TINKERPOP-1917 gx:BigDecimal serialization broken in Gremlin.Net on systems with ',' as decimal separator
* TINKERPOP-1918 Scenarios fail because of wrong numerical types
* TINKERPOP-1919 Gherkin runner doesn't work with P.And() and P.Or() in Gremlin.Net
* TINKERPOP-1920 Tests fail because P.Within() arguments are wrapped in an array in Gremlin.Net
* TINKERPOP-1922 Gherkin features fail that contain P.not() in Gremlin.Net

==== Improvements

* TINKERPOP-1357 Centrality Recipes should mention pageRank and OLAP.
* TINKERPOP-1489 Provide a Javascript Gremlin Language Variant
* TINKERPOP-1586 SubgraphStrategy in OLAP
* TINKERPOP-1726 Support WebSockets ping/pong keep-alive in Gremlin server
* TINKERPOP-1842 iterate() missing in terminal steps documentation
* TINKERPOP-1850 Range step has undocumented special values
* TINKERPOP-1854 Support lambdas in Gremlin.Net
* TINKERPOP-1857 GLV test suite consistency and completeness
* TINKERPOP-1863 Delaying the setting of requestId till the RequestMessage instantiation time
* TINKERPOP-1868 Support inject source step in Gremlin.Net
* TINKERPOP-1870 n^2 synchronious operation in OLAP WorkerExecutor.execute() method
* TINKERPOP-1877 Add new graph data for specialized testing scenarios
* TINKERPOP-1884 Bump to Netty 4.0.56.Final
* TINKERPOP-1885 Various Gremlin.Net documentation updates
* TINKERPOP-1901 Enable usage of enums in more steps in Gremlin.Net
* TINKERPOP-1908 Bump to Groovy 2.4.14
* TINKERPOP-1911 Refactor JavaTranslator to cache all reflective calls

[[release-3-2-7]]
=== TinkerPop 3.2.7 (Release Date: December 17, 2017)

* Added core GraphSON classes for Gremlin-Python: `UUID`, `Date`, and `Timestamp`.
* Documented the recommended method for constructing DSLs with Gremlin.Net.
* Provided a method to configure detachment options with `EventStrategy`.
* Fixed a race condition in `TinkerIndex`.
* Fixed bug in handling of the long forms of `-e` and `-i` (`--execute` and `--interactive` respectively) for Gremlin Console.
* Fixed bug in `LambdaRestrictionStrategy` where traversals using `Lambda` scripts weren't causing the strategy to trigger.
* Improved error messaging for bytecode deserialization errors in Gremlin Server.
* Fixed an `ArrayOutOfBoundsException` in `hasId()` for the rare situation when the provided collection is empty.
* Bumped to Netty 4.0.53
* `TraversalVertexProgram` `profile()` now accounts for worker iteration in `GraphComputer` OLAP.
* Returned the `Builder` instance from the `DetachedEdge.Builder` methods of `setOutE` and `setOutV`.
* Added test framework for GLVs.
* Fixed bug in `TraversalHelper.replaceStep()` where the step being replaced needed to be removed prior to the new one being added.
* Added alias support in the .NET `DriverRemoteConnection`.
* Added a test for self-edges and fixed `Neo4jVertex` to provided repeated self-edges on `BOTH`.
* Better respected permissions on the `plugins.txt` file and prevented writing if marked as read-only.
* Added getters for the lambdas held by `LambdaCollectingBarrierStep`, `LambdaFlatMapStep` and `LambdaSideEffectStep`.
* Fixed an old hack in `GroovyTranslator` and `PythonTranslator` where `Elements` were being mapped to their id only.
* Fixed an "attachement"-bug in `InjectStep` with a solution generalized to `StartStep`.
* Truncate the script in error logs and error return messages for "Method code too large" errors in Gremlin Server.
* Fixed a bug in `LambdaRestrictionStrategy` where it was too eager to consider a step as being a lambda step.
* `ReferenceVertex` was missing its `label()` string. `ReferenceElement` now supports all label handling.
* Fixed a bug where bytecode containing lambdas would randomly select a traversal source from bindings.
* Deprecated `GremlinScriptEngine.eval()` methods and replaced them with new overloads that include the specific `TraversalSource` to bind to.
* Added `GraphHelper.cloneElements(Graph original, Graph clone)` to the `gremlin-test` module to quickly clone a graph.
* Added `GremlinDsl.AnonymousMethod` annotation to help provide explicit types for anonymous methods when the types are not easily inferred.
* Bumped to GMavenPlus 1.6.
* Added better error message for illegal use of `repeat()`-step.
* Fixed a bug in `RangeByIsCountStrategy` that led to unexpected behaviors when predicates were used with floating point numbers.
* Bumped to Jackson 2.8.10.
* Deprecated `MutationListener.vertexPropertyChanged()` method that did not use `VertexProperty` and added a new method that does.
* Added an `EmbeddedRemoteConnection` so that it's possible to mimic a remote connection within the same JVM.
* Supported interruption for remote traversals.
* Allow the `:remote` command to accept a `Cluster` object defined in the console itself.
* The Console's `plugin.txt` file is only updated if there were manually uninstalled plugins.
* Fixed a bug in `MatchStep` where mid-traversal `where()` variables were not being considered in start-scope.
* Generalized `MatchStep` to locally compute all clauses with barriers (not just reducing barriers).
* Ensured that plugins were applied in the order they were configured.
* Fixed a bug in `Neo4jGremlinPlugin` that prevented it from loading properly in the `GremlinPythonScriptEngine`.
* Fixed a bug in `ComputerVerificationStrategy` where child traversals were being analyzed prior to compilation.
* Fixed a bug that prevented Gremlin from ordering lists and streams made of mixed number types.
* Fixed a bug where `keepLabels` were being corrupted because a defensive copy was not being made when they were being set by `PathRetractionStrategy`.
* Cancel script evaluation timeout in `GremlinExecutor` when script evaluation finished.
* Added a recipe for OLAP traversals with Spark on YARN.
* Added `spark-yarn` dependencies to the manifest of `spark-gremlin`.

==== Bugs

* TINKERPOP-1650 PathRetractionStrategy makes Match steps unsolvable
* TINKERPOP-1731 Docker build does not appear to work for gremlin-dotnet
* TINKERPOP-1745 Gremlin .NET: Use DateTimeOffset instead of DateTime to represent g:Date
* TINKERPOP-1753 OrderStep not able to order by non-integer numbers
* TINKERPOP-1760 OLAP compilation failing around ConnectiveStrategy
* TINKERPOP-1761 GremlinExecutor: Timeout future not cancelled on successful script evaluation
* TINKERPOP-1762 Make MatchStep analyze mid-clause variables for executing ordering purposes.
* TINKERPOP-1764 Generalize MatchStep to localize all barriers, not just reducing barriers.
* TINKERPOP-1766 Gremlin.Net: Closed connections should not be re-used
* TINKERPOP-1782 RangeByIsCountStrategy doesn't handle floating point numbers properly
* TINKERPOP-1789 Reference elements should be represented by id and label *(breaking)*
* TINKERPOP-1790 GraphSON 3.0 doc updates
* TINKERPOP-1791 GremlinDsl custom step with generic end type produces invalid code in __.java
* TINKERPOP-1792 Random TraversalSource Selection in GremlinScriptEngine
* TINKERPOP-1795 Getting Lambda comparator message for .profile() step
* TINKERPOP-1796 Driver connection pool SSL properties missing
* TINKERPOP-1797 LambdaRestrictionStrategy and LambdaMapStep in `by()`-modulation.
* TINKERPOP-1798 MutationListener.vertexPropertyChanged oldValue should be a VertexProperty
* TINKERPOP-1801 OLAP profile() step return incorrect timing
* TINKERPOP-1802 hasId() fails for empty collections
* TINKERPOP-1803 inject() doesn't re-attach with remote traversals
* TINKERPOP-1819 documentation query and description mismatch
* TINKERPOP-1821 Consistent behavior of self-referencing edges
* TINKERPOP-1825 Gremlin .NET: Constant() step has incorrect parameter defined
* TINKERPOP-1830 Race condition in Tinkergraph index creation
* TINKERPOP-1832 TraversalHelper.replaceStep sets previousStep to the wrong step
* TINKERPOP-1846 LambdaRestrictionStrategy not triggering for Lambda scripts
* TINKERPOP-1848 Fix g:Date assertion in python tests
* TINKERPOP-1851 Gremlin long options for -e and -i are not working properly

==== Improvements

* TINKERPOP-1661 Docker-built documentation does not always point locally
* TINKERPOP-1725 DotNet GLV: Make traversal generation deterministic
* TINKERPOP-1734 DSL for Gremlin .NET
* TINKERPOP-1746 Better error message on wrong ordering of emit()/until()/has()
* TINKERPOP-1752 Gremlin.Net: Generate completely type-safe methods
* TINKERPOP-1756 Provide a way to easily mock a RemoteConnection for tests
* TINKERPOP-1759 Improve hashcode and equals for Traverser implementations
* TINKERPOP-1768 Bump to Jackson 2.8.10
* TINKERPOP-1770 Remote traversal timeout
* TINKERPOP-1771 gremlin.bat doesn't support paths containing spaces
* TINKERPOP-1779 Bump to GMavenPlus 1.6
* TINKERPOP-1784 Gremlin Language Test Suite
* TINKERPOP-1785 Gremlin.Net should be strong-name signed
* TINKERPOP-1786 Recipe and missing manifest items for Spark on Yarn
* TINKERPOP-1787 Allow :remote command to accept a user defined Cluster instance
* TINKERPOP-1806 Consistently use Gremlin.Net instead of Gremlin-DotNet
* TINKERPOP-1807 Gremlin-Python doesn't support GraphSON types g:Date, g:Timestamp and g:UUID
* TINKERPOP-1808 Add ability to get the consumer in LambdaSideEffectStep
* TINKERPOP-1811 Improve error reporting for serialization errors between gremlin-python and gremlin-server
* TINKERPOP-1812 ProfileTest assumes that graph implementations will not add their own steps
* TINKERPOP-1813 Subgraph step requires the graph API
* TINKERPOP-1814 Some process tests require the graph API
* TINKERPOP-1820 Include .NET GLV tests on TravisCI
* TINKERPOP-1824 Update netty version to 4.0.52
* TINKERPOP-1827 Gremlin .NET: Test Suite Runner
* TINKERPOP-1829 Improve flexibility of detachment for EventStrategy
* TINKERPOP-1833 DetachedEdge.Builder#setInV and setOutV doesn't return the builder
* TINKERPOP-1835 Bump Netty 4.0.53
* TINKERPOP-1837 Gremlin .NET: Provide type coercion between IDictionary<K, V> instances

[[release-3-2-6]]
=== TinkerPop 3.2.6 (Release Date: August 21, 2017)

This release also includes changes from <<release-3-1-8, 3.1.8>>.

* Bumped to Netty 4.0.50
* Registered `HashMap$TreeNode` to Gryo.
* Fixed a lambda-leak in `SackValueStep` where `BiFunction` must be tested for true lambda status.
* Fixed a bug in `RangeByIsCountStrategy` that broke any `ConnectiveStep` that included a child traversal with an optimizable pattern.
* Allowed access to `InjectStep.injections` for `TraversalStrategy` analysis.
* Exceptions that occur during result iteration in Gremlin Server will now return `SCRIPT_EVALUATION_EXCEPTION` rather than `SERVER_ERROR`.
* `AddEdgeStep` attaches detached vertices prior to edge creation.
* Added graph element GraphSON serializers in Gremlin-Python.
* Initialization scripts for Gremlin Server will not timeout.
* Added Gremlin.Net.
* `ProfileTest` is now less stringent about assertions which will reduce burdens on providers.
* `GremlinExecutor` begins timeout of script evaluation at the time the script was submitted and not from the time it began evaluation.
* Added Gremlin.Net.
* `ReferenceFactory` and `DetachedFactory` now detach elements in collections accordingly.
* Deprecated `GryoLiteMessageSerializerV1d0` in favor of `HaltedTraverserStrategy`.
* Deprecated the `useMapperFromGraph` configuration option for Gremlin Server serializers.
* `JavaTranslator` is now smart about handling `BulkSet` and `Tree`.
* Added annotations to the traversal metrics pretty print.
* `EdgeOtherVertexStep` is no longer final and can be extended by providers.
* `EdgeVertexStep` is no longer final and can be extended by providers.
* Deprecated `Transaction.submit(Function)`.
* Fixed `HADOOP_GREMLIN_LIBS` parsing for Windows.
* Improved GraphSON serialization performance around `VertexProperty`.
* Changed some tests in `EventStrategyProcessTest` which were enforcing some unintended semantics around transaction state.
* Added WsAndHttpChannelizer and SaslAndHttpBasicAuthenticationHandler to be allow for servicing Http and Websocket requests to the same server
* Added deep copy of `Bytecode` to `DefaultTraversal.clone()`.

==== Bugs

* TINKERPOP-1385 Refactor Profiling test cases
* TINKERPOP-1679 Detached side-effects aren't attached when remoted
* TINKERPOP-1683 AbstractHadoopGraphComputer on Windows
* TINKERPOP-1691 Some EventStrategyProcessTest assume element state is synced in memory
* TINKERPOP-1704 XXXTranslators are not being respective of BulkSet and Tree.
* TINKERPOP-1727 Bytecode object shallow copied when traversals are cloned
* TINKERPOP-1742 RangeByIsCountStrategy fails for ConnectiveSteps
* TINKERPOP-1743 LambdaRestrictionStrategy does not catch lambdas passed to sack()
* TINKERPOP-1744 Gremlin .NET: Exception from sync execution gets wrapped in AggregateException

==== Improvements

* TINKERPOP-741 Remove Options For Transaction Retry
* TINKERPOP-915 Gremlin Server supports REST and Websockets simultanteously
* TINKERPOP-920 Test case needed for ensuring same cardinality for key.
* TINKERPOP-1552 C# Gremlin Language Variant
* TINKERPOP-1669 EdgeVertexStep should be designed for extension
* TINKERPOP-1676 Improve GraphSON 2.0 Performance  *(breaking)*
* TINKERPOP-1688 Include TraversalMetrics annotation in pretty print
* TINKERPOP-1694 Deprecate useMapperFromGraph
* TINKERPOP-1701 HaltedTraverserStrategy should recurse into collections for detachment.
* TINKERPOP-1703 Make EdgeOtherVertexStep non-final
* TINKERPOP-1708 Add a "Note on Scopes" document
* TINKERPOP-1709 Add a list of all the steps that support by()/from()/to()/as()/option()
* TINKERPOP-1710 Add a note on tree() by-modulation and uniqueness of tree branches.
* TINKERPOP-1714 Gremlin Server scriptEvaluationTimeout should take into account request arrival time
* TINKERPOP-1718 Deprecate GryoLiteMessageSerializerV1d0
* TINKERPOP-1748 Callout comments break code snippets
* TINKERPOP-1749 Bump to Netty 4.0.50

[[release-3-2-5]]
=== TinkerPop 3.2.5 (Release Date: June 12, 2017)

This release also includes changes from <<release-3-1-7, 3.1.7>>.

* Fixed folding of multiple `hasId()` steps into `GraphStep`.
* Added string performance options to `StarGraph`.
* Fixed a bug in `until(predicate)` where it was actually calling `emit(predicate)`.
* Fixed inconsistency in GraphSON serialization of `Path` where properties of graph elements were being included when serialized.
* Improved performance and memory usage of GraphSON when serializing `TinkerGraph` and graph elements.
* Removed use of `stream()` in `DetachedEdge` and `DetachedVertex`.
* Deprecated a constructor in `DetachedEdge` that made use of `Pair` in favor of a new one that just uses the objects that were in the `Pair`.
* Improved error messaging on the `g.addV(Object...)` when passing an invalid arguments.
* Reduced memory usage for TinkerGraph deserialization in GraphSON by streaming vertices and edges.
* Added the `gremlin-archetype-dsl` to demonstrate how to structure a Maven project for a DSL.
* Developed and documented patterns for Domain Specific Language implementations.
* Removed the Groovy dependency from `gremlin-python` and used Groovy Templates and the `gmavenplus-plugin` to generate the python GLV classes.
* Now using Groovy `[...]` map notation in `GroovyTranslator` instead of `new LinkedHashMap(){{ }}`.
* Maintained type information on `Traversal.promise()`.
* Propagated exception to `Future` instead of calling thread in `RemoteConnection`.
* Fixed a bug in `RepeatUnrollStrategy` where `LoopsStep` and `LambdaHolder` should invalidate the strategy's application.
* Deprecated `authentication.className` setting in favor of using `authentication.authenticator`.
* Added `authentication.authenticationHandler` setting.
* Added abstraction to authentication to allow users to plug in their own `AbstractAuthenticationHandler` implementations.
* Fixed a `NullPointerException` bug in `B_LP_O_S_SE_SL_Traverser`.
* `PathRetractionStrategy` now uses the marker-model to reduce recursive lookups of invalidating steps.
* `ProfileStrategy` now uses the marker-model to reduce recursive lookups of `ProfileSideEffectStep`.
* `Mutating` steps now implement `Scoping` interface.
* Fixed a step id compilation bug in `AddVertexStartStep`, `AddVertexStep`, `AddEdgeStep`, and `AddPropertyStep`.
* Added more details to Gremlin Server client side messages - exception hierarchy and stack trace.
* Deprecated "Exception-Class" in the Gremlin Server HTTP protocol in favor of the new "exceptions" field.
* De-registered metrics on Gremlin Server shutdown.
* Added "help" command option on `:remote config` for plugins that support that feature in the Gremlin Console.
* Allowed for multiple scripts and related arguments to be passed to `gremlin.sh` via `-i` and `-e`.
* `LABELED_PATH` requirement is now set if any step in the traversal is labeled.
* Updated `PathRetractionStrategy` to not run if the provided traversal contains a `VertexProgramStep` that has a `LABELED_PATH` requirement.
* Added various metrics to the `GremlinGroovyScriptEngine` around script compilation and exposed them in Gremlin Server.
* Moved the `caffeine` dependency down to `gremlin-groovy` and out of `gremlin-server`.
* Improved script compilation in `GremlinGroovyScriptEngine` to use better caching, log long compile times and prevent failed compilations from recompiling on future requests.
* Synchronized script compilation.
* Logged Script compilation times.
* Prevented failed scripts from recompiling.
* Logged warnings for scripts that take "too long" to compile.
* Improved memory usage of the `GremlinGroovyScriptEngine`.
* Added `cyclicPath().from().to().by()` support to `GraphTraversal`.
* Added `simplePath().from().to().by()` support to `GraphTraversal`.
* Added `path().from().to()` support to `GraphTraversal` so sub-paths can be isolated from the current path.
* Added `FromToModulating` interface for use with `to()`- and `from()`-based step modulators.
* Added `Path.subPath()` which supports isolating a sub-path from `Path` via to/from-labels.
* Fixed `NullPointerException` in `GraphMLReader` that occurred when an `<edge>` didn't have an ID field and the base graph supported ID assignment.
* Added `ScopingStrategy` which will computer and provide all `Scoping` steps with the path labels of the global `Traversal`.
* Split `ComputerVerificationStrategy` into two strategies: `ComputerVerificationStrategy` and `ComputerFinalizationStrategy`.
* Removed `HasTest.g_V_hasId_compilationEquality` from process test suite as it makes too many assumptions about provider compilation.
* Deprecated `CustomizerProvider` infrastructure.
* Deprecated `PluginAcceptor` infrastructure.
* Improved consistency of the application of bindings to `GremlinScriptEngine` implementations in the `BindingsGremlinPlugin`.
* Fixed a bug in OLAP `ComputerAwareStep` where end-step labels were not being appended to the traverser correctly.
* Refactor `SparkContext` handler to support external kill and stop operations.
* Fixed an optimization bug in `LazyBarrierStrategy` around appending barriers to the end of a `Traversal`.
* Fixed an optimization bug in `PathRetractionStrategy` around appending barriers to the end of a `Traversal`.
* `TraverserIterator` in GremlinServer is smart to try and bulk traversers prior to network I/O.
* Improved error handling of compilation failures for very large or highly parameterized script sent to Gremlin Server.
* Fixed a bug in `RangeByIsCountStrategy` that changed the meaning of inner traversals.
* Improved Gremlin-Python Driver implementation by adding a threaded client with basic connection pooling and support for pluggable websocket clients.
* Changed `GraphManager` from a final class implementation to an interface.
* Updated `GraphManager` interface to include methods for opening/instantiating a graph and closing a graph.
* Implemented `DefaultGraphManager` to include previous `GraphManager` functionality and adhere to updated interface.
* Deprecated `GraphManager.getGraphs()` and added `GraphManager.getGraphNames()`.
* Deprecated `GraphManager.getTraversalSources()` and added `GraphManager.getTraversalSourceNames()`.
* Fixed a bug so now users can supply a YAML with an empty `staticVariableTypes` to be used by the `FileSandboxExtension`

==== Bugs

* TINKERPOP-1258 HasTest.g_V_hasId_compilationEquality makes GraphStep assumptions
* TINKERPOP-1528 CountByIsRangeStrategy fails for a particular query
* TINKERPOP-1626 choose() is buggy in OLAP
* TINKERPOP-1638 count() is optimized away in where()
* TINKERPOP-1640 ComputerVerificationStrategy gives false errors
* TINKERPOP-1652 Disable PathRetractionStrategy strategy if VertexProgramStep has LABELLED_PATH requirement
* TINKERPOP-1660 Documentation links should not link to TINKERPOP-xxxx branches
* TINKERPOP-1666 NPE in FileSandboxExtension if staticVariableTypes is empty in supplied YAML file
* TINKERPOP-1668 RepeatUnrollStrategy should not execute if there is a LoopStep used.
* TINKERPOP-1670 End type lost when using promise()
* TINKERPOP-1673 GroovyTranslator produces Gremlin that can't execute on :remote
* TINKERPOP-1675 RemoteStep#processNextStart() throws CompletionException instead of underlying exception
* TINKERPOP-1681 Multiple hasId's are or'd into GraphStep

==== Improvements

* TINKERPOP-761 Some basic mathematical functions / steps
* TINKERPOP-786 Patterns for DSL Development
* TINKERPOP-1044 ResponseMessage should contain server-side exception name.
* TINKERPOP-1095 Create a custom ScriptContext
* TINKERPOP-1266 Make memory available to benchmarks configurable
* TINKERPOP-1303 add help for :remote config for Gephi Plugin
* TINKERPOP-1340 docs do not state at what version an API was introduced (or deprecated)
* TINKERPOP-1387 from and to modulators for path steps
* TINKERPOP-1438 Consider GraphManager as an interface*(breaking)*
* TINKERPOP-1453 Allow Gremlin-Python to handle asynchronous failure
* TINKERPOP-1577 Provide support for Python3 or Python2 in the Docker builds.
* TINKERPOP-1599 implement real gremlin-python driver
* TINKERPOP-1614 Improve documentation for Graph.V() and Graph.E() on main docs page
* TINKERPOP-1618 Remove groovy dependency from gremlin-python
* TINKERPOP-1627 LazyBarrierStrategy should not append an end barrier.
* TINKERPOP-1631 Fix visibility issues with the BindingsGremlinPlugin
* TINKERPOP-1634 Deprecate old methods of GremlinGroovyScriptEngine customization
* TINKERPOP-1642 Improve performance of mutating traversals
* TINKERPOP-1644 Improve script compilation process and include metrics
* TINKERPOP-1653 Allow multiple scripts with arguments to be passed to the Console
* TINKERPOP-1657 Provide abstraction to easily allow different HttpAuth schemes
* TINKERPOP-1663 Validate a maximum for the number of parameters passed to Gremlin Server
* TINKERPOP-1665 Remove unittest from Gremlin-Python tests
* TINKERPOP-1671 Default method for RemoteConnection.submitAsync throws exception from submit on calling thread instead of failing the future
* TINKERPOP-1677 Bump Groovy to 2.4.11
* TINKERPOP-1680 Add string performance options to StarGraph

[[release-3-2-4]]
=== TinkerPop 3.2.4 (Release Date: February 8, 2017)

This release also includes changes from <<release-3-1-6, 3.1.6>>.

* Fixed a bug where `PathProcessor.keepLabels` were not being pushed down into child traversals by `PathRetractionStrategy`.
* Added default `MessagePassingReductionStrategy` for `GraphComputer` that can reduce the number of message passing iterations.
* Fixed a bug associated with user-provided maps and `GroupSideEffectStep`.
* `GroupBiOperator` no longer maintains a detached traversal and thus, no more side-effect related OLAP inconsistencies.
* Added `ProjectedTraverser` which wraps a traverser with a `List<Object>` of projected data.
* Fixed an optimization bug in `CollectingBarrierSteps` where the barrier was being consumed on each `addBarrier()`.
* `OrderGlobalStep` and `SampleGlobalStep` use `ProjectedTraverser` and now can work up to the local star graph in OLAP.
* SASL negotiation supports both a byte array and Base64 encoded bytes as a string for authentication to Gremlin Server.
* Deprecated all test suites in `gremlin-groovy-test` - Graph Providers no longer need to implement these.
* Deprecated `TinkerIoRegistry` replacing it with the more consistently named `TinkerIoRegistryV1d0`.
* Made error messaging more consistent during result iteration timeouts in Gremlin Server.
* Fixed a memory leak in the classloader for the `GremlinGroovyScriptEngine` where classes in the loader were not releasing from memory as a strong reference was always maintained.
* `PathRetractionStrategy` does not add a `NoOpBarrierStep` to the end of local children as its wasted computation in 99% of traversals.
* Fixed a bug in `AddVertexStartStep` where if a side-effect was being used in the parametrization, an NPE occurred.
* Fixed a bug in `LazyBarrierStrategy` where `profile()` was deactivating it accidentally.
* Fixed a bug in `RepeatUnrollStrategy` where stateful `DedupGlobalStep` was cloned and thus, maintained two deduplication sets.
* Added documentation around "terminal steps" in Gremlin: `hasNext()`, `next()`, `toList()`, etc.
* Added specific GraphSON serializers for `RequestMessage` and `ResponseMessage` in GraphSON 2.0.
* Added `CloseableIterator` to allow `Graph` providers who open expensive resources a way to let users release them.
* Fixed minor bug in `gremlin-driver` where closing a session-based `Client` without initializing it could generate an error.
* Relieved synchronization pressure in various areas of `TinkerGraphComputer`.
* Fixed an optimization bug in OLAP-based `DedupGlobalStep` where deduping occurred twice.
* `MemoryComputeKey` now implements `Cloneable` which is useful for `BiOperator` reducers that maintain thread-unsafe state.
* `TinkerGraphComputer` now supports distributed `Memory` with lock-free partition aggregation.
* `TinkerGraph` Gryo and GraphSON deserialization is now configured to use multi-properties.
* Changed behavior of `ElementHelper.areEqual(Property, Property)` to not throw exceptions with `null` arguments.
* Added `GryoVersion` for future flexibility when introducing a new verison of Gryo and moved serializer registrations to it.
* Fixed Gryo serialization of `ConnectiveP` instances.
* Lessened the severity of Gremlin Server logging when it encounters two or more serializers addressing the same mime type.
* Bumped to Netty 4.0.42.final.
* Added `ByteBuffer`, `InetAddress`, `Timestamp` to the list of Gryo supported classes.
* Fixed Gryo serialization of `Class`.
* Fixed GraphSON serialization of enums like `T`, `P`, etc. where values were overriding each other in the GraphSON type registry.
* Fixed a bug in Gremlin-Python around `__.__()` and `__.start()`.
* Fixed a bug around long serialization in Gremlin-Python when using Python3.
* Deprecated `TraversalSource.withBindings()` as it is no longer needed in Gremlin-Java and never was needed for other variants.
* Fixed a bug in Gremlin-Java `Bytecode` where anonymous traversals were not aware of parent bindings.
* Fixed a bug in Gremlin-Java GraphSON deserialization around `P.within()` and `P.without()`.
* Converted Spark process suite tests to "integration" tests.
* Fixed a bug in `InlineFilterStrategy` having to do with folding `HasContainers` into `VertexStep`.
* Deprecated `HasContainer.makeHasContainers()` which was used to dissect `AndP` and shouldn't be used at the TinkerPop-level.
* `GraphTraversal.has()` now will try and fold-left `HasContainer` if end step is a `HasContainerHolder`.
* Created explicit `P`-predicate methods for `GraphTraversal.hasXXX()`.
* Fixed a bug in `FilterRankStrategy` around `where().by()` ordering.
* Added another optimization in `RangeByIsCountStrategy`, that removes `count().is()` altogether if it's not needed.
* Fixed a OLAP `MatchStep.clone()`-bug that occurs when the `match()` is in a local child.
* Added another optimization in `RangeByIsCountStrategy`, that removes `count().is()` altogether if it's not needed.
* Fixed a bug in `RangeByIsCountStrategy` where labeled parents shouldn't have the strategy applied to their children.
* Fixed a bug in `PathRetractionStrategy` where `MatchEndStep` labels were being dropped when they shouldn't be.
* Added `TinkerGraphCountStrategy` which translates `g.V().map*.count()` patterns into direct `Map.size()` calls in `TinkerGraph`.
* Added `Path.head()` and `Path.isEmpty()` with default method implementations.
* Fixed a `NoSuchElementException` bug with `GroupXXXStep` where if the reduced `TraverserSet` is empty, don't add the key/value.
* Fixed a `NullPointerException` bug with profiling `GroupSideEffectStep` in OLTP.
* Improved ability to release resources in `GraphProvider` instances in the test suite.
* Factored `GremlinPlugin` functionality out of gremlin-groovy and into gremlin-core - related classes were deprecated.
* Added a `force` option for killing sessions without waiting for transaction close or timeout of a currently running job or multiple jobs.
* Deprecated `Session.kill()` and `Session.manualKill()`.
* Added `Traversal.promise()` method to allow for asynchronous traversal processing on "remote" traversals.
* Deprecated `RemoteConnection.submit(Bytecode)` in favor of `submitAsync(Bytecode)`.
* Added `choose(predicate,traversal)` and `choose(traversal,traversal)` to effect if/then-semantics (no else). Equivalent to `choose(x,y,identity())`.
* Removed `ImmutablePath.TailPath` as it is no longer required with new recursion model.
* Removed call stack recursion in `ImmutablePath`.
* Gremlin-Python serializes `Bytecode` as an object (instead of a JSON string) when submit over the `RemoteConnection`.
* Fixed the handling of the `DriverRemoteConnection` pass-through configurations to the driver.
* `IncidentToAdjacentStrategy` now uses a hidden label marker model to avoid repeated recursion for invalidating steps.
* `PathProcessorStrategy` can inline certain `where(traversal)`-steps in order to increase the likelihood of star-local children.
* `SparkGraphComputer` no longer starts a worker iteration if the worker's partition is empty.
* Added `ProjectStep.getProjectKeys()` for strategies that rely on such information.
* Added `VertexFeatures.supportsDuplicateMultiProperties()` for graphs that only support unique values in multi-properties.
* Deprecated the "performance" tests in `OptIn`.
* Deprecated `getInstance()` methods in favor of `instance()` for better consistency with the rest of the API.
* Block calls to "remote" traversal side-effects until the traversal read is complete which signifies an end to iteration.
* Added `Pick.none` and `Pick.any` to the serializers and importers.
* Added a class loader to `TraversalStrategies.GlobalCache` which guarantees strategies are registered prior to `GlobalCache.getStrategies()`.
* Fixed a severe bug where `GraphComputer` strategies are not being loaded until the second use of the traversal source.
* The root traversal now throws regular `NoSuchElementException` instead of `FastNoSuchElementException`. (*breaking*)
* Added a short sleep to prevent traversal from finishing before it can be interrupted during `TraversalInterruptionComputerTest`.
* Added support for SSL client authentication

==== Bugs

* TINKERPOP-1380 dedup() doesn't dedup in rare cases
* TINKERPOP-1384 Description of filter function in traversal documentation
* TINKERPOP-1428 profile() throws NPE for union(group, group)
* TINKERPOP-1521 Mutating steps don't recognize side-effects
* TINKERPOP-1525 Plug VertexProgram iteration leak on empty Spark RDD partitions
* TINKERPOP-1534 Gremlin Server instances leaking in tests
* TINKERPOP-1537 Python tests should not use hard-coded number of workers
* TINKERPOP-1547 Two bugs found associated with MatchStep: Path retraction and range count.
* TINKERPOP-1548 Traversals can complete before interrupted in TraversalInterruptionComputerTest
* TINKERPOP-1560 Cache in GroovyClassLoader may continue to grow
* TINKERPOP-1561 gremiln-python GraphSONWriter doesn't properly serialize long in Python 3.5
* TINKERPOP-1567 GraphSON deserialization fails with within('a')
* TINKERPOP-1573 Bindings don't work in coalesce
* TINKERPOP-1576 gremlin-python calls non-existent methods
* TINKERPOP-1581 Gremlin-Python driver connection is not thread safe.
* TINKERPOP-1583 PathRetractionStrategy retracts keys that are actually needed
* TINKERPOP-1585 OLAP dedup over non elements
* TINKERPOP-1587 Gremlin Server Subgraph Cardinality Not Respected
* TINKERPOP-1594 LazyBarrierStrategy does not activate with ProfileStep
* TINKERPOP-1605 gremlin-console 3.2.3 -e can no longer take paths relative to current working directory

==== Improvements

* TINKERPOP-887 FastNoSuchElementException hides stack trace in client code
* TINKERPOP-919 Features needs to specify whether 2 vertex properties with same key/value is allowed.
* TINKERPOP-932 Add ability to cancel script execution associated with a Gremlin Server Session
* TINKERPOP-1248 OrderGlobalStep should use local star graph to compute sorts, prior to reduction.
* TINKERPOP-1261 Side-effect group().by() can't handle user-defined maps
* TINKERPOP-1292 TinkerGraphComputer VertexProgramInterceptors
* TINKERPOP-1372 ImmutablePath should not use Java recursion (call stacks are wack)
* TINKERPOP-1433 Add steps to dev docs to help committers get their keys in order
* TINKERPOP-1434 Block calls to traversal side-effects until read is complete
* TINKERPOP-1471 IncidentToAdjacentStrategy use hidden marker to avoid repeated recursion.
* TINKERPOP-1473 Given PathRetractionStrategy, PathProcessorStrategy can be extended to support partial where() inlining.
* TINKERPOP-1482 has(x).has(y) chains should be has(x.and(y))
* TINKERPOP-1490 Provider a Future based Traversal.async(Function<Traversal,V>) terminal step
* TINKERPOP-1502 Chained has()-steps should simply left-append HasContainers in Gremlin-Java.
* TINKERPOP-1507 Pick.any and Pick.none are not in GraphSON or Gremlin-Python
* TINKERPOP-1508 Add choose(predicate,trueTraversal)
* TINKERPOP-1527 Do not override registered strategies in TraversalStrategies.GlobalCache
* TINKERPOP-1530 Consistent use of instance()
* TINKERPOP-1539 Create a ComplexTraversalTest with crazy nested gnarly traversals.
* TINKERPOP-1542 Add Path.isEmpty() with a default implementation.
* TINKERPOP-1562 Migrate ScriptEngine-related code to gremlin-core
* TINKERPOP-1570 Bump to Netty 4.0.42
* TINKERPOP-1582 TraversalOpProcessor does not support custom serializers
* TINKERPOP-1584 Add gryo serializers to support types covered in GraphSON
* TINKERPOP-1588 Added Terminal Steps section to the docs
* TINKERPOP-1589 Re-Introduce CloseableIterator
* TINKERPOP-1590 Create TinkerWorkerMemory and Partitioned Vertices
* TINKERPOP-1600 Consistent use of base 64 encoded bytes for SASL negotiation
* TINKERPOP-1602 Support SSL client certificate authentication
* TINKERPOP-1606 Refactor GroupStep to not have the reduction traversal included in its BiOperator.
* TINKERPOP-1610 Deprecate gremlin-groovy-test provider based tests
* TINKERPOP-1617 Create a SingleIterationStrategy which will do its best to rewrite OLAP traversals to not message pass.

[[release-3-2-3]]
=== TinkerPop 3.2.3 (Release Date: October 17, 2016)

This release also includes changes from <<release-3-1-5, 3.1.5>>.

* Restructured Gremlin-Python's GraphSON I/O package to make it easier for users to register serializers/deserializers. (*breaking*)
* Fixed a bug with `TraversalOpProcessor` that was returning a final result prior to committing the transaction.
* Fixed a bug in `ConnectiveStrategy` where infix and/or was not correctly reasoning on `choose()` `HasNextStep` injections.
* Increased performance of `CredentialGraph` authentication.
* Removed Java 8 stream usage from `TraversalHelper` for performance reasons.
* Fixed a bug in `RepeatStep` where `emit().as('x')` wasn't adding the step labels to the emit-traverser.
* Added `GraphComputing.atMaster(boolean)` to allow steps to know whether they are executing at master or distributed at workers.
* Fixed a bug in OLAP where `DedupGlobalStep` wasn't de-duping local master traversers.
* Added `HasContainerHolder.removeHasContainer()`-method with default `UnsupportedOperationException` implementation.
* `TraversalSource.withComputer()` is simplified to add a `VertexProgramStrategy`. Easier for language variants.
* Fixed a `Set`, `List`, `Map` bug in the various `Translators` where such collections were not being internally translated.
* Fixed a `Bytecode` bug where nested structures (map, list, set) were not being analyzed for bindings and bytecode conversions.
* Fixed a `String` bug in `GroovyTranslator` and `PythonTranslator` where if the string has double-quotes it now uses """ """.
* Added a default `TraversalStrategy.getConfiguration()` which returns the configuration needed to construct the strategy.
* `Computer` instances can be created with `Computer.create(Configuration)` and accessed via `Computer.getConf()`.
* Every `TraversalStrategy` can be created via a `Configuration` and a static `MyStrategy.create(Configuration)`.
* Added language-agnostic `TraversalStrategy` support in `Bytecode`.
* Added `PartitionStrategy.Builder.readPartitions()` and deprecated `PartitionStrategy.Builder.addPartition()`.
* A new version of `LazyBarrierStrategy` has been created and added to the default strategies.
* `FilterRankStrategy` now propagates labels "right" over non-`Scoping` filters.
* Fixed a bug in `ConnectiveP` where nested equivalent connectives should be inlined.
* Fixed a bug in `IncidentToAdjacentStrategy` where `TreeStep` traversals were allowed.
* Fixed a end-step label bug in `MatchPredicateStrategy`.
* Fixed a bug in `MatchPredicateStrategy` where inlined traversals did not have strategies applied to it.
* Fixed a bug in `RepeatUnrollStrategy` where inlined traversal did not have strategies applied to it.
* Fixed padding of prompt in Gremlin Console when the number of lines went beyond a single digit.
* Fixed GraphSON 2.0 namespace for `TinkerGraph` to be "tinker" instead of "gremlin".
* Dropped serialization support in GraphSON 2.0 for `Calendar`, `TimeZone`, and `Timestamp`.
* Added `TraversalHelper.copyLabels()` for copying (or moving) labels form one step to another.
* Added `TraversalHelper.applySingleLevelStrategies()` which will apply a subset of strategies but not walk the child tree.
* Added the concept that hidden labels using during traversal compilation are removed at the end during `StandardVerificationStrategy`. (*breaking*)
* Added `InlineFilterStrategy` which will determine if various `TraversalParent` children are filters and if so, inline them.
* Removed `IdentityRemovalStrategy` from the default listing as its not worth the clock cycles.
* Removed the "!" symbol in `NotStep.toString()` as it is confusing and the `NotStep`-name is sufficient.
* Fixed a bug in `TraversalVertexProgram` (OLAP) around ordering and connectives (i.e. `and()` and `or()`).
* Added `AbstractGremlinProcessTest.checkOrderedResults()` to make testing ordered results easier.
* `AbstractLambdaTraversal` now supports a `bypassTraversal` where it is possible for strategies to redefine such lambda traversals.
* Added an internal utility `ClassFilterStep` which determines if the traverser object's class is an instance of the provided class.
* `ConnectiveStep` extends `FilterStep` and thus, is more appropriately categorized in the step hierarchy.
* `PropertyMapStep` supports a provided traversal for accessing the properties of the element. (*breaking*)
* `SubgraphStrategy` now supports vertex property filtering.
* Fixed a bug in Gremlin-Python `P` where predicates reversed the order of the predicates.
* Added tests to `DedupTest` for the `dedup(Scope, String...)` overload.
* Added more detailed reference documentation for IO formats.
* Fixed a bug in serialization of `Lambda` instances in GraphSON, which prevented their use in remote traversals.
* Fixed a naming bug in Gremlin-Python where `P._and` and `P._or` should be `P.and_` and `P.or_`. (*breaking*)
* `where()` predicate-based steps now support `by()`-modulation.
* Added Gryo serialization for `Bytecode`.
* Moved utility-based serializers to `UtilSerializers` for Gryo - these classes were private and hence this change is non-breaking.
* `TraversalRing` returns a `null` if it does not contain traversals (previously `IdentityTraversal`).
* Deprecated `Graph.Exceptions.elementNotFoundException()` as it was not used in the code base outside of the test suite.
* Fixed a `JavaTranslator` bug where `Bytecode` instructions were being mutated during translation.
* Added `Path` to Gremlin-Python with respective GraphSON 2.0 deserializer.
* `Traversal` and `TraversalSource` now implement `AutoCloseable`.
* Added "keep-alive" functionality to the Java driver, which will send a heartbeat to the server when normal request activity on a connection stops for a period of time.
* Renamed the `empty.result.indicator` preference to `result.indicator.null` in Gremlin Console
* If `result.indicator.null` is set to an empty string, then no "result line" is printed in Gremlin Console.
* Deprecated `reconnectInitialDelay` on the Java driver.
* Added some validations to `Cluster` instance building.
* Produced better errors in `readGraph` of `GryoReader` and `GraphSONReader` if a `Vertex` cannot be found in the cache on edge loading.
* VertexPrograms can now declare traverser requirements, e.g. to have access to the path when used with `.program()`.
* New build options for `gremlin-python` where `-DglvPython` is no longer required.
* Added missing `InetAddress` to GraphSON extension module.
* Added new recipe for "Pagination".
* Added new recipe for "Recommendation".
* Added functionality to Gremlin-Server REST endpoint to forward Exception Messages and Class in HTTP Response
* Gremlin Server `TraversalOpProcessor` now returns confirmation upon `Op` `close`.
* Added `close` method Java driver and Python driver `DriverRemoteTraversalSideEffects`.

==== Bugs

* TINKERPOP-1423 IncidentToAdjacentStrategy should be disabled for tree steps
* TINKERPOP-1440 g:Path needs a GraphSON deserializer in Gremlin-Python
* TINKERPOP-1457 Groovy Lambdas for remote traversals not serializable
* TINKERPOP-1458 Gremlin Server doesn't return confirmation upon Traversal OpProcessor "close" op
* TINKERPOP-1466 PeerPressureTest has been failing recently
* TINKERPOP-1472 RepeatUnrollStrategy does not semi-compile inlined repeat traversal
* TINKERPOP-1476 TinkerGraph does not get typed with the right type name in GraphSON
* TINKERPOP-1495 Global list deduplication doesn't work in OLAP
* TINKERPOP-1500 and/or infix and choose() do not work correctly.
* TINKERPOP-1511 Remote client addV, V()

==== Improvements

* TINKERPOP-790 Implement AutoCloseable on TraversalSource
* TINKERPOP-944 Deprecate Graph.Exceptions.elementNotFound
* TINKERPOP-1189 SimpleAuthenticator over HttpChannelizer makes Gremlin Server pretty slow and consumes more CPU
* TINKERPOP-1249 Gremlin driver to periodically issue ping / heartbeat to gremlin server
* TINKERPOP-1280 VertexPrograms should declare traverser requirements
* TINKERPOP-1330 by()-modulation for where()
* TINKERPOP-1409 Make the "null" return in the gremlin console into something more understandable  *(breaking)*
* TINKERPOP-1431 Documentation generation requires tests to execute on gremlin-python
* TINKERPOP-1437 Add tests for dedup(Scope) in DedupTest
* TINKERPOP-1444 Benchmark bytecode->Traversal creation and implement GremlinServer cache if necessary.
* TINKERPOP-1448 gremlin-python should be Python 2/3 compatible
* TINKERPOP-1449 Streamline gremlin-python build
* TINKERPOP-1455 Provide String-based withStrategy()/withoutStrategy() for language variant usage
* TINKERPOP-1456 Support SubgraphStrategy.vertexProperties().
* TINKERPOP-1460 Deprecate reconnectInitialDelay in Java driver
* TINKERPOP-1464 Gryo Serialization for Bytecode
* TINKERPOP-1469 Get rid of Stream-usage in TraversalHelper
* TINKERPOP-1470 InlineFilterStrategy should try and P.or() has() children in OrSteps.
* TINKERPOP-1486 Improve API of RemoteConnection
* TINKERPOP-1487 Reference Documentation for IO
* TINKERPOP-1488 Make LazyBarrierStrategy part of the default TraversalStrategies *(breaking)*
* TINKERPOP-1492 RemoteStrategy or the RemoteConnection should append a lazy barrier().
* TINKERPOP-1423 IncidentToAdjacentStrategy should be disabled for tree steps
* TINKERPOP-1440 g:Path needs a GraphSON deserializer in Gremlin-Python
* TINKERPOP-1457 Groovy Lambdas for remote traversals not serializable
* TINKERPOP-1458 Gremlin Server doesn't return confirmation upon Traversal OpProcessor "close" op
* TINKERPOP-1466 PeerPressureTest has been failing recently
* TINKERPOP-1472 RepeatUnrollStrategy does not semi-compile inlined repeat traversal
* TINKERPOP-1495 Global list deduplication doesn't work in OLAP
* TINKERPOP-1500 and/or infix and choose() do not work correctly.
* TINKERPOP-1511 Remote client addV, V()

[[release-3-2-2]]
=== TinkerPop 3.2.2 (Release Date: September 6, 2016)

This release also includes changes from <<release-3-1-4, 3.1.4>>.

* Included GraphSON as a default serializer (in addition to Gryo, which was already present) in Gremlin Server if none are defined.
* Added `gremlin-python` package as a Gremlin language variant in Python.
* Added `Bytecode` which specifies the instructions and arguments used to construct a traversal.
* Created an experimental GraphSON representation of `Bytecode` that will be considered unstable until 3.3.0.
* Added `Translator` which allows from the translation of `Bytecode` into some other form (e.g. script, `Traversal`, etc.).
* Added `JavaTranslator`, `GroovyTranslator`, `PythonTranslator`, and `JythonTranslator` for translating `Bytecode` accordingly.
* Added `TranslationStrategy` to `gremlin-test` so translators can be tested against the process test suite.
* Added `Traversal.Admin.nextTraverser()` to get the next result in bulk-form (w/ default implementation).
* Added `TraversalSource.getAnonymousTraversalClass()` (w/ default implementation).
* Added `GremlinScriptEngine` interface which specifies a `eval(Bytecode, Bindings)` method.
* Deprecated `RemoteGraph` in favor of `TraversalSource.withRemote()` as it is more technically correct to tie a remote traversal to the `TraversalSource` than a `Graph` instance.
* `GremlinGroovyScriptEngine` implements `GremlinScriptEngine`.
* Added `GremlinJythonScriptEngine` which implements `GremlinScriptEngine`.
* Removed support for submitting a Java serialized `Traversal` to Gremlin Server.
* Removed a largely internal feature that supported automatic unrolling of traversers in the Gremlin Driver.
* Made it possible to directly initialize `OpProcessor` implementations with server `Settings`.
* Included GraphSON as a default serializer (in addition to Gryo, which was already present) in Gremlin Server if none are defined
* Introduced GraphSON 2.0.
* Deprecated `embedTypes` on the builder for `GraphSONMapper`.
* Bumped to Netty 4.0.40.final.
* Defaulted the `gremlinPool` setting in Gremlin Server to be zero, which will instructs it to use `Runtime.availableProcessors()` for that settings.
* Changed scope of log4j dependencies so that they would only be used in tests and the binary distributions of Gremlin Console and Server.
* Deprecated `Io.Builder.registry()` in favor of the newly introduced `Io.Builder.onMapper()`.
* Added new recipe for "Traversal Induced Values".
* Fixed a potential leak of a `ReferenceCounted` resource in Gremlin Server.
* Added class registrations for `Map.Entry` implementations to `GryoMapper`.
* Added methods to retrieve `Cluster` settings in `gremlin-driver`.
* Fixed a severe bug in `SubgraphStrategy`.
* Deprecated `SubgraphStrategy.Builder.vertexCriterion()/edgeCriterion()` in favor of `vertices()/edges()`.
* Fixed a small bug in `StandardVerificationStrategy` that caused verification to fail when `withPath` was used in conjunction with `ProfileStep`.
* Added color preferences
* Added input, result prompt preferences
* Added multi-line indicator in Gremlin Console

==== Bugs

* TINKERPOP-810 store not visible
* TINKERPOP-1151 slf4j-log4j12 / log4j is only required for testing *(breaking)*
* TINKERPOP-1383 publish-docs.sh might publish to current too early
* TINKERPOP-1390 IdentityRemoveStrategyTest fails randomly
* TINKERPOP-1400 SubgraphStrategy introduces infinite recursion if filter has Vertex/Edge steps.
* TINKERPOP-1405 profile() doesn't like withPath()

==== Improvements

* TINKERPOP-1037 Gremlin shell output coloring
* TINKERPOP-1226 Gremlin Console should :clear automagically after "Display stack trace."
* TINKERPOP-1230 Serialising lambdas for RemoteGraph
* TINKERPOP-1274 GraphSON Version 2.0
* TINKERPOP-1278 Implement Gremlin-Python and general purpose language variant test infrastructure
* TINKERPOP-1285 Gremline console does not differentiate between multi-line and single-line input
* TINKERPOP-1334 Provide a way to pull gremlin.driver.Cluster connection settings.
* TINKERPOP-1347 RemoteConnection needs to provide TraversalSideEffects. *(breaking)*
* TINKERPOP-1373 Default gremlinPool to number of cores
* TINKERPOP-1386 Bump to Netty 4.0.40.Final
* TINKERPOP-1392 Remove support for java serialized Traversal *(breaking)*
* TINKERPOP-1394 Fix links in Recipes doc
* TINKERPOP-1396 Traversal Induced Values Recipe
* TINKERPOP-1402 Impossible for graph implementations to provide a class resolver for Gryo IO
* TINKERPOP-1407 Default serializers for Gremlin Server
* TINKERPOP-1425 Use trailing underscores in gremlin-python

[[release-3-2-1]]
=== TinkerPop 3.2.1 (Release Date: July 18, 2016)

This release also includes changes from <<release-3-1-3, 3.1.3>>.

* `PathProcessor` steps now have the ability (if configured through a strategy) to drop `Traverser` path segments.
* `MatchStep` in OLTP has a lazy barrier to increase the probability of bulking.
* Added `PathRetractionStrategy` which will remove labeled path segments that will no longer be referenced.
* Added `Path.retract()` to support retracting paths based on labels.
* Optimized `ImmutablePath` and `MutablePath` equality code removing significant unnecessary object creation code.
* Bumped to Groovy 2.4.7.
* Added `RepeatUnrollStrategy` to linearize a `repeat()`-traversal if loop amount is known at compile time.
* Fixed a bug in `BranchStep` around child integration during `clone()`.
* Fixed a bug in `AbstractStep` around label set cloning.
* Added `TraversalStrategyPerformanceTest` for verifying the performance gains of optimization-based traversal strategies.
* `TraversalExplanation.prettyPrint()` exists which provides word wrapping and GremlinConsole is smart to use console width to control `toString()`.
* `TraversalOpProcessor` (`RemoteConnection`) uses `HaltedTraverserStrategy` metadata to determine detachment procedure prior to returning results.
* Allow DFS paths in `HADOOP_GREMLIN_LIBS`.
* Added a safer serializer infrastructure for use with `SparkGraphComputer` that uses `KryoSerializer` and the new `GryoRegistrator`.
* Added `HaltedTraverserStrategy` to allow users to get back different element detachments in OLAP.
* Fixed a `NullPointerException` bug around nested `group()`-steps in OLAP.
* Fixed a severe bug around halted traversers in a multi-job OLAP traversal chain.
* Ensure a separation of `GraphComputer` and `VertexProgram` configurations in `SparkGraphComputer` and `GiraphGraphComputer`.
* `PeerPressureVertexProgram` now supports dynamic initial vote strength calculations.
* Added `EmptyMemory` for ease of use when no memory exists.
* Updated `VertexComputing.generateProgram()` API to include `Memory`. *(breaking)*
* `ImmutablePath.TailPath` is now serializable like `ImmutablePath`.
* Added `ConfigurationCompilerProvider` which allows fine-grained control of some of the internal `GremlinGroovyScriptEngine` settings at the Groovy compilation level.
* Intoduced the `application/vnd.gremlin-v1.0+gryo-lite` serialization type to Gremlin Server which users "reference" elements rather than "detached".
* `GryoMapper` allows overrides of existing serializers on calls to `addCustom` on the builder.
* Added a traversal style guide to the recipes cookbook.
* Fixed a bug in master-traversal traverser propagation.
* Added useful methods for custom `VertexPrograms` to be used with `program()`-step.
* Increased the test coverage around traverser propagation within a multi-job OLAP traversal.
* Added tests to validate the status of a transaction immediately following calls to close.
* Added tests to ensure that threaded transactions cannot be re-used.
* `GraphFilter` helper methods are now more intelligent when determining edge direction/label legality.
* Added `GraphFilterStrategy` to automatically construct `GraphFilters` via traversal introspection in OLAP.
* Updated the Gephi Plugin to support Gephi 0.9.x.
* Increased the testing and scope of `TraversalHelper.isLocalStarGraph()`.
* Changed signature of `get_g_VXlistXv1_v2_v3XX_name` and `get_g_VXlistX1_2_3XX_name` of `VertexTest` to take arguments for the `Traversal` to be constructed by extending classes.
* Added `VertexProgramInterceptor` interface as a general pattern for `GraphComputer` providers to use for bypassing `GraphComputer` semantics where appropriate.
* Added `SparkStarBarrierInterceptor` that uses Spark DSL for local star graph traversals that end with a `ReducingBarrierStep`.
* Added `SparkInterceptorStrategy` which identifies which interceptor to use (if any) given the submitted `VertexProgram`.
* Added `SparkSingleIterationStrategy` that does not partition nor cache the graph RDD if the traversal does not message pass.
* Added more helper methods to `TraversalHelper` for handling scoped traversal children.
* Deprecated all "performance" tests based on "JUnit Benchmarks".
* `SparkGraphComputer` no longer shuffles empty views or empty outgoing messages in order to save time and space.
* `TraversalVertexProgram` no longer maintains empty halted traverser properties in order to save space.
* Added `List<P<V>>` constructors to `ConnectiveP`, `AndP`, and `OrP` for ease of use.
* Added support for interactive (`-i`) and execute (`-e`) modes for Gremlin Console.
* Displayed line numbers for script execution failures of `-e` and `-i`.
* Improved messaging around script execution errors in Gremlin Console.
* Added "help" support to Gremlin Console with the `-h` flag.
* Added options to better control verbosity of Gremlin Console output with `-Q`, `-V` and `-D`.
* Deprecated the `ScriptExecutor` - the `-e` option to `gremlin.sh` is now handled by `Console`.
* `Traversal` now allows cancellation with `Thread.interrupt()`.
* Added a Gremlin language variant tutorial teaching people how to embed Gremlin in a host programming language.

==== Bugs

* TINKERPOP-1281 Memory.HALTED_TRAVERSER transience is not sound.
* TINKERPOP-1305 HALTED_TRAVERSERS hold wrong information
* TINKERPOP-1307 NPE with OLTP nested group() in an OLAP group() traversal
* TINKERPOP-1323 ComputerVerificationStrategy fails for nested match() steps
* TINKERPOP-1341 UnshadedKryoAdapter fails to deserialize StarGraph when SparkConf sets spark.rdd.compress=true whereas GryoSerializer works
* TINKERPOP-1348 TraversalInterruptionTest success dependent on iteration order

==== Improvements

* TINKERPOP-818 Consider a P.type()
* TINKERPOP-946 Traversal respecting Thread.interrupt()
* TINKERPOP-947 Enforce semantics of threaded transactions as manual *(breaking)*
* TINKERPOP-1059 Add test to ensure transaction opening happens at read/write and not on close *(breaking)*
* TINKERPOP-1071 Enhance pre-processor output
* TINKERPOP-1091 Get KryoSerializer to work natively. *(breaking)*
* TINKERPOP-1120 If there is no view nor messages, don't create empty views/messages in SparkExecutor
* TINKERPOP-1144 Improve ScriptElementFactory
* TINKERPOP-1155 gremlin.sh -e doesn't log line numbers for errors
* TINKERPOP-1156 gremlin.sh could use a help text
* TINKERPOP-1157 gremlin.sh should allow you to execute a script and go interactive on error or completion
* TINKERPOP-1232 Write a tutorial demonstrating the 3 ways to write a Gremlin language variant.
* TINKERPOP-1254 Support dropping traverser path information when it is no longer needed.
* TINKERPOP-1268 Improve script execution options for console *(breaking)*
* TINKERPOP-1273 Deprecate old performance tests
* TINKERPOP-1276 Deprecate serializedResponseTimeout
* TINKERPOP-1279 Add Iterable<V> parameter constructor to ConnectiveP subclasses
* TINKERPOP-1282 Add more compliance tests around how memory and vertex compute keys are propagated in chained OLAP.
* TINKERPOP-1286 Add Recipes documentation
* TINKERPOP-1288 Support gremlin.spark.skipPartitioning configuration.
* TINKERPOP-1290 Create VertexProgramInterceptor as a pattern for GraphComputer strategies.
* TINKERPOP-1293 Implement GraphFilterStrategy as a default registration for GraphComputer
* TINKERPOP-1294 Deprecate use of junit-benchmarks
* TINKERPOP-1297 Gephi plugin on Gephi 0.9.x  *(breaking)*
* TINKERPOP-1299 Refactor TraversalVertexProgram to make it easier to understand.
* TINKERPOP-1308 Serialize to "reference" for Gremlin Server
* TINKERPOP-1310 Allow OLAP to return properties as Detached
* TINKERPOP-1321 Loosen coupling between TinkerPop serialization logic and shaded Kryo
* TINKERPOP-1322 Provide fine-grained control of CompilerConfiguration
* TINKERPOP-1328 Provide [gremlin-python] as an code executor in docs
* TINKERPOP-1331 HADOOP_GREMLIN_LIBS can only point to local file system
* TINKERPOP-1332 Improve .explain() Dialogue
* TINKERPOP-1338 Bump to Groovy 2.4.7
* TINKERPOP-1349 RepeatUnrollStrategy should unroll loops while maintaining equivalent semantics.
* TINKERPOP-1355 Design HasContainer for extension

[[release-3-2-0-incubating]]
=== TinkerPop 3.2.0 (Release Date: April 8, 2016)

This release also includes changes from <<release-3-1-2-incubating, 3.1.2-incubating>>.

* Bumped to Neo4j 2.3.3.
* Renamed variable `local` to `fs` in `HadoopGremlinPlugin` to avoid a naming conflict with `Scope.local`. *(breaking)*
* Added `GraphTraversal.optional()` which will use the inner traversal if it returns results, else it won't.
* `GroupStep` and `GroupSideEffectStep` make use of mid-traversal reducers to limit memory consumption in OLAP.
* Added `GraphTraversal.program(VertexProgram)` to allow arbitrary user vertex programs in OLAP.
* Added `GraphTraversal.project()` for creating a `Map<String,E>` given the current traverser and an arbitrary number of `by()`-modulators.
* `HADOOP_GREMLIN_LIBS` can now reference a directory in HDFS and will be used if the directory does not exist locally.
* Added `gremlin-benchmark` module with JMH benchmarking base classes that can be used for further benchmark development.
* `TraversalStrategies.GlobalCache` supports both `Graph` and `GraphComputer` strategy registrations.
* `select("a","b").by("name").by("age")`-style traversals now work in OLAP with new `PathProcessorStrategy`.
* `DedupGlobalStep` can now handle star-bound `by()`-modulators and scoped keys on `GraphComputer`.
* Added `Computer` which is a builder for `GraphComputers` that is serializable.
* `PersistedOutputRDD` now implements `PersistResultGraphAware` and thus, no more unneeded warnings when using it.
* Renamed `StandardTraversalMetrics` to `DefaultTraversalMetrics` given the `DefaultXXX`-convention throughout. *(breaking)*
* Bumped to Apache Hadoop 2.7.2.
* Fixed a bug around profiling and nested traversals.
* Added `gremlin.hadoop.defaultGraphComputer` so users can use `graph.compute()` with `HadoopGraph`.
* Added `gremlin.hadoop.graphReader` and `gremlin.hadoop.graphWriter` which can handled `XXXFormats` and `XXXRDDs`.
* Deprecated `gremlin.hadoop.graphInputFormat`, `gremlin.hadoop.graphOutputFormat`, `gremlin.spark.graphInputRDD`, and `gremlin.spark.graphOutputRDD`.
* If no configuration is provided to `HadoopPools` it uses the default configuration to create a pool once and only once per JVM.
* Implemented `RemoteGraph`, `RemoteConnection`, and `RemoteStrategy`.
* Added validation to `GryoMapper` Kryo identifiers before construction to prevent accidental duplicates.
* Added `GraphStep.addIds()` which is useful for `HasContainer` "fold ins."
* Added a static `GraphStep.processHashContainerIds()` helper for handling id-based `HasContainers`.
* `GraphStep` implementations should have `g.V().hasId(x)` and `g.V(x)` compile equivalently. *(breaking)*
* Optimized `ExpandableStepIterator` with simpler logic and increased the likelihood of bulking.
* Optimized `TraverserRequirement` calculations.
* `Step.addStart()` and `Step.addStarts()` now take `Traverser.Admin<S>` and `Traverser.Admin<S>`, respectively. *(breaking)*
* `Step.processNextStart()` and `Step.next()` now return `Traverser.Admin<E>`. *(breaking)*
* `Traversal.addTraverserRequirement()` method removed. *(breaking)*
* Fixed a `hashCode()` bug in `OrderGlobalStep` and `OrderLocalStep`.
* Added `OrderLimitStrategy` which will ensure that partitions are limited before being merged in OLAP.
* `ComparatorHolder` now separates the traversal from the comparator. *(breaking)*
* Bumped to Apache Spark 1.6.1.
* If no Spark serializer is provided then `GryoSerializer` is the default, not `JavaSerializer`.
* Added `Operator.sumLong` as a optimized binary operator intended to be used by `Memory` reducers that know they are dealing with longs.
* Traversers from `ComputerResultStep` are no longer attached. Attaching is only used in TinkerPop's test suite via `System.getProperties()`.
* Fixed a `hashCode()`/`equals()` bug in `MessageScope`.
* Fixed a severe `Traversal` cloning issue that caused inconsistent `TraversalSideEffects`.
* `TraversalSideEffects` remain consistent and usable across multiple chained OLAP jobs.
* Added `MemoryTraversalSideEffects` which wraps `Memory` in a `TraversalSideEffects` for use in OLAP.
* `TraversalSideEffects` are now fully functional in OLAP save that an accurate global view is possible at the start of an iteration (not during).
* Updated the `TraversalSideEffects` API to support registered reducers and updated `get()`-semantics. *(breaking)*
* Split existing `profile()` into `ProfileStep` and `ProfileSideEffectStep`.
* The `profile()`-step acts like a reducing barrier and emits `TraversalMetrics` without the need for `cap()`. *(breaking)*
* Added `LocalBarrier` interface to allow traversers to remain distributed during an iteration so as to reduce cluster traffic.
* Added `NoOpBarrierStep` as a `LocalBarrier` implementation of `LambdaCollectingBarrierStep(noOp)`.
* `AggregateStep` implements `LocalBarrier` and thus, doesn't needlessly communicate its barrier traversers.
* Fixed an OLAP-based `Barrier` synchronization bug.
* Fixed a semantic bug in `BranchStep` (and inheriting steps) where barriers reacted locally. *(breaking)*
* Added `MemoryComputeKey` for specification of `Memory` keys in `VertexProgram`. *(breaking)*
* Added `VertexComputeKey` for specification of vertex compute properties in `VertexProgram`. *(breaking)*
* Added `and`, `or`, and `addAll` to `Operator`.
* `Memory` API changed to support setting and adding values for reduction. *(breaking)*
* `Memory` keys can be marked as broadcast and only those values are sent to workers on each iterator.
* `Memory` keys can be marked transient and thus deleted at the end of the OLAP job.
* Vertex compute keys can be marked transient and thus deleted at the end of the OLAP job.
* `VertexProgram` API changed to support `MemoryComputeKey` and `VertexComputeKey`. *(breaking)*
* `TraversalVertexProgram` able to execute OLAP and OLTP traversal sections dynamically within the same job.
* Removed `FinalGet` interface as all post processing of reductions should be handled by the reducing step explicitly. *(breaking)*
* Simplified all `SupplyingBarrierStep` implementations as they no longer require `MapReduce` in OLAP.
* Simplified all `CollectingBarrierStep` implementations as they no longer require `MapReduce` in OLAP.
* Simplified all `ReducingBarrierStep` implementations as they no longer require `MapReduce` in OLAP.
* All steps in OLAP that used `MapReduce` now use `Memory` to do their reductions which expands the list of legal traversals.
* `GroupStep` simplified with `GroupHelper.GroupMap` no longer being needed. Related to the removal of `FinalGet`.
* OLAP side-effects that are no longer generated by `MapReduce` are simply stored in `ComputerResult.Memory` w/ no disk persistence needed. *(breaking)*
* Added `Generate` step interface which states that there could be a final generating phase to a side-effect or reduction (e.g. `GroupStep`).
* `Barrier` step interface is now the means by which non-parallel steps communicate with their counterparts in OLAP.
* Added `MemoryComputing` step interface which states that the step uses `MemoryComputeKeys` for its computation in OLAP.
* Added `PeerPressureVertexProgramStep` and `GraphTraversal.peerPressure()`.
* Added `PureTraversal` for handling pure and compiled versions of a `Traversal`. Useful in OLAP.
* Added `ScriptTraversal` which allows for delayed compilation of script-based `Traversals`.
* Simplified `VertexProgram` implementations with a `PureTraversal`-model and deprecated `ConfigurationTraversal`.
* Simplified script-based `Traversals` via `ScriptTraversal` and deprecated `TraversalScriptFunction` and `TraversalScriptHelper`.
* Added `TimesModulating` interface which allows the `Step` to decide how a `times()`-modulation should be handled.
* Added `ByModulating` interface which allows the `Step` to decide how a `by()`-modulation should be handled. *(breaking)*
* Simplified the `by()`-modulation patterns of `OrderGlobalStep` and `OrderLocalStep`.
* Added `GraphComputerTest.shouldSupportPreExistingComputeKeys()` to ensure existing compute keys are "revived." *(breaking)*
* Added `GraphComputerTest.shouldSupportJobChaining()` to ensure OLAP jobs can be linearly chained. *(breaking)*
* Fixed a bug in both `SparkGraphComputer` and `GiraphGraphComputer` regarding source data access in job chains.
* Expanded job chaining test coverage for `GraphComputer` providers.
* Added `TraversalHelper.onGraphComputer(traversal)`.
* `MapReduce.map()` no longer has a default implementation. This method must be implemented. *(breaking)*
* `TraversalVertexProgram` can work without a `GraphStep` start.
* Added `PageRankVertexProgramStep` and `GraphTraversal.pageRank()`.
* Added `TraversalVertexProgramStep` to support OLAP traversal job chaining.
* Added `VertexProgramStrategy` which compiles multiple OLAP jobs into a single traversal.
* Simplified the comparator model in `OrderGlobalStep` and `OrderLocalStep`.
* Refactored `TraversalSource` model to allow fluent-method construction of `TraversalSources`.
* Deprecated the concept of a `TraversalSource.Builder`.
* Removed the concept of a `TraversalEngine`. All `Traversal` modulations are now mediated by `TraversalStrategies`. *(breaking)*
* Added `SideEffectStrategy` for registering sideEffects in a spawned `Traversal`.
* Added `SackStrategy` for registering a sack for a spawned `Traversal`.
* Added `RequirementsStrategy` and `RequirementsStep` for adding dynamic `TraverserRequirements` to a `Traversal`.
* Removed `EngineDependentStrategy`.
* Renamed step interface `EngineDependent` to `GraphComputing` with method `onGraphComputer()`. *(breaking)*
* Cleaned up various `TraversalStrategy` tests now that `TraversalEngine` no longer exists.
* Added `GraphFilter` to support filtering out vertices and edges that won't be touched by an OLAP job.
* Added `GraphComputer.vertices()` and `GraphComputer.edges()` for `GraphFilter` construction. *(breaking)*
* `SparkGraphComputer`, `GiraphGraphComputer`, and `TinkerGraphComputer` all support `GraphFilter`.
* Added `GraphComputerTest.shouldSupportGraphFilter()` which verifies all filtered graphs have the same topology.
* Added `GraphFilterAware` interface to `hadoop-gremlin/` which tells the OLAP engine that the `InputFormat` handles filtering.
* `GryoInputFormat` and `ScriptInputFormat` implement `GraphFilterAware`.
* Added `GraphFilterInputFormat` which handles graph filtering for `InputFormats` that are not `GraphFilterAware`.
* Fixed a bug in `TraversalHelper.isLocalStarGraph()` which allowed certain illegal traversals to pass.
* Added `TraversalHelper.isLocalProperties()` to verify that the traversal does not touch incident edges.
* `GraphReader` I/O interface now has `Optional<Vertex> readGraph(InputStream, GraphFilter)`. Default `UnsupportedOperationException`.
* `GryoReader` does not materialize edges that will be filtered out and this greatly reduces GC and load times.
* Created custom `Serializers` for `SparkGraphComputer` message-passing classes which reduce graph sizes significantly.

==== Bugs

* TINKERPOP-951 Barrier steps provide unexpected results in Gremlin OLAP
* TINKERPOP-1057 GroupSideEffectStep doesn't use provided maps
* TINKERPOP-1103 Two objects fighting for local variable name in Gremlin Console *(breaking)*
* TINKERPOP-1149 TraversalXXXSteps Aren't Providing SideEffects
* TINKERPOP-1181 select(Column) should not use a LambdaMapStep
* TINKERPOP-1188 Semantics of BarrierSteps in TraversalParent global traversals is wrong. *(breaking)*
* TINKERPOP-1194 explain() seems broken
* TINKERPOP-1217 Repeated Logging of "The HadoopPools has not been initialized, using the default pool"

==== Improvements

* TINKERPOP-570 [Proposal] Provide support for OLAP to OLTP to OLAP to OLTP
* TINKERPOP-575 Implement RemoteGraph
* TINKERPOP-813 [Proposal] Make the Gremlin Graph Traversal Machine and Instruction Set Explicit
* TINKERPOP-872 Remove GroupCountStep in favor of new Reduce-based GroupStep
* TINKERPOP-890 Remove the concept of branch/ package. *(breaking)*
* TINKERPOP-958 Improve usability of .profile() step.
* TINKERPOP-962 Provide "vertex query" selectivity when importing data in OLAP. *(breaking)*
* TINKERPOP-968 Add first class support for an optional traversal
* TINKERPOP-971 TraversalSource should be fluent like GraphComputer *(breaking)*
* TINKERPOP-1016 Replace junit-benchmarks with JMH
* TINKERPOP-1021 Deprecate Order.valueIncr, Order.valueDecr, Order.keyIncr, and Order.keyDecr *(breaking)*
* TINKERPOP-1032 Clean up the conf/hadoop configurations
* TINKERPOP-1034 Bump to support Spark 1.5.2
* TINKERPOP-1069 Support Spark 1.6.0
* TINKERPOP-1082 INPUT_RDD and INPUT_FORMAT are bad, we should just have one key.
* TINKERPOP-1112 Create GryoSerializers for the Spark Payload classes.
* TINKERPOP-1121 FileSystemStorage needs to be smart about /.
* TINKERPOP-1132 Messenger.receiveMessages() Iterator should .remove().
* TINKERPOP-1140 TraversalVertexProgramStep in support of OLAP/OLTP conversions.
* TINKERPOP-1153 Add ByModulating and TimesModulating interfaces.
* TINKERPOP-1154 Create a ScriptTraversal which is Serializable and auto-compiles.
* TINKERPOP-1162 Add VertexProgram.getTransientComputeKeys() for removing scratch-data. *(breaking)*
* TINKERPOP-1163 GraphComputer's can have TraversalStrategies.
* TINKERPOP-1164 ReducingBarriersSteps should use ComputerMemory, not MapReduce.
* TINKERPOP-1166 Add Memory.reduce() as option to Memory implementations. *(breaking)*
* TINKERPOP-1173 If no Serializer is provided in Configuration, use GryoSerializer by default (Spark)
* TINKERPOP-1180 Add more optimized binary operators to Operator.
* TINKERPOP-1192 TraversalSideEffects should support registered reducers (binary operators).
* TINKERPOP-1193 Add a LocalBarrier interface.
* TINKERPOP-1199 Use "MicroMetrics" as the mutator of the TraversalMetrics.
* TINKERPOP-1206 ExpandableIterator can take a full TraverserSet at once -- Barriers.
* TINKERPOP-1209 ComparatorHolder should returns a Pair<Traversal,Comparator>. *(breaking)*
* TINKERPOP-1210 Provide an OrderLimitStep as an optimization.
* TINKERPOP-1219 Create a test case that ensures the provider's compilation of g.V(x) and g.V().hasId(x) is identical *(breaking)*
* TINKERPOP-1222 Allow default GraphComputer configuration
* TINKERPOP-1223 Allow jars in gremlin.distributedJars to be read from HDFS
* TINKERPOP-1225 Do a "rolling reduce" for GroupXXXStep in OLAP.
* TINKERPOP-1227 Add Metrics for the TraversalOpProcessor
* TINKERPOP-1234 program() step that takes arbitrary vertex programs
* TINKERPOP-1236 SelectDenormalizationStrategy for select().by(starGraph) in OLAP.
* TINKERPOP-1237 ProjectMap: For the Love of Die Faterland
* TINKERPOP-1238 Re-use Client instances in RemoteGraph tests

== TinkerPop 3.1.0 (A 187 On The Undercover Gremlinz)

image::https://raw.githubusercontent.com/apache/tinkerpop/master/docs/static/images/gremlin-gangster.png[width=185]

[[release-3-1-8]]
=== TinkerPop 3.1.8 (Release Date: August 21, 2017)

* Fixed a `MessageScope` bug in `TinkerGraphComputer`.
* Fixed a bug in `BigDecimal` divisions in `NumberHelper` that potentially threw an `ArithmeticException`.
* Non-deserializable exceptions no longer added to ScriptRecordReader IOExceptions.

==== Bugs

* TINKERPOP-1519 TinkerGraphComputer doesn't handle multiple MessageScopes in single iteration
* TINKERPOP-1736 Sack step evaluated by Groovy interprets numbers in an unexpected way
* TINKERPOP-1754 Spark can not deserialise some ScriptRecordReader parse exceptions

[[release-3-1-7]]
=== TinkerPop 3.1.7 (Release Date: June 12, 2017)

* Configured Modern and The Crew graphs to work with a integer `IdManager` when `TinkerFactory.createXXX()` is called.
* Added XSLT transform option to convert TinkerPop 2.x GraphML to 3.x GraphML.
* Added validation to `StarVertexProperty`.
* Bumped to Jackson 2.8.7.
* Fixed `EventStrategy` so that newly added properties trigger events with the name of the key that was added.
* Drop use of jitpack for the jbcrypt artifact - using the official one in Maven Central.
* Bumped to Groovy 2.4.11.

==== Improvements

* TINKERPOP-1504 MutationListener doesn't provide property key on property additions
* TINKERPOP-1608 TP2-to-TP3 GraphML XSLT
* TINKERPOP-1633 Use org.mindrot:jbcrypt v0.4
* TINKERPOP-1645 Bump to Groovy 2.4.9
* TINKERPOP-1654 Upgrade to jackson-databind 2.8.6+ in gremlin-shaded
* TINKERPOP-1659 Docker build should use maven settings.xml
* TINKERPOP-1664 StarVertexProperty#property should throw an NPE if the value is null

[[release-3-1-6]]
=== TinkerPop 3.1.6 (Release Date: February 3, 2017)

* Fixed bug in `IncidentToAdjacentStrategy`, it was missing some invalidating steps.
* Returned a confirmation on session close from Gremlin Server.
* Use non-default port for running tests on Gremlin Server.
* Fully shutdown metrics services in Gremlin Server on shutdown.
* Deprecated `tryRandomCommit()` in `AbstractGremlinTest` - the annotation was never added in 3.1.1, and was only deprecated via javadoc.
* Minor fixes to various test feature requirements in `gremlin-test`.
* Allow developers to pass options to `docker run` with TINKERPOP_DOCKER_OPTS environment variable

==== Bugs

* TINKERPOP-1493 Groovy project doesn't build on Windows
* TINKERPOP-1545 IncidentToAdjacentStrategy is buggy

==== Improvements

* TINKERPOP-1538 Gremlin Server spawned by test suites should use a different port
* TINKERPOP-1544 Return a confirmation of session close
* TINKERPOP-1556 Allow Hadoop to run on IPv6 systems
* TINKERPOP-1557 Improve docker build time with this one weird trick!
* TINKERPOP-1598 Bump to Grovy 2.4.8

[[release-3-1-5]]
=== TinkerPop 3.1.5 (Release Date: October 17, 2016)

* Improved handling of `Cluster.close()` and `Client.close()` to prevent the methods from hanging.
* Fixed a bug in `NotStep` where child requirements were not being analyzed.
* Fixed output redirection and potential memory leak in `GremlinGroovyScriptEngine`.
* Corrected naming of `g_withPath_V_asXaX_out_out_mapXa_name_it_nameX` and `g_withPath_V_asXaX_out_mapXa_nameX` in `MapTest`.
* Improved session cleanup when a close is triggered by the client.
* Removed the `appveyor.yml` file as the AppVeyor build is no longer enabled by Apache Infrastructure.
* Fixed TinkerGraph which was not saving on `close()` if the path only consisted of the file name.
* Fixed a bug in `RangeByIsCountStrategy` which didn't use the `NotStep` properly.

==== Bugs

* TINKERPOP-1158 gremlin.sh -v emits log4j initialization errors
* TINKERPOP-1391 issue with where filter
* TINKERPOP-1442 Killing session should make better attempt to cleanup
* TINKERPOP-1451 TinkerGraph persistence cannot handle a single file name as the graph location
* TINKERPOP-1467 Improve close() operations on the Java driver
* TINKERPOP-1478 Propogate ScriptEngine fixes from groovy to GremlinGroovyScriptEngine
* TINKERPOP-1512 gremlin-server-classic.yaml is broken

==== Improvements

* TINKERPOP-927 bin/publish-docs.sh should only upload diffs.
* TINKERPOP-1264 Improve BLVP docs
* TINKERPOP-1477 Make DependencyGrabberTest an integration test

[[release-3-1-4]]
=== TinkerPop 3.1.4 (Release Date: September 6, 2016)

* Improved the error provided by a client-side session if no hosts were available.
* Fixed a bug in `PropertiesTest` which assumed long id values.
* Fixed a bug in `StarGraph` around self-edges.
* Fixed a potential leak of a `ReferenceCounted` resource in Gremlin Server.
* Renamed distributions to make the prefix "apache-tinkerpop-" as opposed to just "apache-".
* Fixed a problem (previously thought resolved on 3.1.3) causing Gremlin Server to lock up when parallel requests were submitted on the same session if those parallel requests included a script that blocked indefinitely.
* Fixed bug in `TailGlobalStep` where excess bulk was not accounted for correctly.

==== Bugs

* TINKERPOP-1350 Server locks when submitting parallel requests on session
* TINKERPOP-1375 Possible ByteBuf leak for certain transactional scenarios
* TINKERPOP-1377 Closing a remote in "console mode" has bad message
* TINKERPOP-1379 unaccounted excess in TailGlobalStep
* TINKERPOP-1397 StarVertex self edge has buggy interaction with graph filters
* TINKERPOP-1419 Wrong exception when a SessionedClient is initialized with no available host

==== Improvements

* TINKERPOP-989 Default documentation should be reference/index.html
* TINKERPOP-1376 Rename TinkerPop artifacts
* TINKERPOP-1413 PropertiesTest#g_V_hasXageX_propertiesXnameX assumes that ids are longs
* TINKERPOP-1416 Write Gremlin Server log files somewhere during doc generation
* TINKERPOP-1418 CoreTraversalTests depend on missing functionality

[[release-3-1-3]]
=== TinkerPop 3.1.3 (Release Date: July 18, 2016)

* Fixed bug in `SubgraphStep` where features were not being checked properly prior to reading meta-properties.
* Ensured calls to `Result.hasNext()` were idempotent.
* Avoid hamcrest conflict by using mockito-core instead of mockito-all dependency in `gremlin-test`.
* Fixed bug in `GremlinExecutor` causing Gremlin Server to lock up when parallel requests were submitted on the same session if those parallel requests included a script that blocked indefinitely.
* Changed `GremlinExecutor` timeout scheduling so that the timer would not start until a time closer to the actual start of script evaluation.
* Fixed bug in `SubgraphStrategy` where step labels were not being propogated properly to new steps injected by the strategy.
* Fix incorrect test `FeatureRequirement` annotations.
* Defaulted to `Edge.DEFAULT` if no edge label was supplied in GraphML.
* Fixed bug in `IoGraphTest` causing IllegalArgumentException: URI is not hierarchical error for external graph implementations.
* Fixed bug in `GremlinGroovyScriptEngineFileSandboxTest` resource loading
* Improved `TinkerGraph` performance when iterating vertices and edges.
* Fixed a bug where timeout functions provided to the `GremlinExecutor` were not executing in the same thread as the script evaluation.
* Fixed a bug in the driver where many parallel requests over a session would sometimes force a connection to close and replace itself.
* Graph providers should no longer rely on the test suite to validate that hyphens work for property keys.
* Optimized a few special cases in `RangeByIsCountStrategy`.
* Added more "invalid" variable bindings to the list used by Gremlin Server to validate incoming bindings on requests.
* Fixed a bug where the `ConnectionPool` in the driver would not grow with certain configuration options.
* Fixed a bug where pauses in Gremlin Server writing to an overtaxed client would generate unexpected `FastNoSuchElementException` errors.
* Named the thread pool used by Gremlin Server sessions: "gremlin-server-session-$n".
* Fixed a bug in `BulkSet.equals()` which made itself apparent when using `store()` and `aggregate()` with labeled `cap()`.
* Fixed a bug where `Result.one()` could potentially block indefinitely under certain circumstances.
* Ensured that all asserts of vertex and edge counts were being applied properly in the test suite.
* Fixed bug in `gremlin-driver` where certain channel-level errors would not allow the driver to reconnect.
* `SubgraphStep` now consults the parent graph features to determine cardinality of a property.
* Use of `Ctrl-C` in Gremlin Console now triggers closing of open remotes.
* Bumped SLF4J to 1.7.21 as previous versions suffered from a memory leak.
* Fixed a bug in `Neo4jGraphStepStrategy` where it wasn't defined properly as a `ProviderOptimizationStrategy`.
* Renamed `AndTest.get_g_V_andXhasXage_gt_27X__outE_count_gt_2X_name` to `get_g_V_andXhasXage_gt_27X__outE_count_gte_2X_name` to match the traversal being tested.
* Fixed a self-loop bug in `StarGraph`.
* Added configuration option for disabling `:remote` timeout with `:remote config timeout none`.
* Added `init-tp-spark.sh` to Gremlin Console binary distribution.
* Fixed bug where use of `:x` in a Gremlin Console initialization script would generate a stack trace.
* Added configuration options to Gremlin Driver and Server to override the SSL configuration with an `SslContext`.
* Added driver configuration settings for SSL: `keyCertChainFile`, `keyFile` and `keyPassword`.
* Fixed bug where transaction managed sessions were not properly rolling back transactions for exceptions encountered during script evaluation.
* Fixed bug in `:uninstall` command if the default `/ext` directory was not used.
* Added support to Gremlin Driver to allow either plain text or GSSAPI SASL authentication allowing the client to pass the SASL mechanism in the request.
* Improved dryRun functionality for the docs processor. It's now possible to dry run (or full run) only specific files.
* Added precompile of `ScriptInputFormat` scripts to `ScriptRecordReader` to improve performance.

==== Bugs

* TINKERPOP-906 Install plugin always fails after first unresolved dependency
* TINKERPOP-1088 Preserve Cardinality in Subgraph
* TINKERPOP-1092 Gremlin Console init script with :x throws exception
* TINKERPOP-1139 [Neo4JGraph] GraphTraversal with SubgraphStrategy removes addLabelStep (as("b"))
* TINKERPOP-1196 Calls to Result.one() might block indefinitely
* TINKERPOP-1215 Labeled a SideEffectCapStep cause problems.
* TINKERPOP-1242 ScriptEngineTest randomly hangs indefinately.
* TINKERPOP-1257 Bad SackTest variable use.
* TINKERPOP-1265 Managed Session Eval Exceptions Rollback
* TINKERPOP-1272 Gremlin Console distribution needs bin/init-tp-spark.sh
* TINKERPOP-1284 StarGraph does not handle self-loops correctly.
* TINKERPOP-1300 Many asserts around vertex/edge counts on graphs not applied
* TINKERPOP-1317 IoGraphTest throws error: URI is not hierarchical
* TINKERPOP-1318 java.lang.NoSuchMethodError: org/hamcrest/Matcher.describeMismatch
* TINKERPOP-1319 several FeatureRequirement annotations are incorrect in gremlin-test
* TINKERPOP-1320 GremlinGroovyScriptEngineFileSandboxTest throws error: URI is not hierarchical
* TINKERPOP-1324 Better error for invalid args to addV()
* TINKERPOP-1350 Server locks when submitting parallel requests on session
* TINKERPOP-1351 Number of connections going beyond the pool max size
* TINKERPOP-1352 Connection Pool doesn't always grow
* TINKERPOP-1359 Exception thrown when calling subgraph() on Neo4jGraph
* TINKERPOP-1360 intermittent error in spark-gremlin integration test

==== Improvements

* TINKERPOP-939 Neo4jGraph should support HighAvailability (Neo4jHA).
* TINKERPOP-1003 Setting up latest/current links for bins and docs.
* TINKERPOP-1020 Provide --dryRun selectivity for "half publishing" docs.
* TINKERPOP-1063 TinkerGraph performance enhancements
* TINKERPOP-1229 More Descriptive Messaging for :remote console
* TINKERPOP-1260 Log for validate-distribution.sh
* TINKERPOP-1263 Pass SASL mechanism name through with initial SASL response
* TINKERPOP-1267 Configure Console for no timeout on remote requests
* TINKERPOP-1269 More SSL settings for driver
* TINKERPOP-1295 Precompile ScriptInputFormat scripts once during initialization of ScriptRecordReader
* TINKERPOP-1301 Provide Javadoc for ScriptInput/OutputFormat's
* TINKERPOP-1302 Ctrl-C should kill open remotes in Console
* TINKERPOP-1312 .count().is(0) is not properly optimized
* TINKERPOP-1314 Improve error detection in docs preprocessor
* TINKERPOP-1354 Include all static enum imports in request validation for bindings *(breaking)*

[[release-3-1-2-incubating]]
=== TinkerPop 3.1.2 (Release Date: April 8, 2016)

* Fixed two `NullPointerException`-potential situations in `ObjectWritable`.
* Provided Docker script that allows the execution of several build tasks within a Docker container.
* Added a per-request `scriptEvaluationTimeout` option to the Gremlin Server protocol.
* Changed `DriverRemoteAcceptor` to send scripts as multi-line.
* Fixed a bug in `gremlin-driver` where connections were not returning to the pool after many consecutive errors.
* Fixed a bug where `tree()` did not serialize into GraphSON.
* Bumped to SLF4j 1.7.19.
* Bumped to Apache Hadoop 2.7.2.
* Fixed a bug in `gremlin-driver` where a really fast call to get a `Future` to wait for a result might not register an error raised from the server.
* Fixed a severe bug where `LP_O_OB_P_S_SE_SL_Traverser` was not registered with `GryoMapper`.
* The future from `GremlinExecutor.eval()` is completed after the entire evaluation lifecyle is completed.
* Spark `Memory` uses `collect().iterator()` instead of `toLocalIterator()` to reduce noise in Spark UI.
* Added the `:remote console` option which flips the Gremlin Console into a remote-only mode where all script evaluation is routed to the currently configured remote, which removes the need to use the `:>` command.
* Added `allowRemoteConsole()` to the `RemoteAcceptor` interface.
* The `:remote` for `tinkerpop.server` now includes an option to establish the connection as a "session".
* Provided an implementation for calls to `SessionedClient.alias()`, which formerly threw an `UnsupportedOperationException`.
* Bumped to commons-collections 3.2.2.
* Fixed a bug where `OrderGlobalStep` and `OrderLocalStep` were not incorporating their children's traverser requirements.
* Fixed a compilation bug in `TraversalExplanation`.
* Fixed bug where a session explicitly closed was being closed again by session expiration.
* Improved the recovery options for `gremlin-driver` after failed requests to Gremlin Server.
* Added `maxWaitForSessionClose` to the settings for `gremlin-driver`.
* Bumped to Netty 4.0.34.Final.
* Added "interpreter mode" for the `ScriptEngine` and Gremlin Server which allows variables defined with `def` or a type to be recognized as "global".
* Bumped to Apache Groovy 2.4.6.
* Added the `gremlin-archetype-server` archetype that demonstrates
* Added the `gremlin-archetype-tinkergraph` archetype that demonstrates a basic project that uses TinkerGraph.
* Added `gremlin-archetype` module to house TinkerPop "examples".
* Fixed a condition where `ConnectionPool` initialization in the driver would present a `NullPointerException` on initialization if there were errors constructing the pool in full.
* Fixed a bug in the round-robin load balancing strategy in the driver would waste requests potentially sending messages to dead hosts.
* Added new Provider Documentation book - content for this book was extracted from the reference documentation.
* Fixed a bug where multiple "close" requests were being sent by the driver on `Client.close()`.
* Fixed an `Property` attach bug that shows up in serialization-based `GraphComputer` implementations.
* Fixed a pom.xml bug where Gremlin Console/Server were not pulling the latest Neo4j 2.3.2.
* Fixed bug in "round robin" load balancing in `gremlin-driver` where requests were wrongly being sent to the same host.
* Prevented the spawning of unneeded reconnect tasks in `gremlin-driver` when a host goes offline.
* Fixed bug preventing `gremlin-driver` from reconnecting to Gremlin Server when it was restarted.
* Better handled errors that occurred on commits and serialization in Gremlin Server to first break the result iteration loop and to ensure commit errors were reported to the client.
* Added GraphSON serializers for the `java.time.*` classes.
* Improved the logging of the Gremlin Server REST endpoint as it pertained to script execution failures.
* `TraversalExplanation` is now `Serializable` and compatible with GraphSON and Gryo serialization.
* Fixed a problem with global bindings in Gremlin Server which weren't properly designed to handle concurrent modification.
* Deprecated `ScriptElementFactory` and made the local `StarGraph` globally available for ``ScriptInputFormat``'s `parse()` method.
* Improved reusability of unique test directory creation in `/target` for `AbstractGraphProvider`, which was formerly only available to Neo4j, by adding `makeTestDirectory()`.
* Optimized memory-usage in `TraversalVertexProgram`.
* `Graph` instances are not merely "closed" at the end of tests, they are "cleared" via `GraphProvider.clear()`, which should in turn cleans up old data for an implementation.
* Expanded the Gremlin Server protocol to allow for transaction management on in-session requests and updated the `gremlin-driver` to take advantage of that.
* Greatly reduced the amount of objects required in OLAP for the `ReducingBarrierStep` steps.
* Improved messages for the different distinct "timeouts" that a user can encounter with Gremlin Server.

==== Bugs

* TINKERPOP-1041 StructureStandardTestSuite has file I/O issues on Windows
* TINKERPOP-1105 SparkGraphComputer / Null Pointer Exceptions for properties traversals
* TINKERPOP-1106 Errors on commit in Gremlin Server don't register as exception on driver
* TINKERPOP-1125 RoundRobin load balancing always uses the second Host when size = 2
* TINKERPOP-1126 A single Host spawns many reconnect tasks
* TINKERPOP-1127 client fails to reconnect to restarted server
* TINKERPOP-1146 IoTest are not clearing the db after the test run
* TINKERPOP-1148 ConcurrentModificationException with bindings in Gremlin Server
* TINKERPOP-1150 Update pom file dependencies to work with Neo4j 2.3.2
* TINKERPOP-1159 Client sends multiple session close messages per host
* TINKERPOP-1168 Switch plugins in docs preprocessor
* TINKERPOP-1172 Reconnect to Gremlin Server previously marked as dead
* TINKERPOP-1175 Anonymous traversals can't be explained
* TINKERPOP-1184 Sessions not being closed properly
* TINKERPOP-1216 OrderStep or O_Traverser is broken
* TINKERPOP-1239 Excessive continual failure for requests can cause TimeoutException in driver
* TINKERPOP-1245 Gremlin shell starts incorrectly on OS X due to awk difference
* TINKERPOP-1251 NPE in ObjectWritable.toString
* TINKERPOP-1252 Failed Neo4j transaction can leave Neo4jTransaction in inconsistent state

==== Improvements

* TINKERPOP-732 gremlin-server GraphSON serializer issue with tree()
* TINKERPOP-916 Develop a better "simple" driver for testing and example purposes
* TINKERPOP-937 Extract the implementations sections of the primary documentation to its own book
* TINKERPOP-956 Connection errors tend to force a complete close of the channel
* TINKERPOP-1039 Enable auto-commit for session'd requests.
* TINKERPOP-1068 Bump to support jbcrypt-0.4m.jar
* TINKERPOP-1080 Bump Netty version - 4.0.34.Final
* TINKERPOP-1085 Establish TinkerPop "example" projects
* TINKERPOP-1096 Support aliasing for sessions in Gremlin Server
* TINKERPOP-1097 Gremlin Console supporting sessions
* TINKERPOP-1107 Provide a way to support global variables with sandboxing enabled
* TINKERPOP-1109 Make Gremlin Console better suited for system level installs
* TINKERPOP-1131 TraversalVertexProgram traverser management is inefficient memory-wise.
* TINKERPOP-1135 Improve GraphSON representation of java.time.* classes
* TINKERPOP-1137 Deprecate ScriptElementFactory and make star graph globally available
* TINKERPOP-1138 Improve messaging on server timeouts
* TINKERPOP-1147 Add serialization for TraversalExplanation
* TINKERPOP-1160 Add timeout configuration for time to wait for connection close
* TINKERPOP-1165 Tooling Support: Compile with -parameters
* TINKERPOP-1176 Bump Groovy version - 2.4.6
* TINKERPOP-1177 Improve documentation around Spark's storage levels
* TINKERPOP-1197 Document Gremlin Server available metrics
* TINKERPOP-1198 Bump commons-collections to 3.2.2
* TINKERPOP-1213 missing docs for has(label, key, value)
* TINKERPOP-1218 Usage of toLocalIterator Produces large amount of Spark Jobs

[[release-3-1-1-incubating]]
=== TinkerPop 3.1.1 (Release Date: February 8, 2016)

* Made `GryoRecordReader` more robust to 0 byte record splits.
* Fixed a constructor/serialization bug in `LP_O_OB_S_SE_SL_Traverser`.
* Added a lazy iterator, memory safe implementation of MapReduce to `SparkGraphComputer`.
* Added `MapReduce.combine()` support to `SparkGraphComputer`.
* Bumped to Neo4j 2.3.2.
* Fixed Java comparator contract issue around `Order.shuffle`.
* Optimized a very inefficient implementation of `SampleLocalStep`.
* Reduced the complexity and execution time of all `AbstractLambdaTraversal` instances.
* `DefaultTraversal` has a well defined `hashCode()` and `equals()`.
* Added serializers to Gryo for `java.time` related classes.
* Integrated `NumberHelper` in `SackFunctions`.
* Deprecated `VertexPropertyFeatures.supportsAddProperty()` which effectively was a duplicate of `VertexFeatures.supportsMetaProperties`.
* The Spark persistence `StorageLevel` can now be set for both job graphs and `PersistedOutputRDD` data.
* Added to the list of "invalid binding keys" allowed by Gremlin Server to cover the private fields of `T` which get exposed in the `ScriptEngine` on static imports.
* Added `BulkDumperVertexProgram` that allows to dump a whole graph in any of the supported IO formats (GraphSON, Gryo, Script).
* Fixed a bug around duration calculations of `cap()`-step during profiling.
* It is possible to completely avoid using HDFS with Spark if `PersistedInputRDD` and `PersistedOutpuRDD` are leveraged.
* `InputRDD` and `OutputRDD` can now process both graphs and memory (i.e. sideEffects).
* Removed Groovy specific meta-programming overloads for handling Hadoop `FileSystem` (instead, its all accessible via `FileSystemStorage`).
* Added `FileSystemStorage` and `SparkContextStorage` which both implement the new `Storage` API.
* Added `Storage` to the gremlin-core io-package which providers can implement to allow conventional access to data sources (e.g. `ls()`, `rm()`, `cp()`, etc.).
* Bumped to Spark 1.5.2.
* Bumped to Groovy 2.4.5.
* Added `--noClean` option in `bin/process-docs.sh` to prevent the script from cleaning Grapes and HDFS.
* Execute the `LifeCycle.beforeEval()` in the same thread that `eval()` is executed in for `GremlinExecutor`.
* Improved error handling of Gremlin Console initialization scripts to better separate errors in initialization script I/O versus execution of the script itself.
* Fixed a bug in `Graph.OptOut` when trying to opt-out of certain test cases with the `method` property set to "*".
* Added another `BulkLoader` implementation (`OneTimeBulkLoader`) that doesn't store temporary properties in the target graph.
* Added option to allow for a custom `ClassResolver` to be assigned to a `GryoMapper` instance.
* Fixed a `SparkGraphComputer` sorting bug in MapReduce that occurred when there was more than one partition.
* Added `strictTransactionManagement` to the Gremlin Server settings to indicate that the `aliases` parameter must be passed on requests and that transaction management will be scoped to the graphs provided in that argument.
* Fixed a `NullPointerException` bug in `PeerPressureVertexProgram` that occurred when an adjacency traversal was not provided.
* Standardized "test data directories" across all tests as generated by `TestHelper`.
* Fixed a bug in Gremlin Server where error messages were not always being passed back in the `statusMessage` field of the `ResponseMessage`.
* Added validation for parameter `bindings` to ensure that keys were `String` values.
* Improved Transaction Management consistency in Gremlin Server.
* Added `FileSandboxExtension` which takes a configuration file to white list methods and classes that can be used in `ScriptEngine` execution.
* Deprecated `SandboxExtension` and `SimpleSandboxExtension` in favor of `AbstractSandboxExtension` which provides better abstractions for those writing sandboxes.
* Fixed a long standing "view merge" issue requiring `reduceByKey()` on input data to Spark. It is no longer required.
* Added `Spark` static object to allow "file system" control of persisted RDDs in Spark.
* Added a Spark "job server" to ensure that persisted RDDs are not garbage collected by Spark.
* Improved logging control during builds with Maven.
* Fixed settings that weren't being passed to the Gremlin Driver `Cluster` through configuration file.
* `Column` now implements `Function`. The modulator `by(valueDecr)` can be replaced by `by(values,decr)` and thus, projection and order are separated.
* Added `InputRDDFormat` which wraps an `InputRDD` to make it accessible to Hadoop and not just Spark.
* Added `AbstractSparkTest` which handles closing `SparkContext` instances between tests now that we support persisted contexts.
* Fixed a serialization bug in `GryoSerializer` that made it difficult for graph providers to yield `InputRDDs` for `SparkGraphComputer`.
* `SparkGraphComputer` is now tested against Gryo, GraphSON, and `InputRDD` data sources.
* `HadoopElementIterator` (for Hadoop-Gremlin OLTP) now works for any `InputFormat`, not just `FileInputFormats`.
* Added `Traverser.Admin.getTags()` which are used to mark branches in a traversal (useful in `match()` and related future steps).
* Fixed the `Future` model for `GiraphGraphComputer` and `SparkGraphComputer` so that class loaders are preserved.
* Added support for arbitrary vertex ID types in `BulkLoaderVertexProgram`.
* Deprecated `credentialsDbLocation` from `SimpleAuthenticator` in Gremlin Server.
* `TinkerGraph` has "native" serialization in GraphSON, which enables it to be a return value from Gremlin Server.
* Improved the ability to embed Gremlin Server by providing a way to get the `ServerGremlinExecutor` and improve reusability of `AbstractEvalOpProcessor` and related classes.
* Added `Authenticator.newSaslNegotiator(InetAddress)` and deprecated the zero-arg version of that method.
* `ProfileStep` is now available off of `Traversal` via `profile()`. To be consistent with `Traversal.explain()`.
* If no comparator is provided to `order()`, `Order.incr` is assumed (previously, an exception occurred).
* Fixed various Gremlin-Groovy tests that assumed `toString()`-able ids.
* Split TinkerPop documentation into different directories.
* Added `explain()`-step which yields a `TraversalExplanation` with a pretty `toString()` detailing the compilation process.
* Fixed a traversal strategy ordering bug in `AdjacentToIncidentStrategy` and `IncidentToAdjacentStrategy`.
* Made a number of changes to improve traversal startup and execution performance.
* Added support for 'gremlin.tinkergraph.graphLocation' to accept a fully qualified class name that implements `Io.Builder` interface.

==== Bugs

* TINKERPOP-763 IsStep broken when profiling is enabled.
* TINKERPOP-972 Cluster::close does not shut down its executor
* TINKERPOP-973 BLVP shouldn't clear configuration properties
* TINKERPOP-976 Fail earlier if invalid version is supplied in validate-distribution.sh
* TINKERPOP-977 Dead link to traversal javadocs
* TINKERPOP-979 ComputerVerificationStrategy not picking up Order local traversal
* TINKERPOP-985 shouldPersistDataOnClose makes incorrect feature check
* TINKERPOP-990 Mixed types in VertexPropertyTest
* TINKERPOP-993 cyclicPath is not(simplePath)
* TINKERPOP-997 FeatureRequirementSet.SIMPLE should not require multi-property *(breaking)*
* TINKERPOP-1000 GremlinGroovyScriptEngineOverGraphTest failures
* TINKERPOP-1001 SugarLoaderPerformanceTest contains hardcoded vertex ids
* TINKERPOP-1002 Should rollback transaction after catching on close
* TINKERPOP-1006 Random error during builds: shouldReloadClassLoaderWhileDoingEvalInSeparateThread()
* TINKERPOP-1011 HadoopGraph can't re-attach when the InputFormat is not a FileInputFormat
* TINKERPOP-1012 BulkLoaderVertexProgram shouldn't assume vertex IDs of type Long
* TINKERPOP-1025 Solve SparkContext Persistence Issues with BulkLoaderVertexProgram
* TINKERPOP-1027 Merge view prior to writing graphRDD to output format/rdd
* TINKERPOP-1036 Support self-looping edges in IO
* TINKERPOP-1052 @Graph.OptOut causes Exception during Suite setup
* TINKERPOP-1060 LambdaRestrictionStrategy too restrictive
* TINKERPOP-1075 Profile duration of cap step seems broken.
* TINKERPOP-1083 Traversal needs a hashCode() and equals() definition.
* TINKERPOP-1089 Order.shuffle implementation is too fragile
* TINKERPOP-1119 LP_O_OB_S_SE_SL_Traverser doesn't have a protected constructor().

==== Improvements

* TINKERPOP-320 BulkDumperVertexProgram
* TINKERPOP-379 MessageScope.Local.setStaticMessage(M msg)
* TINKERPOP-824 Do we need runtime BigDecimal in more places?
* TINKERPOP-859 Provide a more general way to set log levels in plugins
* TINKERPOP-860 Bindings applied to the PluginAcceptor should appear to Gremlin Server
* TINKERPOP-886 Allow any GraphReader/Writer to be persistence engine for TinkerGraph
* TINKERPOP-891 Re-examine Sandboxing Abstractions
* TINKERPOP-912 Improve the ability to embed Gremlin Server with Channelizer injection
* TINKERPOP-928 Use directories to separate different books
* TINKERPOP-930 Tie Alias to Transaction Manager in Gremlin Server
* TINKERPOP-938 Add a "clear SNAPSHOT jars" section to the process-docs.sh.
* TINKERPOP-941 Improve error message for wrong order().by() arguments
* TINKERPOP-943 Warn if Gremlin Server is running prior to generating docs
* TINKERPOP-945 Exceptions should allow me to include root cause if/when available
* TINKERPOP-952 Include Cardinality.list example in VertexProperty section of main docs.
* TINKERPOP-954 Consistent test directory usage
* TINKERPOP-957 Improve speed of addV()
* TINKERPOP-964 Test XXXGraphComputer on a Hadoop2 cluster (non-pseudocluster).
* TINKERPOP-970 ProfileStep should be off Traversal, not GraphTraversal
* TINKERPOP-978 Native TinkerGraph Serializers for GraphSON
* TINKERPOP-981 Deprecate support for credentialsDbLocation in Gremlin Server Config
* TINKERPOP-982 valuesDecr, valuesIncr, keysDecr, and valuesDecr is lame.
* TINKERPOP-983 Provide a way to track open Graph instances in tests
* TINKERPOP-984 Use GraphProvider for id conversion in Groovy Environment test suite
* TINKERPOP-987 Use tinkerpop.apache.org URL in all documentation and homepage
* TINKERPOP-988 SparkGraphComputer.submit shouldn't use ForkJoinPool.commonPool
* TINKERPOP-992 Better support for schema driven Graphs in IO related tests
* TINKERPOP-994 Driver using deprecated Rebindings Still
* TINKERPOP-995 Add Authenticator.newSaslNegotiator(InetAddress)
* TINKERPOP-996 Please delete old releases from mirroring system
* TINKERPOP-998 Deprecate VertexPropertyFeatures.FEATURE_ADD_PROPERTY
* TINKERPOP-1009 Add a CAUTION to documentation about HadoopGraph and getting back elements
* TINKERPOP-1013 Traverser tags as a safer way of using path labels
* TINKERPOP-1018 Allow setting for maxContentLength to be set from yaml in driver
* TINKERPOP-1019 Convert println in test to SLF4j
* TINKERPOP-1022 Automatically warm up ops handlers
* TINKERPOP-1023 Add a spark variable in SparkGremlinPlugin like we do hdfs for HadoopGremlinPlugin
* TINKERPOP-1026 BVLP should store vertex IDs as String
* TINKERPOP-1033 Store sideEffects as a persisted RDD
* TINKERPOP-1035 Better Consistency in Gremlin Server Transaction Management
* TINKERPOP-1045 Client-Side Hangs when attempting to access a HashMap with Keys of type Integer
* TINKERPOP-1047 TinkerGraph GraphSON storage format broken
* TINKERPOP-1051 Add note in best practice docs about gremlin server heap setting
* TINKERPOP-1055 Gremlin Console FileNotFoundException can be misleading
* TINKERPOP-1062 Make LifeCycle beforeEval execute in same thread as eval operation
* TINKERPOP-1064 Allow a ClassResolver to be added to GryoMapper construction
* TINKERPOP-1065 Fix some typos and clarify some wording in the TinkerPop documentation
* TINKERPOP-1066 Add ioRegistries configuration to GraphSON MessageSerializer
* TINKERPOP-1067 Update Groovy to 2.4.5
* TINKERPOP-1072 Allow the user to set persistence options using StorageLevel.valueOf()
* TINKERPOP-1073 HadoopGraph toString() is weird for Spark PersitedRDD data.
* TINKERPOP-1086 Include gryo serializers for java.time related classes
* TINKERPOP-1087 Add has()/order() to FilterRankStrategy
* TINKERPOP-1093 Add Spark init.sh script and update dev documentation.
* TINKERPOP-1100 Look deeply into adding combine()-support in Spark MapReduce.
* TINKERPOP-1117 InputFormatRDD.readGraphRDD requires a valid gremlin.hadoop.inputLocation, breaking InputFormats (Cassandra, HBase) that don't need one

[[release-3-1-0-incubating]]
=== TinkerPop 3.1.0 (Release Date: November 16, 2015)

This release also includes changes from <<release-3-0-1-incubating, 3.0.1-incubating>> and <<release-3-0-2-incubating, 3.0.2-incubating>>.

* Fixed bug in Gryo and GraphSON (with embedded types) serialization for serialization of results returned from `Map.entrySet()`.
* `Transaction` settings for `onReadWrite` and `onClose` are now `ThreadLocal` in nature of standard transactions.
* Optimized `BulkLoaderVertexProgram`. It now uses `EventStrategy` to monitor what the underlying `BulkLoader` implementation does (e.g. whether it creates a new vertex or returns an existing).
* Integrated `NumberHelper` in `SumStep`, `MinStep`, `MaxStep` and `MeanStep` (local and global step variants).
* Gremlin Console remoting to Gremlin Server now supports a configuration option for assigning aliases.
* `CountMatchAlgorithm`, in OLAP, now biases traversal selection towards those traversals that start at the current traverser location to reduce message passing.
* Fixed a file stream bug in Hadoop OLTP that showed up if the streamed file was more than 2G of data.
* Added the ability to set thread local properties in `SparkGraphComputer` when using a persistent context.
* Bumped to Neo4j 2.3.0.
* Deprecated "rebindings" as an argument to Gremlin Server and replaced it with "aliases".
* Added `PersistedInputRDD` and `PersistedOutputRDD` which enables `SparkGraphComputer` to store the graph RDD in the context between jobs (no HDFS serialization required).
* Renamed the `public static String` configuration variable names of TinkerGraph (deprecated old variables).
* Added `GraphComputer.configure(key,value)` to allow engine-specific configurations.
* `GraphStep` is no longer in the `sideEffect`-package and is now in `map`-package (breaking change).
* Added support for mid-traversal `V()`-steps (`GraphStep` semantics updated).
* Fixed `Number` handling in `Operator` enums. Prior this change a lot of operations on mixed `Number` types returned a wrong result (wrong data type).
* Fixed a bug in Gremlin Server/Driver serializer where empty buffers were getting returned in certain cases.
* Renamed `ConjunctionX` to `ConnectiveX` because "conjunction" is assumed "and" (disjunction "or"), where "connective" is the parent concept.
* Removed `PathIdentityStep` as it was a hack that is now solved by `Traversal.Admin.addTraverserRequirement()`.
* Added `Traversal.Admin.addTraverserRequirement()` to allow a traversal strategy or source to add requirements (not only step determined anymore).
* Added `TraverserRequirement.ONE_BULK` to state the traverser does not handle bulk.
* Added `GraphTraversalSource.withBulk(boolean)` to enabled users to compute only using `bulk=1`.
* Gremlin Server supports Netty native transport on linux.
* Removed the need for `GFunction` (etc.) closure wrappers in Gremlin-Groovy as `as Function` can be used to convert closures accordingly.
* Added `SelectColumnStep` (`select(keys)` and `select(values)`). Deprecated `mapKeys()` and `mapValues()`.
* Renamed `gremlin.hadoop.graphInputRDD` and `gremlin.hadoop.graphOutputRDD` to `gremlin.spark.graphInputRDD` and `gremlin.spark.graphOutputRDD`, respectively.
* Fixed a bug in `FoldStep` around bulking. This could be a breaking change, but it is the correct semantics.
* Previous `group()`-behavior steps are accessible via the deprecated `groupV3d0()`-steps.
* `GroupStep` and `GroupSideEffectStep` now do lazy reductions to reduce memory footprint. Breaking change for `group()` semantics.
* Added `GroupStepHelper` with various static methods and classes that are used by both `GroupStep` and `GroupSideEffectStep`.
* Added `BarrierStep` interface with `processAllStarts()` method which process all starts up to yielding the barrier result.
* Fixed a severe threading issue in `TinkerGraphComputer`.
* The location of the jars in HDFS is now `hadoop-gremlin-x.y.z-libs` to ensure multiple TinkerPop versions don't clash.
* `GiraphGraphComputer` will only upload the jars to HDFS if it doesn't already exist (to help speed up startup time).
* `GiraphGraphComputer.workers()` is smart about using threads and machines to load balance TinkerPop workers across cluster.
* `GraphComputer.workers(int)` allows the user to programmatically set the number of workers to spawn.
* Added `GryoSerializer` as the new recommended Spark `Serializer`. Handles `Graph` and `GryoMapper` registries.
* `GryoPool` now makes use of `GryoPool.Builder` for its construction.
* Bumped to Apache Hadoop 2.7.1.
* Bumped to Apache Giraph 1.1.0.
* Bumped to Apache Spark 1.5.1.
* Split Hadoop-Gremlin apart such there is now `hadoop-gremlin`, `spark-gremlin`, and `giraph-gremlin` (and respective `GremlinPlugins`).
* Added `LambdaCollectingBarrierStep` which generalizes `NoOpBarrierStep` and allows for `barrier(normSack)`-type operations.
* Fixed bugs in the Gremlin Server's NIO protocol both on the server and driver side.
* Added `Path.popEquals(Pop,Object)` to check for path equality based on `Pop` (useful for `TraverserRequirement.LABELED_PATH`).
* Added `Operator.assign` to allow setting a direct value.
* `Operator` is now a `BinaryOperator<Object>` with appropriate typecasting for respective number operators.
* Simplified `SackValueStep` so it now supports both `sack(function)` and `sack(function).by()`. Deprecated `sack(function,string)` .
* Added `Parameters` object to allow for the parameters of a step to be retrieved at runtime via a traversal.
* Redesigned (though backwards compatible) `AddEdgeStep`, `AddVertexStep`, and `AddPropertyStep` (and respective `GraphTraversal` API).
* Added `GraphTraversalSource.inject()` so users can spawn a traverser with non-graph objects.
* `GraphStep` can now take a single argument `Collection` which is either elements or element ids (i.e. `g.V([1,2,3])` is supported now).
* Added `LoopsStep` to make the loop counter accessible within `repeat()`, `until()` and `emit()`.
* Gephi Plugin no longer requires manual insert of `store` steps to visualize a traversal.
* Added a `TinkerIoRegistry` that registers a custom serializer for Gryo that will serialize an entire `TinkerGraph` instance.
* Added configuration options to Gephi Plugin for setting the size of nodes visualized.
* Replaced `DedupBijectionStrategy` with the more effective `FilterRankingStrategy`.
* `ComputerAwareSteps` must not only handle step ids, but also step labels.
* Renamed `B_O_P_SE_SL_Traverser` to `B_LP_O_P_SE_SL_Traverser` as it now supports `TraverserRequirement.LABELED_PATH`.
* Added `B_LP_O_S_SE_SL_Traverser` in support of `TraverserRequirement.LABELED_PATH`.
* Added `TraverserRequirement.LABELED_PATH` which only generates path data for steps that are labeled (greatly increases the likelihood of bulking).
* Fixed a bug in `Path` usage that required an API update: `Path.addLabel()` is now `Path.extend(Set<String>)` and `Traverser.addLabels(Set<String>)`.
* Made `Path` iterable, so that it can be ``unfold()``'ed and used by local steps like `min(local)`, `max(local)`, etc.
* `WhereTraversalStep` and `WherePredicateStep` are now the only "special" `Scoping` steps after `MatchStartStep` in `match()`.

==== Bugs

* TINKERPOP-774 order / dedup issues
* TINKERPOP-799 [Proposal] with()-modulator for stream level variable binding.
* TINKERPOP-801 groupCount() fails for vertices (elements?) (using Spark)
* TINKERPOP-811 AddPropertyStepTest fails "all of a sudden"
* TINKERPOP-823 addV() broken for multi-value properties
* TINKERPOP-843 Misspecified HADOOP_GREMLIN_LIBS generates NullPointerException
* TINKERPOP-857 Add GraphComputer.config(key,value)
* TINKERPOP-895 Use "as BinaryOperator" and remove GBinaryOperator
* TINKERPOP-903 Fix empty buffer return upon buffer capacity exceeded
* TINKERPOP-910 In session transaction opened from sessionless request
* TINKERPOP-918 ComputerVerificationStrategy is too restrictive
* TINKERPOP-926 Renamed TinkerGraph public statics to common pattern used for other statics.
* TINKERPOP-948 AbstractGremlinProcessTest.checkMap not asserted in GroupTest
* TINKERPOP-953 Artifact equality is not evaluating properly
* TINKERPOP-955 HashMap$Node not serializable

==== Improvements

* TINKERPOP-297 Ensure Consistent Behavior Over Deleted Elements *(breaking)*
* TINKERPOP-333 Support VertexProperty in PartitionStrategy
* TINKERPOP-391 More fluency in GraphComputer for parameterization.
* TINKERPOP-616 Use Spark 1.3.0 in Hadoop-Gremlin.
* TINKERPOP-624 Passing Detached/Referenced to Graph.vertices/edge()
* TINKERPOP-680 Configurable Channelizer for Gremlin Driver
* TINKERPOP-728 Improve Remote Graph Object Treatment in Console
* TINKERPOP-756 Provide a strict parsing option for GraphMLReader
* TINKERPOP-760 Make loop counter accessible within repeat()
* TINKERPOP-762 Allow mid-traversal V() (and E())
* TINKERPOP-765 Decompose AbstractTransaction for different transactional contexts *(breaking)*
* TINKERPOP-767 Path should play well with "local" steps.
* TINKERPOP-768 MatchStep in OLAP should be smart about current vertex.
* TINKERPOP-769 Make the introduction of the TP3 docs story better.
* TINKERPOP-772 TraverserRequirement.LABELED_PATH
* TINKERPOP-796 Support merge binary operator for Gremlin sacks *(breaking)*
* TINKERPOP-798 [Proposal] Rename mapKeys()/mapValues() to select(keys) and select(values).
* TINKERPOP-802 Provide sack(object) so that the sack can be directly set.
* TINKERPOP-803 A better solution to g.V(someCollection.toArray())
* TINKERPOP-805 Enforce AutoCloseable Semantics on Transaction *(breaking)*
* TINKERPOP-821 Improve testing around TraversalHelper around recursive methods
* TINKERPOP-825 [Proposal] SetBulkStep (sideEffectStep)
* TINKERPOP-826 OneToManyBarrierStrategy
* TINKERPOP-827 Add a console session to the PageRank section of the docs.
* TINKERPOP-829 TinkerGraphComputer should support the user specified thread/worker count.
* TINKERPOP-835 Shade Jackson Dependencies *(breaking)*
* TINKERPOP-836 Support Hadoop2 in place of Hadoop1
* TINKERPOP-850 Reduce Graph.addVertex overload ambiguity *(breaking)*
* TINKERPOP-851 GroupCountStep needs a by() for the count.
* TINKERPOP-861 Solve "The Number Problem" for Operator (and follow on operators)
* TINKERPOP-863 [Proposal] Turn off bulking -- or is there something more general? (hope not).
* TINKERPOP-866 GroupStep and Traversal-Based Reductions *(breaking)*
* TINKERPOP-868 Allow Spark Gremlin Computer to Reuse Spark Contexts
* TINKERPOP-874 Rename Gremlin-Spark properties using gremlin.spark prefix. *(breaking)*
* TINKERPOP-876 Rename VendorOptimizationStrategy XXXOptimizationStrategy *(breaking)*
* TINKERPOP-879 Remove deprecated promoteBindings from GremlinExecutor *(breaking)*
* TINKERPOP-885 Change Transaction.onReadWrite() to be a ThreadLocal setting *(breaking)*
* TINKERPOP-888 GraphTraversal.property overloads *(breaking)*
* TINKERPOP-896 Simplify the {{withSack}} methods of {{GraphTraversalSource}}. *(breaking)*
* TINKERPOP-897 Remove deprecated GSupplier, GFunction, GConsumer, etc. methods. *(breaking)*
* TINKERPOP-898 Rename ConjuctionP and ConjuctionStep to ConnectiveP and ConnectiveStep *(breaking)*
* TINKERPOP-899 Bump to the latest version of Neo4j.
* TINKERPOP-900 Provide by(object) which compiles to by(constant(object))
* TINKERPOP-901 Option for use of Netty epoll on Linux to reduce GC pressure
* TINKERPOP-904 BulkLoaderVertexProgram optimizations
* TINKERPOP-905 Harden time oriented tests in ResultQueueTest
* TINKERPOP-907 getters for RepeatStep.untilTraversal and RepeatStep.emitTraversal
* TINKERPOP-908 Use line breaks in documentation
* TINKERPOP-909 Improve steps that handle numeric data
* TINKERPOP-911 Allow setting Thread Specific Spark JobGroup/Custom Properties based on hadoop conf
* TINKERPOP-913 Rename Gremlin Server arguments rebinding to alias
* TINKERPOP-914 DriverRemoteAcceptor in Gremlin Console supports aliases
* TINKERPOP-917 Add HadoopGraph.open(String)
* TINKERPOP-922 Add a book for Developer Documentation
* TINKERPOP-923 Add a book for Tutorials
* TINKERPOP-925 Use persisted SparkContext to persist an RDD across Spark jobs.
* TINKERPOP-931 Make it possible to extend the core OpProcessor implementations
* TINKERPOP-933 Improve release process to get files named properly
* TINKERPOP-935 Add missing "close" operation to the session opProcessor docs

== TinkerPop 3.0.0 (A Gremlin Rāga in 7/16 Time)

image::https://raw.githubusercontent.com/apache/tinkerpop/master/docs/static/images/gremlin-hindu.png[width=225]

[[release-3-0-2-incubating]]
=== TinkerPop 3.0.2 (Release Date: October 19, 2015)

* Cleaned up `ext/` directory when plugin installation fails for `gremlin-server` and `gremlin-console`.
* Fixed issues in `gremlin-server` when configured for HTTP basic authentication.
* Made `BulkLoaderVertexProgram` work for any persistent TP3-supporting graph (input and output).
* `TreeSideEffectStep` now implements `PathProcessor` which fixed a `ComputerVerificationStrategy` issue.
* Added a shell script that verifies source and binary distributions.
* Fixed a bulk related bug in `GroupStep` when used on `GraphComputer` (OLAP).
* Gremlin Server binary distribution now packages `tinkergraph-gremlin` and `gremlin-groovy` as plugins to be consistent with Gremlin Console's packaging.
* The `RepeatStep` clauses (`until()`,`emit()`,`repeat()`) can only be set at most one time in order to prevent user confusion.
* Fixed a `clone()` bug in `RepeatStep`, `TreeStep`, `GroupCountStep`, `GroupStep`, and `TraversalRing`.
* Fixed a thread context bug in `TinkerGraphComputer`.
* Fixed issues with the `gremlin-driver` related to hanging connections in certain conditions.
* TinkerGraph now has an option for persistence where the data is saved on `close()` and, if present, loaded on `open()`.
* Added an overload for `GremlinExecutor.eval()` that takes a `Lifecycle` object to override some default settings from `GremlinExecutor.Builder`.
* Improved session closing for transactional graphs during shutdown of Gremlin Server.
* Fixed id parameter used in tests for `GroovyStoreTest` and `GroovyRepeatTest` to not be treated as an embedded string.
* `GraphStep` will convert any `Vertex` or `Edge` ids to their id `Object` prior to submission to `GraphComputer` (OLAP).

==== Bugs

* TINKERPOP-814 ConnectionPool can fill with dead Connections
* TINKERPOP-816 Gryo deserialization of error response with null message causes NPE and protocol desync
* TINKERPOP-817 Gryo serialization of large responses fails and causes protocol desync
* TINKERPOP-840 TreeTest Is not being ignored via ComputerVerificationStrategy
* TINKERPOP-849 gremlin-server doesn't close sessions on 'close' opcode
* TINKERPOP-855 sasl authentication type error due to Json format
* TINKERPOP-865 Errors with HTTP REST basic auth
* TINKERPOP-867 TinkerGraphProvider does not initialize temp dir
* TINKERPOP-870 Rebound client requires a connection to occur on the underlying client.
* TINKERPOP-877 Driver hangs if SSL enabled on server but not on client

==== Improvements

* TINKERPOP-828 TinkerGraph can supportPersistence(), should we allow it.
* TINKERPOP-830 process-docs.sh introduces extra white space dependent on console width
* TINKERPOP-839 Docs should have a ${version.number} under the logo.
* TINKERPOP-852 A shell script that validates the distribution artifacts at release time
* TINKERPOP-853 TinkerPop Logo in JavaDoc index.html
* TINKERPOP-858 Cleanup after failed :install

[[release-3-0-1-incubating]]
=== TinkerPop 3.0.1 (Release Date: September 2, 2015)

* `Compare` now uses `BigDecimal` internally to ensure that precision is not lost on standard number comparisons.
* Renamed `ComputerVerificationStrategy` to `VerificationStrategy` so all the verification strategies can use it.
* Added `StandardVerificationStrategy` that throws exceptions for illegal traversal patterns on the standard engine (which extends to `GraphComputer`).
* Added `GraphFeatures.supportsConcurrentAccess()` to allows `Graph` implementations to signify if multiple instances can access the same data.
* Clarified semantics of `Transaction.close()` in unit tests - now refers only to closing the current transaction in the current thread.
* `Neo4jGraph` no longer uses `OptOut` on `TransactionTest.shouldRollbackOnCloseWhenConfigured` (formerly `shouldRollbackOnShutdownWhenConfigured`)
* Gremlin Server initialization scripts can now return a `Map` of values that will become global bindings for the server.
* Introduced the `--dryRun` option to the document generation process which ignores actual script execution in the Gremlin Console.
* Fixed bug in `EventStrategy` around property changed events when calling `property` without cardinality or meta-property values.
* Improved support for the `Accept` header for REST-based requests in Gremlin Server.
* `GraphFactory` now allows specification of the class to use to instantiate the `Graph` through the `GraphFactoryClass` annotation.
* Added `wrapAdjacencyList` and `unwrapAdjacencyList` options to `GraphSONWriter` and `GraphSONReader` respectively, thus allowing valid JSON to be written/read if the user desires.
* Added Gremlin Server/Driver authentication support via SASL.
* Added Basic HTTP authentication support for REST in Gremlin Server.
* Added Gremlin Server plugin to help with "credential graph" management (used in conjunction with authentication features of Gremlin Server).
* Added "secure" Gremlin Server/Driver example configuration files.
* Adjusted configuration for javadoc generation to eliminate error messages.
* Removed "reserved" graph concept names from tests (e.g. "label", "edge", "value") to support the convention of avoiding these strings for property names.
* Introduced `GraphProvider.Descriptor` which annotates a `GraphProvider` implementation to describe what `GraphComputer` implementation will be used.
* Modified `OptOut` to include a `computers` attribute which allows the `Graph` to opt-out of computer-based tests for specific computation engines.
* Added a `SandboxExtension` that can be plugged into `TypeCheckedCustomizerProvider` and `CompileStaticCustomizerProvider` to control classes and methods that can be used in the `GremlinGroovyScriptEngine`.
* Added a number of new `ImportCustomizerProvider` implementations such as, `TimedInterruptCustomizerProvider`, `TypeCheckedCustomizerProvider` and others.
* Refactored `GremlinGroovyScriptEngine` to make more general use of `ImportCustomizerProvider` implementations.
* Removed `SecurityCustomizerProvider` class and the "sandbox" configuration on the `ScriptEngines` class - this was an experimental feature and not meant for public use.
* Removed dependency on `groovy-sandbox` from the `gremlin-groovy` module.

==== Bugs

* TINKERPOP-770 Exception while AddPropertyStep tries to detach vertex property
* TINKERPOP-780 Use of fold() in repeat()
* TINKERPOP-782 map(Traversal) should declare requirements of child
* TINKERPOP-785 Gremlin Server Not Properly Reporting Port Conflict
* TINKERPOP-792 select at start of match traversal on Map can fail
* TINKERPOP-794 IncidentToAdjecentStrategy malfunction
* TINKERPOP-804 Failed installing neo4j-gremlin extension on Windows 7
* TINKERPOP-822 Neo4j GraphStep with element arguments ignores has  *(breaking)*

==== Improvements

* TINKERPOP-576 Gremlin Server Authentication
* TINKERPOP-582 Remove Groovy Sandbox Dependency
* TINKERPOP-610 General graph concept names in test schema
* TINKERPOP-656 IoRegistry Chaining
* TINKERPOP-690 Be able to OPT_OUT for Standard, but not Computer *(breaking)*
* TINKERPOP-699 GraphSON writeGraph not producing valid json object
* TINKERPOP-750 Compare should not have special case for Number
* TINKERPOP-752 Make Gremlin Server Better Respect ACCEPT
* TINKERPOP-764 Unify semantics of Transaction.close() in tests and documentation *(breaking)*
* TINKERPOP-771 IoRegistry Instantiation With GryoPool
* TINKERPOP-778 Support GraphFactory location via annotation.
* TINKERPOP-791 Document rules for committers
* TINKERPOP-797 order() seems to only like List? *(breaking)*
* TINKERPOP-808 TraversalComparator.comparator needs a getter

=== TinkerPop 3.0.0 (Release Date: July 9, 2015)

* Modified the `GremlinExecutor` to catch `Throwable` as opposed to `Exception` so as to properly handle `Error` based exceptions.
* Modified the `GremlinGroovyScriptEngine` compilation configuration to prevent inappropriate script evaluation timeouts on standalone functions.
* Added a custom configuration for "timed interrupt" in the `ScriptEngines` instantiation of the `GremlinGroovyScriptEngine`.
* Added `mapKeys()` (`MapKeyStep`) and `mapValues()` (`MapValueStep`) to get the keys and values of a map, respectively.
* `select()` no longer supports empty arguments. The user must specify the keys they are selecting.
* `MatchStep` and `match()` no longer have a "start label" parameter -- it is computed if the incoming traverser does not have requisite labels.
* Turned transactional testing back on in Gremlin Server using Neo4j.
* Renamed `Transaction.create()` to `Transaction.createThreadedTx()`.
* Added `TraversalParent.removeGlobalChild()` and `TraversalParent.removeLocalChild()`.
* Added a `clear` option to the Gephi Plugin to empty the Gephi workspace.
* Refactored `ResultSet` and related classes to stop polling for results.
* `AbstractStep` now guarantees that bulk-less and null-valued traversers are never propagated.
* Added `dedup(string...)` which allows for the deduplication of a stream based on unique scope values.
* Fixed multiple bugs in the Gephi Plugin related to refactoring of traversal side-effects.
* Split `WhereStep` into `WherePredicateStep` and `WhereTraversalStep` to simplify internals.
* Prevent the driver from attempting to reconnect on a dead host if the `Cluster.close()` method has been called.
* Renamed the "deactivate" option on `:plugin` command to "unuse" to be symmetric with the "use" option.
* Added `Traversal.toStream()` to turn the `Traversal<S,E>` into a `Stream<E>`.
* Added `Scoping.Variable` enum of `START` and `END` which allows the `Scoping` step to specify where its bindings are.
* `ComputerVerificationStrategy` is smart about not allowing `WhereXXXStep` with a start-variable to run in OLAP as it selects the value from the path.
* Rewrote `MatchStep` where it now works on `GraphComputer`, solves more patterns, provides plugable execution plans, supports nested AND/OR, `not()`-patterns, etc.
* Renamed `Graphs` in Gremlin Server to `GraphManager`.
* Fixed bug in Gremlin Driver where client-side serialization errors would not bubble up properly.
* Fixed problem in Gremlin Server to ensure that a final `SUCCESS` or `NO_CONTENT` message assured that the transaction was successful in sessionless requests.
* Arrow keys for cycling through command history now work in Gremlin Console when being used on Windows.
* Added `NotStep` and `not(traversal)` for not'ing a traversal (integrates like `ConjunctionStep`).
* Removed `TraversalP`. Traversals and `P`-predicates are completely separate concepts.
* `has(key,traversal)` is now an alias for `filter(__.values(key).traversal)` using `TraversalFilterStep`.
* Simplified `SubgraphStrategy` by using `TraversalFilterStep` instead of the more complex `WhereStep`.
* Added `TraversalMapStep`, `TraversalFlatMapStep`, `TraversalFilterStep`, and `TraversalSideEffectStep` which all leverage an internal traversal.
* Added `Path.get(pop,label)` as default helpers in `Path`.
* Added `Pop.first`, `Pop.last`, and `Pop.all` as enums for getting single items from a collection or a list of said items.
* Changed `GremlinServer.start()` to return a `CompletableFuture` that contains the constructed `ServerGremlinExecutor`.
* Restructured `IoTest` breaking it up into smaller and more logically grouped test cases.
* Gremlin Server `Settings` now has sensible defaults thus allowing the server to be started with no additional configuration.
* Fixed garbled characters in Gremlin Console that notably showed up in `:help`
* Replaced dependency on `groovy-all` with individual Groovy dependencies as needed.
* Bumped `org.gperfutils:gbench` to the `0.4.3` and a version explicitly compatible with Groovy 2.4.x.
* Renamed `KeyStep` to `PropertyKeyStep` to be consistent with `PropertyValueStep`.
* Added `Gremlin-Lib-Paths` to modify paths in plugin `lib` directory.
* Modified the capabilities of `Gremlin-Plugin-Paths` to delete paths that have no value on the right-hand-side of the equals sign.
* The REST API in Gremlin Server now requires parameters to be defined with a "bindings." prefix.
* Modified the REST API in Gremlin Server to accept rebindings.
* Added `rebindings` optional argument to sessionless requests to allow global bindings to be rebound as needed.
* Added `LazyBarrierStrategy` which "stalls" a traversal of a particular form in order to gain a bulking optimization.
* `CollectingBarrierStep` supports `maxBarrierSize` for "lazy barrier," memory conservation.
* `Scoping` now has `getScopeKeys()` to get the keys desired by the scoping step.
* Refactored SSL support in the Gremlin Server/Driver.
* Factored out `ServerGremlinExecutor` which contains the core elements of server-side script execution in Gremlin Server.
* Bumped to netty 4.0.28.Final.
* Refactored the `Mutating` interface and introduce `CallbackRegistry` interface around `EventStrategy`.
* Changed `onReadWrite` and `onClose` of `AbstractTransaction` to be synchronized.
* Added `LabelP` to support index lookups and `has()` filtering on `Neo4jGraph` multi-label vertices.
* `AddEdgeStep` is now a `Scoping` step.
* Added a fully defined set of `Graph.Feature` implementations to `EmptyGraph`.
* Dropped dependency on `org.json:json` - used existing Jackson dependency.
* Added back neo4j-gremlin as the licensing of the Neo4j API is now Apache2.
* Added `willAllowId` method to features related to vertices, edges and vertex properties to test if an identifier can be use when `supportsUserSuppliedIds` is `true`.
* Fixed a bug in `GraphTraversal.choose(predicate,trueTraversal,falseTraversal)`.
* Removed `MapTraversal`, `MapTraverserTraversal`, `FilterTraversal`, and `FilterTraverserTraversal` as these are simply `__.map(function)` and `__.filter(predicate)`.
* Include `hadoop-gremlin` Hadoop configuration sample files in Gremlin Console distribution.
* Iteration of results in Gremlin Server occur in the same thread as evaluation and prior to transaction close.
* TinkerGraphComputer now supports every `ResultGraph`/`Persist` combination.
* `GraphComputerTest` extended with validation of the semantics of all `ResultGraph`/`Persist` combinations.
* GiraphGraphComputer no longer requires an extra iteration and MapReduce job to derive the full `Memory` result.
* SparkGraphComputer now supports `InputRDD` and `OutputRDD` to allow vendors/users to use a `SparkContext` to read/write the graph adjacency list.
* Added `Scoping.getScopeValue()` method so all "selecting" steps use the same pattern for map, path, and sideEffect data retrieval.

=== TinkerPop 3.0.0.M9 (Release Date: May 26, 2015)

* Removed `GraphComputer.isolation()` as all implementations use standard BSP.
* Added a Gremlin Server `LifeCycleHook` to ensure that certain scripts execute once at startup and once at shutdown.
* `has(key)` and `hasNot(key)` are now aliases for `where(values(key))` and `where(not(values(key)))`, respectively.
* TinkerGraph classes are now final to restrict user and vendor extension.
* Added `TraversalStrategy.VendorOptimization` to ensure that all TinkerPop optimizations execute first on the known TinkerPop steps.
* Added `TailGlobalStep` and `TailLocalStep` (`tail()`) which gets objects from the end of the traversal stream.
* `AndStep` and `OrStep` are now simply markers where `WhereStep(a.and(b).and(c)...and(z))` is the compilation.
* Moved `Compare`, `Contains`, `Order`, `Operator`, and `P` to `process/traversal` from `structure/` as they are process-based objects.
* `HasContainer` now uses `P` predicate as helper methods and tests are more thorough on `P`.
* Changed Gremlin Server integration/performance tests to be runnable from within the `gremlin-server` directory or from the project root.
* Moved the string methods of `TraversalHelper` to `StringFactory`.
* Renamed JSON-related serializers for Gremlin Server to be more consistent with GraphSON naming.
* Removed `HasTraversalStep` in favor of new `P.traversal` model with `HasStep`.
* Fixed bug in `WsGremlinTextRequestDecoder` where custom serializers from graphs were not being used.
* Added `AndP` which allows for the `and()`-ing of `P` predicates.
* `Order.opposite()` is now `reversed()` as that is a `Comparator` interface method with the same semantics.
* `Compare/Contains/P.opposite()` are now `negate()` as that is a `BiPredicate` interface method with the same semantics.
* `has(traversal)` is replaced by `where(traversal)` and `has(key,traversal)`. `HasXXX` is always with respects to an element property.
* Added `TraversalScriptHelper` with static methods for dynamically creating a `Traversal` from a JSR 223 `ScriptEngine`.
* Changed `SubgraphStrategy` to take `Traversal` rather than `Predicate` for filtering.
* Improved `SubgraphStrategy` to only modify the `Traversal` if filtering was required.
* Improved logging of errors in the `HttpGremlinEndpointHandler` to include a stracktrace if one was present.
* Moved `AbstractGremlinSuite.GraphProviderClass` to `org.apache.tinkerpop.gremlin.GraphProviderClass`.
* Simplified the Gremlin-Groovy test suite where there is now no distinction between `STANDARD` and `COMPUTER` tests.
* `VertexProgram` and `MapReduce` now add a `Graph` parameter to `loadState(Graph, Configuration)`.
* Added `ScopingStrategy` which auto-scopes `select()` and `where()` so the language looks clean.
* Added `Scoping` as a marker interface to state that a step desires a particular `Scope`.
* `SelectStep`, `SelectOneStep`, and `WhereStep` support both `Scope.local` and `Scope.global` for `Map<String,Object>` or `Path` analysis, respectively.
* Fixed a bug in the `TraversalStrategies` sort algorithm.
* Removed numerous unused static utility methods in `TraversalHelper`.
* TinkerGraph process suite tests are now running with and without strategies in place.
* Added `IncidentToAdjacentStrategy` which rewrites `outE().inV()`, `inE().outV()` and `bothE().otherV()` to `out()`, `in()` and `both()` respectively.
* Renamed `ComparatorHolderRemovalStrategy` to `OrderGlobalRemovalStrategy` as it now only applies to `OrderGlobalStep`.
* Anonymous traversal no longer have `EmptyGraph` as their graph, but instead use `Optional<Graph>.isPresent() == false`.
* Added `Traversal.Admin.setGraph(Graph)` as strategies that need reference to the graph, need it across all nested traversals.
* `AbstractLambdaTraversal` is now smart about `TraversalParent` and `TraversalStrategies`.
* Fixed bug in `GraphML` reader that was not allowing `<edge>` elements to come before `<node>` elements as allowable by the GraphML specification.
* Added `VertexFeature.getCardinality`.
* Added `AdjacentToIncidentStrategy` which rewrites `out().count()` to `outE().count()` (and similar such patterns).
* `GryoPool` now takes a `Configuration` object which allows setting the size of the pool and the `IoRegistry` instance.
* Added `PersistResultGraphAware` interface which is used by `OutputFormats` to specify persistence possibilities for a Hadoop `GraphComputer`.
* `ElementIdStrategy` now allows the identifier property to be set directly (and not only by specifying `T.id`).
* Added sample configuration files for registering a `TraversalStrategy` in Gremlin Server.
* Added response status code for `NO_CONTENT` to represent output for a successful script execution without a result (e.g. an empty `Iterator`).
* Removed the notion of a "terminator" message from the Gremlin Server protocol - new response status code for `PARTIAL_CONTENT`.
* `Path` and `Step` labels are ordered by the order in which the respective `addLabel()` calls were made.
* A `Step` now has a `Set<String>` of labels. Updated `as()` to take a var args of labels.
* Dropped `BatchGraph` from the code base - it will be replaced by bulk loader functionality over OLAP.
* `TraversalSideEffects` now implements `Optional` semantics. Less code as Java8 provides the helper methods.
* `TraversalScriptSupplier` now takes an `Object` var args for setting `ScriptEngine` bindings if needed.
* `Compare` is now more lenient on `Number`-types.
* Removed `Compare.inside` and `Compare.outside` as they are not primitive comparators and should be composed from primitives.
* Introduced `P` (predicate) for cleaner looking `is()`, `has()`, and `where()` calls -- e.g. `has('age',eq(32))`.
* `GraphTraversalSource` is now the location for `withXXX()` operations. No longer do they exist at `GraphTraversal`.
* All `Traverser` objects now extend from `AbstractTraverser` or a child that ultimately extends from `AbstractTraverser`.
* OLTP `select()` now returns a list for traversals with duplicate labels (as this was a unintended side-effect of `SparsePath`).
* Removed the `SparsePath` optimization as it led to numerous corner-case inconsistencies.
* `VertexWritable` serializes and deserializes the `StarGraph` object -- no more intermediate `DetachedXXX` objects.
* Gremlin Server better supports the settings for the high and low watermark that will slow writes to clients that are lagging.
* Added `GraphReader.readObject()` and `GraphWriter.writeObject` abstractions for those implementations that can support them.
* Altered `GraphWriter.writeVertices()` method to take an `Iterator` of vertices rather than a `Traversal`.
* GraphSON format for output from `GraphWriter.writeVertex`, `GraphWriter.writeVertices`, and `GraphWriter.writeGraph` have all changed now that they use `StarGraph` serialization.
* Gryo format for output from `GraphWriter.writeVertex`, `GraphWriter.writeVertices`, and `GraphWriter.writeGraph` have all changed now that they use `StarGraph` serialization.
* Added read and write methods to `GraphReader` and `GraphWriter` for `Property` and `VertexProperty`.
* Reduced object creation in GraphSON during serialization.
* Moved `T` tokens to the `structure/` package as its more general than `process/`.
* `Attachable.attach()` now takes a `Method` to determine whether to attach via `GET`, `CREATE`, or `GET_OR_CREATE`.
* Decreased size of Gremlin Server `RequestMessage` and `ResponseMessage` serialization payloads and reduced object creation.
* `Graph.empty()` no longer required with the introduction of `ShellGraph` which is a placeholder for a graph class and computer.
* `VertexProperty.Cardinality` default is now vendor chosen. If the vendor has not preference, they should use `Cardinality.single`.
* `Messenger.receiveMessages()` no longer takes a `MessageScope` and thus, consistent behavior between message-passing and message-pulling systems.
* Changed the `gremlin.tests` environment variable for test filtering to the more standard convention of `GREMLIN_TESTS` and made it work for all test suites.
* Removed `back()`-step as `select()`-step provides the same behavior with more intelligent optimizations and `by()`-modulation.
* Removed `Graph.Helper` method annotation and related infrastructure in tests.
* Modified header of Gryo to be 16 bytes instead of 32 (and removed the version stamp).
* Removed the concept of handling version in Gryo via the builder as it wasn't really accomplishing the capability of ensuring backward compatibility.
* Moved `Exceptions.propertyRemovalNotSupported` from `Element` to `Property` for consistency.
* Provided a method for Gremlin Server to bind `TraversalSource` objects for use in scripts.
* Modified the reference implementation for dealing with "custom" identifier serialization in GraphSON - See `IoTest.CustomId` for the example.
* Modified `g.vertices/edges` and related methods and tests to support non-type specific querying (e.g. `g.V(1)` and `g.V(1L)` should both return the same result now).
* `TinkerGraph` supports an `IdManager` which helps enforce identifier types and improve flexibility in terms of how it will respond to queries around identifiers.
* `DetachedXXX` now uses the standard `structure/` exceptions for unsupported operations.
* Added private constructors to all `Exceptions` inner classes in the respective `structure/` interfaces.
* Re-introduced `ReferenceXXX` to ensure a smaller data footprint in OLAP situation (`DetachedXXX` uses too much data).
* `Attachable` now has a set of static exception messages in an `Exceptions` inner class.
* Added `StarGraph` which is a heap efficient representation of a vertex and its incident edges (useful for `GraphComputer` implementations).
* `TraverserSet` uses a `FastNoSuchElementException` on `remove()` for increased performance.
* Add `Profiling` interface to enable vendors to receive a `Step's MutableMetrics`.

=== TinkerPop 3.0.0.M8 (Release Date: April 6, 2015)

* Removed Neo4j-Gremlin from this distribution due to GPL licensing. Working with Neo4j team to reintroduce by M9.
* Altered structure of plugin directories for Gremlin Server and Gremlin Console to allow for the full `lib` directory with all dependencies and the lighter `plugin` directory which contains filtered dependencies given the path.
* Improved `OptOut` to allow for exclusion of a group of tests by specifying a base test class.
* `GraphComputerTest` is now Java8 specific and much easier to extend with new test cases.
* Merged the `gremlin-algorithm` module into `gremlin-test`.
* Removed `LambdaVertexProgram` and `LambdaMapReduce` as it will be one less thing to maintain.
* Gremlin Console accepts a `max-iteration` configuration via the standard `:set` command to limit result iteration.
* `Vertex.property()` default behavior is now `Cardinality.single`.
* Added `ElementIdStrategy` as a `TraversalStrategy`.
* Introduce `AbstractTransaction` to simplify implementation of standard transactional features for vendors.
* Added `EventStrategy` to generate `Graph` modification events to listeners.
* Added test to enforce return of an empty `Property` on `VertexProperty.property(k)` if no meta properties exist.
* Added methods to registered transaction completion listeners on `Transaction` and provided a default implementation.
* Fixed bug in Neo4j where return of an empty meta property was returning a `NullPointerException`.
* Refactored step API -- the TinkerPop3 steps are the foundation for any domain specific language (including graph).
* `MapReduce` now has `workerStart(Stage)` and `workerEnd(Stage)` methods with analagous semantics to `VertexProgram`.
* Hadoop-Gremlin `ObjectWritable` now leverages Kryo for data serialization.
* `GiraphGraphComputer` supports arbitrary objects as the vertex id -- previously, only long ids were supported.
* Added `VertexProgramPool` to support thread safe pooling of vertex programs for graph computers that provide threaded workers.
* Added `GryoPool` to support thread safe pooling of Gryo readers and writers.
* Added `TraversalSource` which contextualizes a traversal to a graph, DSL, execution engine, and runtime strategies.
* Added `AddVertexStep` (`addV`), `AddPropertyStep` (`property`), and changed `AddEdgeStep` to a map-step instead of a sideEffect-step.
* Added `compile` method to `GremlinExecutor` and related classes.
* Fixed bug in Gremlin Server that was generating extra response messages on script evaluation errors.
* Changed the `Memory` API to not return the mutated value on `or`, `and`, `incr` as it is too difficult to implement faithfully in a distributed system.
* Added `SparkGraphComputer` to Hadoop-Gremlin which uses Apache Spark as the underlying computing engine.
* Renamed "Gremlin Kryo" to "Gryo".
* Refactored `TinkerWorkerPool` to use `ExecutorService` so as to reuse threads when executing graph computer functions.
* Removed `Reducing.Reducer` and `ReducingStrategy`. Previous `Reducing` classes are now `MapReducer` classes.
* Refactored the "process" test suite to allow for better test configuration with respect to different `TraversalEngine` implementations.
* Added `hasNot(traversal)` which is a faster way of doing `has(traversal.count().is(0L))`.
* `TraversalStrategy.apply(traversal)` is the new method signature as the `TraversalEngine` can be retrieved from the `Traversal`.
* `TraversalEngine` is now an interface and provided to the traversal by the graph. `Graph` methods added to set the desired traversal engine to use.
* Added `count(local)`, `sum(local)`, `max(local)`, `min(local)`, `mean(local)`, `dedup(local)`, `sample(local)` and `range(local)` for operating on the local object (e.g. collection, map, etc.).
* `TraversalComparator` exists which allows for `order().by(outE().count(),decr)`.
* Added Apache Rat plugin to detect the proper inclusion of license headers in files.
* A `Traversal` now respects thread interruption during iteration, throwing a `TraversalInterruptionException` if it encounters interruption on the current thread.
* Apache refactoring: `com.tinkerpop` -> `org.apache.tinkerpop`.
* `Traversal` is now `Serializable` and with most queries no longer needing lambdas, Gremlin-Java works over the wire.
* Added `VertexProperty.Cardinality` with `list`, `set`, and `single`. No more `Vertex.singleProperty()` method.
* Added `RangeByIsCountStrategy` that adds a `RangeStep` in front of `.count().is(<predicate>, <value>)` to minimize the amount of fetched elements.
* Added `CoalesceStep` / `coalesce()` that emits the first traversal which emits at least one element.
* Added more syntactic sugar tricks to the Gremlin sugar plugin -- `&`, `|`, `select from`, `gt`, etc.
* `Traversal.Admin` is consistent internal to steps, traversals, strategies, etc. For the user, `Traversal` is all they see.
* `TraversalHolder` is now called `TraversalParent` with the child/parent terminology used throughout.
* Added `GroovyEnvironmentPerformanceSuite`.
* Provided more robust shutdown capabilities for the thread pools used in `GremlinExecutor`.
* A massive `process/` package reorganization -- class names are still the same, just in new packages.
* Bumped `neo4j-graph` to Neo4j 2.1.6.
* Bumped to Groovy 2.4.1.
* Added a new "performance" test suite for Gremlin Process.
* Steps now only operate with traversals -- no more lambdas. Lambda-> `Traversal` conversion utilities added.
* `SideEffectStep` always requires a `Consumer`. Steps that were consumer-less simply extends `AbstractStep`.
* Simplified the `Neo4jGraph` implementation by now allowing `cypher()` mid-traversal. Only available via `g.cypher()`.
* Moved `clock()` out of the Utility plugin. It is now available to both Groovy and Java.
* Changed the `OptOut` annotation to allow for ignoring an entire test case using a wildcard.
* Added `AndStep` and `OrStep` filters to support arbitrary conjunction of traversals.
* `__` is now a class with static `GraphTraversal` methods and thus `repeat(out())` is possible.
* Added `IsStep` / `.is()` that supports filtering scalar values.
* `Neo4jGraph` and `TinkerGraph` no longer create new `Feature` instances on each feature check.
* Added `Compare.inside` and `Compare.outside` for testing ranges. Removed `between()` as now its `has('age',inside,[10,30])`.
* `GraphTraversal.has()` no longer requires the element type to be cast in the traversal definition.
* Fixed a `ConcurrentModificationException` bug in TinkerGraph that occurred when doing full vertex/edge scans and removing elements along the way.
* Added `Scope.local` and `Scope.global` in support of `OrderLocalStep` and `OrderGlobalStep` via `order(scope)`.
* Added `Order.keyIncr`, `Order.keyDecr`, `Order.valueIncr`, and `Order.valueDecr` in support of `Map` sorting.
* Added `Order.shuffle` and removed `shuffle()` in favor of `order().by(shuffle)`.
* Changed `Order implements Comparator<Comparable>` to `Order implements Comparator<Object>` as its now generalized to multiple types of objects.
* The `maxContentLength` setting in Gremlin Server is now respected by the HTTP/REST Gremlin endpoint.
* Fixed resource leak in the HTTP/REST Gremlin endpoint of Gremlin Server.
* Refactored Gremlin Server `start` and `stop` functions to return `CompletableFuture`.
* HTTP REST error response JSON objects from Gremlin Server should no longer have issues with control characters, line feeds, etc.
* Added `MeanStep`, `mean()`, and `MeanNumber` for calculating number averages in a traversal.
* Greatly simplified all the traversal `MapReduce` implementations due to the introduction of `VertexTraversalSideEffects`.
* Added `VertexTraversalSideEffects` as a cheap, static way to get a sideEffect-view of a vertex in OLAP.
* Added `TraversalHelper.isLocalStarGraph()` which determines if a traversal is contained within the local star graph.
* Added `TraversalVerificationStrategy` to verify if the traversal can be executed on respective engine.
* Refactored `GraphTraversal.cap()` to `GraphTraversal.cap(String...)` to support multi-sideEffect grabs.
* Added GraphSON serialization for `Path`.
* Added `Traversal.Admin.getTraverserRequirements()` and removed `TraversalHelper.getTraverserRequirements(Traversal)`.
* `Traversal.equals()` is no longer computed by determining if the objects returned are equal.
* Altered messaging in Gremlin Console when using a remote that is not yet activated.
* Fixed potential for deadlock in Gremlin Driver when waiting for results from the server.
* Added the `useMapperFromGraph` serializer option to the Gremlin Server configuration file to allow auto-registration of serialization classes.
* Refactored Netty pipeline structure to not have a second "Gremlin" executor group and instead used a standard `ExecutorService`.
* Refactored the `GremlinExecutor` to take an optional transformation function so as to allow manipulation of results from `eval` in the same thread of execution.
* Fixed issue with the `HttpGremlinEndpointHandler` where requests were getting blocked when `keep-alive` was on.
* Added `MinStep` and `MaxStep` with respective `min()` and `max()`.
* `CountStep` and `SumStep` now extend `ReducingBarrierStep` and no longer are sideEffect steps.
* `SideEffectCapStep` now extends `SupplyingBarrier` and is much simpler than before.
* Added `SupplyingBarrier` which simply drains the traversal and emits the value of a provided supplier.
* Added `TraversalLambda` which implements function, predicate, and consumer over a provided traversal.
* Any non-core `Step` that takes a function or predicate can now take a traversal which maps to `traversal.next()` (function) and `traversal.hasNext()` (predicate).
* `CollectingBarrierStep` is no longer abstract and added `GraphTraversal.barrier()` which is analogous to `fold().unfold()`, though cheaper.
* Added `TraversalOptionHolder` for branching steps to index works with corresponding `GraphTraversal.option()`.
* `BranchStep` is now a proper generalization of `UnionStep` and `ChooseStep`.
* `SubgraphStep` has changed in support of in-traversal filtering and removing the need for path-based traversers.
* Added `HasTraversalStep` which takes an anonymous traversal to determine whether or not to filter the current object.
* Added `Traversal.Admin.getStartStep()` and `Traversal.Admin.getEndStep()`. Removed `TraversalHelper.getStart()` and `TraversalHelper.getEnd()`.
* Refactored `profile()` to use injected steps. `ProfileStep` can now be used without any special JVM command line parameters.
* Added `ReducingBarrierStep` which acts like `CollectingBarrierStep` but operates on a seed with a bi-function.
* Added a preprocessor for AsciiDocs. Documentation code examples are executed and the results are dynamically inserted into the doc file.
* `LocalStep` traversal is treated as a branch, not an isolated traversal. Moreover, moved `LocalStep` to `branch/`.
* Traversal strategies are now applied when the `TraversalVertexProgram` state is loaded, not when submitted. Less error prone as it guarantees strategy application.
* Reworked `TraversalHolder` where there are "local traversals" and "global traversals". Local traversals are not subject to OLAP message passing.
* Fixed a bug in `DedupStep` that made itself apparent in `DedupOptimizerStrategy`.
* Added `RepeatStep.RepeatEndStep` in order to reduce the complexity of the code on OLAP when the predicates are not at the start of `RepeatStep`.

=== TinkerPop 3.0.0.M7 (Release Date: January 19, 2015)

* Added `SideEffectRegistrar` interface and `SideEffectRegistrationStrategy` for allowing steps to register sideEffects at strategy application time.
* Renamed `Traverser.Admin.setFuture()` and `Traverser.Admin.getFuture()` to `setStepId()` and `getStepId()`, respectively.
* Added `TraversalMatrix` for random access to steps in a traversal by their step id. Used by `TraversalVertexProgram`.
* Added unique identifies to `Step` that are not the user provided labels. `Step.getLabel()` now returns an `Optional<String>`.
* Removed `UnionLinearStrategy`, `ChooseLinearStrategy`, and `RepeatLinearStrategy` as nested traversals are now natively supported in OLAP.
* Fixed `Neo4jGraph` around manual transaction behavior on `commit` and `rollback` such that they would throw exceptions if a transaction was not open.
* Redesigned the hidden step labeling mechanism so its consistent across a cluster, easier for rewrite strategies, and will enable nested OLAP traversals.
* `Traverser.incrLoops()` now takes a string step label to enable nested looping constructs (i.e. loop stacks).
* Added `Traversal.tryNext()` which returns an `Optional`, where the provided default method should be sufficient for all vendors.
* Removed `PathConsumer` in favor of `TraverserRequirement.PATH`-model via `Step.getRequirements()`.
* `Step.getRequirements()` returns a `Set<TraverserRequirement>` which is what is required of the `Traverser` by the `Step`.
* `Traverser` now extends `Cloneable` and `Traverser.clone()` is used to good effect in `Traverser.split()`.
* Added `AbstractTraverser` for which all traversers extend.
* Moved `Traversal.SideEffects` to `TraversalSideEffects` as sideEffects are not necessarily tied to the traversal.
* Removed `Graph.of()` for generating anonymous graph traversals -- replaced by `__`-model.
* Removed `Graph` being stored in `Traversal.SideEffects`. Too dangerous when moving between OLTP and OLAP and its limited uses were worked around easily.
* No need for `DefaultXXXGraphTraversal` unless the vendor is extending with new methods (e.g. `DefaultNeo4jGraphTraversal`).
* Reworked `TraversalStrategies` such that the are "emanating object class"-dependant, not `Traversal` dependent.
* Moved `Traverser.sideEffects()` to `Traverser.asAdmin().getSideEffects()`. Users should use `Traverser.sideEffects(key)` and `Traverser.sideEffects(key,value)`.
* Added `SerializationTest` to the `StructureStandardSuite` in `gremlin-test` which validates serialization at a lower level than `IoTest`.
* Removed `IntervalStep` and renamed `interval()` to `between()` which is simply an alias to a `has().has()` chain.
* Added `__` static interface which allows for `__.out().out()`-style construction of anonymous traversals (instead of `g.of()`).
* The only `GraphTraversal` steps that operate on `Traverser` are the base lambdas and `repeat()` (i.e. `emit()` and `until()`).
* Removed dependency on the `reflections` library in `gremlin-test` which removed the default implementation of `GraphProvider.getImplementations()` - vendors now need to implement this method themselves.
* Relaxed the `<S>` typing requirement for anonymous traversals when applied to `choose()`, `repeat()`, `union()`, etc.
* Removed `LoopStep` and `UntilStep` in favor of the new `RepeatStep` model of looping in Gremlin3.
* `BranchStep` is now exposed in `GraphTraversal` via `branch(function)`.
* `UnionStep` now implements `TraversalHolder`.
* Added `RepeatStep` as the new looping construct supporting do/while, while/do, and emit semantics.
* Moved `Traversal.sideEffects()` to `Traversal.Admin.getSideEffects()` as `cap()` should be used to access the sideEffect data of a traversal.
* Renamed vendor `XXXTraversal` to `XXXGraphTraversal` (interface) and `XXXGraphTraversal` to `DefaultXXXGraphTraversal` (implementation class).
* Modified packaging for console plugins to be more consistent by moving them to the `com.tinkerpop.gremlin.console.groovy.plugin` namespace.
* Removed all TinkerPop specific dependencies to Guava to avoid user version conflicts.
* Added support for `-e` (script file execution) and `-v` (version display) options on `gremlin.sh`.
* GraphSON supports the assignment of multiple custom serialization modules.
* `Traverser.get(stepLabel/sideEffectKey)` no longer exists. There now exists: `Traverser.path(stepLabel)` and `Traverser.sideEffects(sideEffectKey)`.
* `SimpleTraverser` now supports "path" but in a very loose, global cache way. Added `SparsePath` as a `Map`-backed `Path` implementation.
* Provided Neo4j multi-label support in Neo4j-Gremlin. Added three `Neo4jVertex`-specific methods: `addLabel()`, `removeLabel()`, `labels()`.
* Bumped to Groovy 2.3.9.
* Added `Graph.Io` interface which allows for simplified helper methods for end users and a way for vendors to override `GraphReader` and `GraphWriter` initial construction when custom serializers are needed.
* Removed methods from `GraphProvider` related to customizing serializers in `IoTest` from the test suite as the new `Graph.Io` interface now serves that purpose.
* Added `Neo4jGraph.checkElementsInTransaction(boolean)` which will (or not) verify whether elements retrieved via Neo4j global graph operations are transactionally consistent.
* Added `ScriptInputFormat` and `ScriptOutputFormat` to Hadoop-Gremlin for reading and writing a file according to an arbitrary parsing script.
* Added `TimeLimitStep.getTimedOut()` to determine if the step timed out or there were no more objects to process.
* `Graph.System` is now `Graph.Hidden` with "hidden" being the vendor namespace and the key prefix being `~`.
* Much better `toString()` handling in `Step` and `Traversal`.
* `ComparatorHolder<V>` interface returns a `List<Comparator<V>>` instead of a `Comparator<V>[]`.
* `T` now implements `Function<Element,Object>`.
* Added `ElementValueComparator` and `ElementFunctionComparator` in support of vendor introspection on `ComparatorHolder`-steps.
* Renamed `Comparing` marker interface to `ComparatorHolder`.
* `FunctionHolder` interface provides vendor introspection via `ElementValueFunction`.
* Removed `OrderByStep` as it is now just `order()` with a `by()`-based comparator.
* Added `SampleStep` (`sample()`) to allow for sampling the set of previous objects. Useful for doing random walks with `local()`.
* Renamed `random()` to `coin()` to better express that the filter is a random coin toss.
* Added `by()`-projection to modulate the meaning of post-processing steps like `aggregate()`, `groupCount()`, `path()`, `order()`, etc.
* Removed the `Strategy` interface and gave `StrategyGraph` direct access to the `GraphStrategy`.
* Added `Graph.strategy()` to help instantiate `StrategyGraph` instances.
* Modified the signature of all `GraphStrategy` methods to include an parameter that contains a reference to the "composing strategy".
* `PartitionStrategy` hides the specified partition key from view when iterating properties, keys, etc.
* Change construction of `GraphStrategy` implementations to be consistent with singleton instances and builder pattern.
* Added `Graph.Helper` annotation to "protected" certain default interface methods from implementation by vendors.
* Transaction retry functions now work with "manual" transactions.
* Improved error messaging when importing "legacy" GraphSON that was not generated with "extended" properties.
* Renamed "iterator" related methods in the `GraphStrategy` interface to be consistent with the method names they represent.
* `PropertyMapStep` (`valueMap()`) now takes a boolean to state if the tokens of the element are desired along with its properties.
* `HadoopGraph` now connected to the `StructureProcessSuite`.
* `HadoopGraph` no longer supports `Graph.Variables` as they were in-memory. A persistence mechanism can be introduced in the future.
* Hidden properties removed in favor of using `GraphStrategy` for such features.
* `Edge.iterators().vertexIterator(BOTH)` now guarantees `OUT` then `IN` vertex iterator order.
* `Graph.v(Object)` and `Graph.e(Object)` no longer exist. Instead, use `Graph.V(Object... ids)` and `Graph.E(Object... ids)`.
* Added `Graph.Iterators` to allow access to vertex and edge iterators based on element ids and bypassing `GraphTraversal`.
* Renamed `GraphStrategy` implementations to be less verbose - removed the word "Graph" from their names (e.g. `IdGraphStrategy` simply changed to `IdStrategy`).
* Removed `Step.NO_OBJECT` as the problem is solves can be solved with proper use of `flatMap` and `EmptyTraverser`.
* `Path` is now part of `GraphSerializer` and thus, not specific to a particular implementation of `Path`.
* Added messaging to show files being downloaded when using the Gremlin Server "install" command.
* Added test name and class arguments to the `GraphProvider.loadGraphWith` method.
* Merged `ReferencedXXX` and `DetachedXXX` so that all migration of graph element data is via `DetachedXXX`.
* Added `StaticVertexProgram` and `StaticMapReduce` which simply return `this` on `clone()`.
* `VertexProgram` and `MapReduce` now implement `Cloneable` and is used for fast copying across workers within the same machine.
* Added `TraversalHolder` interface which extends `PathConsumer` to determine recursively if nested traversals require path calculations turned on.
* Reworked how a `TraverserGenerator` is retrieved and utilized.
* Added `Traversal.toBulkSet()` to make getting resultant data more efficiently for traversals with repeated data.
* Provided a helper `LocalStep.isLocalStarGraph()` so `GraphComputer` implementers know the requisite data boundaries.
* Created `Traversal.Admin` to hide administrative methods. Added `Traversal.asAdmin()` to get at `Traversal.Admin`.
* Fixed up all `Step` cloning operations realizing that Java8 lambdas are always bound to the calling class (no delegates).
* Usage of `:remote close` without configured remotes shows a reasonable message rather than a stack trace.
* Provided `LocalStep` to signify that the internal traversal is locally bound to the incoming object.
* Failed script evaluation in Gremlin Server now triggers the cancel of the process attempting to timeout the script if it were to run too long.
* Greatly increased the speed of `ScriptEngineLambda` by making use of a static `ScriptEngine` cache.
* Fixed a general bug in all sideEffect using steps where the sideEffect should be accessed via the `Traverser` not `Traversal`.
* `GremlinPlugin` interface no longer has the `additionalDependencies` method - those dependencies are now defined by an entry in the manifest file for the jar called `Gremlin-Plugin-Dependencies`.
* Added `TinkerWorkerPool` which is used for resource efficient threading in `TinkerGraphComputer`.
* `MapReduce.createMapReduce(Configuration)` now exists and serves the same purpose as `VertexProgram.createVertexProgram(Configuration)`.
* Enabled SessionOps to be extended. Added eval handler hook.
* Setting a property with an unsupported data type throw `IllegalArgumentException` instead of `UnsupportedOperationException` as the operation is supported, but the argument is not.

=== TinkerPop 3.0.0.M6 (Release Date: December 2, 2014)

* `javatuples.Pair` avoided on `MapReduce` API in favor of a new `KeyValue` class.
* Renamed `Gremlin-Plugin` manifest entry for plugins to `Gremlin-Plugin-Paths`.
* Added `Gremlin-Plugin-Dependencies` manifest entry to list other dependencies that should be retrieved with a plugin jar.
* `Memory.Admin.asImmutable()` yields an immutable representation of the GraphComputer `Memory`.
* Fixed host selection in `gremlin-driver` by properly accounting for all hosts being marked unavailable at the instantiation of a `Client`.
* Removed Giraph-Gremlin in favor of new Hadoop-Gremlin with `GiraphGraphComputer` support. Future support for `MapReduceGraphComputer`.
* Greatly simplified the `InputFormat` and `OutputFormat` model for working with Giraph (and Hadoop).
* Added a serializer for `Property` for GraphSON correcting format of serialization of a single `Property` on an `Edge`.
* Fixed bug in Gremlin Console that prevented assignments to empty `List` objects.
* Added `VertexProgram.getMessageScopes()` to allow vendors to know which `MessageScopes` at a particular `Memory` state.
* Reduced the number of methods in `MessageScope.Local` as its up to vendors to inspect provided incident `Traversal` accordingly.
* Renamed `MessagesType` to `MessageScope` to make it less ambiguous regarding the class of the messages being sent.
* Changed the message type of `TraversalVertexProgram` to `TraverserSet` to support message combining.
* Added `VertexProgram.getMessageCombiner()` to support the combining of messages in route to a vertex.
* Reduced object creation in `TraversalVertexProgram` around vertex-local traversal sideEffects.
* Renamed `Traverser.Admin.makeChild()` and `Traverser.Admin.makeSibling()` to `Traverser.Admin.split()` to correspond with `merge()`.
* Added `Traverser.Admin.merge(Traverser)` method so that the merging algorithm is with the `Traverser`.
* Added `Operator` enum that contains sack-helpful `BinaryOperators`: sum, minus, mult, div, max, min, etc.
* Added `GraphTraversal.withSack()` and renamed `trackPaths()` and `with()` to `withPath()` and `withSideEffect()`, respectively.
* Added the "Gremlin Sacks" feature to allow a `Traverser` to carry local information along its walk.
* GraphSON format no longer makes use of `hiddens` JSON key. Its all just `properties`.
* Added `DoubleIterator` to make vendor implementations of `Edge.iterators().vertexIterator()` efficient.
* `PropertiesStep` is smart about hiddens vs. properties.
* `Element.iterators().hiddenProperties()` no longer exists. For vendors, simply provide an iterator of properties.
* `GIRAPH_GREMLIN_LIBS` supports colon separated directories for loading jars from multiple paths.
* Introduced method to control the location of dependencies dynamically loaded to the Gremlin Console as part of the `:install` command.
* Fixed problem with the Neo4j Gremlin Plugin not loading properly after Gremlin Console restart.
* Removed the "use" configuration from Gremlin Server.
* Moved `SugarGremlinPlugin` from `gremlin-console` to `gremlin-groovy` so that it could be shared with Gremlin Server.
* Fixed bug in serialization of `null` results returned to the Gremlin Console when serializing to strings.
* Moved the `GremlinPlugin` for `TinkerGraph` to `tinkergraph-gremlin` module (it is no longer in `gremlin-console`).
* Added a `plugin-info.txt` file to Gremlin Console `/ext/{module}` subdirectories to identify the module that was originally requested.
* Gremlin Server now allows for the explicit configuration of plugin activation.
* Refactored `GremlinPlugin` and `AbstractGremlinPlugin` to better account for plugins that run on the server and those that run in the console.
* Added a `plugins` configuration to Gremlin Server to control the plugins that are enabled on initialization.
* Added a builder option to `GremlinExecutor` to control the plugins that are enabled on initialization.
* Added `RemoteException` for usage with `RemoteAcceptor` implementations for the Gremlin Console so as to better standardize their development.
* Standardized all text being written to the Gremlin Console using starting upper case letter.
* Prevented error in the Console when `:submit` is called but no remotes were configured.
* Provided a way to clean the `grapes` directory as part of a standard build with `mvn clean install`.

=== TinkerPop 3.0.0.M5 (Release Date: November 7, 2014)

* Removed `PropertyFilterIterator` as using Java8 streams was just as efficient for the use case.
* Renamed `KryoWritable` to `GremlinWritable` as it is not necessarily Kryo that is the serialization mechanism.
* Fixed an input split bug in Giraph that was making it so that splits were not always at vertex boundaries.
* Fixed a combiner bug in `GirapGraphComputer`. Combiners were always calling `MapReduce.reduce()`, not `MapReduce.combine()`.
* Greatly simplified `SubgraphStrategy` by removing requirements for `Traversal` introspection.
* `StrategyWrappedGraph` mimics vendor use of `GraphStep` and `GraphTraversal` and no longer requires dynamic strategy application.
* `TraversalStrategies` make use of a dependency tree sorting algorithm to ensure proper sorts prior to application.
* `TraversalStrategies` are now immutable and are bound to the `Traversal` class.
* Fixed bug in Gephi Plugin that prevented it from communicating with the Gephi Streaming Server.
* Renamed `MessageType.XXX.to()` to `MessageType.XXX.of()` so it makes sense in both the sending and receiving context.
* Improved messaging with respect to tests that are ignored due to features to make it clear that those tests are not in error.
* Relaxed exception consistency checks in the test suite to only check that a thrown exception from an implementation extends the expected exception class (but no longer validates that it is the exact class or that the message text).
* `VertexProgram` now has `workerIterationStart()` and `workerIterationEnd()` to allow developers to control vertex split static data structures.
* `TraversalVertexProgram` startup time greatly reduced due to being smart about `loadState()` behavior.
* Gremlin Server sessions now allow serialization of results that were part of an open transaction.
* Refactor `OpProcessors` implementations in Gremlin Server for better reusability.
* `Vertex.iterators()` no longer have a `branchFactor`. This is now at the query language level with `localLimit()`.
* Added `limit(long)` and `localLimit(int,int)` which simply call the range equivalents with 0 as the low.
* Added `LocalRangeStep` which supports ranging the edges and properties of an element -- `localRange(int,int)`.
* `GraphTraversal.value(String)` no longer exists. Instead, use `GraphTraversal.values(String)`.
* `HiddenXXXStep` and `ValueXXXStep` no longer exist. `PropertyXXXStep` takes a `PropertyType` to denote value and hidden access.
* Added `PropertyType` to the structure-package which provide markers for denoting property types (vs. property classes).
* Renamed `setWorkingDirectory` to `workingDirectory` in the `KryoReader` builder.
* `Path.get(String)` returns the object if only one object is referenced by label, else it returns a `List` of referenced objects.
* Added overload to `GremlinKryo` to allow a serializer to be configured as a `Function<Kryo,Serializer>` to allow better flexibility in serializer creation.
* Added method to `GraphProvider` to allow implementers to provide a mechanism to convert GraphSON serialized identifiers back to custom identifiers as needed.
* Added methods to `GraphProvider` so that implementers could specify a custom built `GremlinKryo` class and/or `SimpleModule` class in case their implementation had custom classes to be serialized.
* Added `Traversal.forEachRemaining(class,consumer)` for those traversals whose end type is different from declared due to strategy rewriting.
* Removed `Traversal.forEach()` as traversal implements `Iterator` and users should use `forEachRemaining()`.
* `RangeStep` now has an inclusive low and an exclusive high -- a change from Gremlin2.
* `DriverGremlinPlugin` returns raw results with driver results available via the `result` variable.
* Removed test enforcement of `private` constructor for a `Graph` instance.
* `RemoteAcceptor` now supports `@` prefixed lines that will grab the script string from the Gremlin Console shell.
* Modified the signature of `Property.element()` to simply return `Element`
* Added `Reducing` marker and `ReducingStrategy` which supports reduction-functions as a final step in Gremlin OLAP (e.g. `fold()`).
* Once strategies are `complete()`, no more steps can be added to a `Traversal`.
* Renamed `Traversal.strategies()` to `Traversal.getStrategies()` as it is not a "query language"-method.
* Added test to enforce that a `label` on a `VertexProperty` is always set to the key of the owning property.
* Fixed bug with multi-property removal in `Neo4jGraph`.
* Bumped to Neo4j 2.1.5.
* Used standard `UUIDSerializer` from the `kryo-serializers` library for serialization of `UUID` objects.
* Changed GraphSON serialization to only use `iterators()` - there were still remnants of `Traversal` usage from previous refactoring.
* Added overload for `detach` method to allow for the `Element` to be detached as a "reference" only (i.e. without properties).
* Renamed `Item` in `gremlin-driver` to `Result`.
* Renamed `strategy` to `getStrategy` in `StrategyWrappedGraph`.
* Renamed `baseGraph` to `getBaseGraph` in `Neo4jGraph`.
* `Neo4jGraph` now returns an empty property `Vertex.property(k)` when the key is non-existent (a problem only visible when meta/multi property configuration was turned off).
* `Traversal.Strategies.apply()` now takes a `TraversalEngine`. Greatly simplifies strategy application for `STANDARD` or `COMPUTER`.
* Renamed `IdentityReductionStrategy` to `IdentityRemovalStrategy` for reasons of clarity.
* Added `ComparingRemovalStrategy` that removes `Comparing`-marked steps unless they are the end step of the traversal.
* `OrderStep` now works in OLAP, but only makes sense as a traversal end step.
* `MapReduce` API extended to include `getMapKeySort()` and `getReduceKeySort()` to sort outputs accordingly.
* Renamed `TraversalResultMapReduce` to `TraverserMapReduce`. Shorter and makes more sense.
* Improved build automation to package javadocs and asciidoc documentation in the distribution files.
* Improved build automation with a script to automatically bump release versions in the various files that needed it such as the `pom.xml` files.
* The identifier on `VertexProperty` is now read properly to those graphs that can support identifier assignment.
* `GraphSONReader.readGraph()` now properly reads vertex properties.
* Removed `Neo4jGraph.getCypher()` as users should use `Neo4jGraph.cypher()` and get back TinkerPop3 graph objects.
* `GiraphGraph.variables().getConfiguration()` is now replaced by `GiraphGraph.configuration()`.
* Added `Graph.configuration()` which returns the `Configuration` object of `Graph.open()`.
* Removed `TraverserTracker` as now there is only a `TraverserSet` for all halted traversers. A nice simplification of `TraversalVertexProgram`.
* Renamed `Traverser.isDone()` to `Traverser.isHalted()` and `DONE` to `HALT`. Consistent with automata terminology.
* Removed `PathTraverserExecutor` and `SimpleTraverserExecutor` as a single `TraverserExecutor` correctly executes both types of traversers.
* `TraversalVertexProgram` does "reflexive message passing" to reduce the total number of iterations required to execute a traversal.
* `MapReduce` no-argument constructors are private and thus, only for reflection and `loadState()` usage.
* MapReducers for `TraversalVertexProgram` are now smart about `with()` declared data structures.
* Updated `Traversal.SideEffects` to use "registered suppliers" and it now works accordingly in both OLTP and OLAP environments.
* Increased the speed of `FlatMapStep` by approximately 1.5x.

=== TinkerPop 3.0.0.M4 (Release Date: October 21, 2014)

* Added features for `VertexProperty` user supplied ids and related data types.
* Removed `SideEffectCap` marker interface as there is only one `SideEffectCapStep` and thus, `instanceof` is sufficient.
* `Path.getObjects()`/`Path.getLabels()` renamed to `Path.objects()`/`Path.labels()` to be in line with "query language" naming convention.
* Greatly simplified `GiraphInternalVertex` due to `Element.graph()` -- 1/2 the memory footprint and reduced construction time.
* Renamed `Property.getElement()` to `Property.element()` given the "query language" naming convention.
* `Element.graph()` added which returns the `Graph` that the element is contained within.
* Added tests for greater consistency around iterating hidden properties.
* Simplified `TraversalVertexProgram` where only a single `TraverserTracker` exists for both path- and simple-traversers.
* Fixed a major bug where `Arrays.binarySearch` was being used on an unsorted array in TinkerGraph and Neo4jGraph.
* Changed `ComputerResult.getXXX()` to `graph()` and `memory()` to be consistent with "query language" naming convention.
* `Traverser.getXXX()` changed to `loops()`, `bulk()`, `path()`, `sideEffects()` to be consistent with "query language" naming convention.
* Optimization to reduce the number of empty lists created due to no step class existing for respective `TraversalStrategy.apply()`.
* Added `CapTraversal` as a marker interface for the `cap()` method.
* Added `union()` with GraphComputer `UnionLinearStrategy`.
* `TimeLimitStep` was moved to `filter/` package. It was a mistake that it was in `sideEffect/`.
* Provided the configuration for generating both a "full" and "core" set of javadocs, where "full" represents all classes in all projects and "core" is the "user" subset.
* Validated bindings passed to Gremlin Server to ensure that they do not match the most common statically imported values.
* If no script engine name is provided to a `LambdaHolder` it is assumed to be Gremlin-Groovy.
* `MapEmitter` and `ReduceEmitter` have an `emit(value)` default method where the key is the `MapReduce.NullObject` singleton.
* `Traverser.Admin` now implements `Attachable` as the `Traversal.SideEffects` can be generated from the `Vertex`.
* Made a solid effort to ensure that all TinkerPop keys are `Graph.System` to leave `Graph.Key` for users.
* The `Graph.System` prefix is now `^` instead of `%&%`. Simpler and easier on the `toString()`-eyes.
* Added `Traversal.SideEffects.ifPresent(Consumer)` as a default helper method.
* Added `profile()`-step which provides detailed information about the performance of each step in a traversal.
* No more `CountCapStep` and `CountStep`, there is only `CountStep` and it is elegant.
* Created a `AbstractTraversalStrategy` with good `toString()`, `hasCode()`, and `equals()` implementations.
* Added `CountTraversal` as a marker-interface stating that the `Traversal` has a `count() -> Long` method.
* `Traversal` no longer has any step methods as its not required for DSL implementers to have "core steps."
* Added "linearization" strategy for `ChooseStep` so it is executed correctly on GraphComputer.
* Added `GraphTraversalStrategyRegistry` which has respective global strategies to make turning on/off strategies easier.
* Added a generic `BranchStep` to be used for re-writing "meta-steps" for execution on GraphComputer.
* Moved `JumpStep`, `UntilStep`, and `ChooseStep` to a new `branch/` package.
* Added test cases to the Structure Suite to enforce consistent operations of reading properties after removal of their owning `Element`.
* GraphSON format change for full `Graph` serialization - Graph variables are now serialized with the key "variables" as opposed to "properties".
* Relaxed `Graph.toString()` test requirements for implementers.
* Made the `toString` operations in `GraphStrategy` consistent.
* Added `VertexFeatures.supportsRemoveProperty`.
* Added `VertexPropertyFeatures.supportsRemoveProperty`.
* Added `EdgeFeatures.supportsRemoveProperty`.
* Added `VertexFeatures.supportsRemoveVertices`.
* Added `EdgeFeatures.supportsRemoveEdges`.
* Vendors should now get a clear error when mis-spelling something in an `@OptOut` (or more likely if a test name changes) and it now works all the test suites.
* All plugins now have a default prefix of "tinkerpop." as a namespace.
* `GraphComputer` now executes a `Set<MapReduce>` and `hashCode()`/`equals()` were implemented for existing `MapReduce` implementations.
* Changed `Contains.in/notin` to `Contains.within/without` as `in` is a reserved term in most languages (including Java and Groovy).
* Added helper methods for loading data into collections in `TraversalHelper`.
* Core `Traversal` methods are smart about bulking -- e.g. `iterate()`, `fill()`, `remove()`, etc.
* `GroupByStep` and `GroupByMapReduce` leverage `BulkSet` as the default group data structure.
* `Element.Iterator` has renamed methods so implementers can do `MyElement implements Element, Element.Iterators`.
* Renamed `MessageType.Global` and `MessageType.Local` creators from `of()` to `to()` as it makes more sense to send messages `to()`.
* With `Traverser.get/setBulk()` there is no need for a `TraverserMessage`. The `Traverser` is now the message in `TraversalVertexProgram`.
* Provided static `make()` methods for constructing `Path` implementations.
* Provided a more space/time efficient algorithm for `Path.isSimple()`.
* The `JumpStep` GraphComputer algorithm `Queue` is now a `TraverserSet`.
* `AggregateStep` and `StoreStep` now use `BulkSet` as their default backing `Collection` (much more space/time efficient).
* Added `BulkSet` which is like `TraverserSet` but for arbitrary objects (i.e. a weighted set).
* `UnrollJumpStrategy` is no longer a default strategy as it is less efficient with the inclusion of `TraverserSet`.
* Introduced `TraverserSet` with bulk updating capabilities. Like OLAP, OLTP looping is now linear space/time complexity.
* TinkerGraph's MapReduce framework is now thread safe with a parallel execution implementation.
* Added a default `Traverser.asAdmin()` method as a typecast convenience to `Traverser.Admin`.
* Renamed `Traverser.System` to `Traverser.Admin` as to not cause `java.lang.System` reference issues.
* Renamed `Memory.Administrative` to `Memory.Admin` to make it shorter and consistent with `Traverser.Admin`.
* Fixed a TinkerGraph bug around user supplied vertex property ids.
* Most `Step` classes are now defined as `public final class` to prevent inheritance.
* `ShuffleStep` now extends `BarrierStep` which enables semantically correct step-sideEffects.
* Leveraged `Traverser.getBulk()` consistently throughout all steps.

=== TinkerPop 3.0.0.M3 (Release Date: October 6, 2014)

* All `Step` fields are now `private`/`protected` with respective getters as currently needed and will be added to as needed.
* Gremlin Server no longer has the `traverse` operation as lambdas aren't really serialized.
* `Path` is now an interface with `ImmutablePath` and `MutablePath` as implementations (2x speedup on path calculations).
* `Traverser` now implements `Comparable`. If the underlying object doesn't implement `Comparable`, then a runtime exception.
* Added abstract `BarrierStep` which greatly simplifies implementing barriers like `AggregateStep`, `OrderStep`, etc.
* `SelectStep` is now intelligent about when to trigger path computations based on label selectors and barriers.
* `T` no longer has `eq`, `neq`, `lt`, `in`, etc. Renamed all respective enums and with `static import`, good in console (e.g. `Compare.eq`).
* Added `Order` enum which provides `Order.decr` and `Order.incr`.
* `Traverser.loops` and `Jump.loops` are now shorts (`32767` max-loops is probably sufficient for 99.9999% of use cases).
* `Traverser.bulk` exists which is how many instances does the traverser represent. For use in grouping with bulk computations.
* Greatly simplified sideEffect steps where there is no distinction between OLAP vs. OLTP (from the `Step` perspective).
* Removed the need for `Bulkable` and `VertexCentric` marker interfaces in process API.
* Renamed configuration parameters in Giraph-Gremlin to be consistent with a `giraph.gremlin`-prefix.
* Made it possible to pass a `ScriptEngine` name and string script in `TraversalVertexProgram` and `LambdaVertexProgram`.
* Made `TinkerGraph` a plugin for the Console as it is no longer a direct dependency in `gremlin-groovy`.
* Added features for supporting the addition of properties via `Element.property(String,Object)`.
* `GiraphGraph` OLTP tested against Gremlin-Java8 and Gremlin-Groovy -- OLAP tested against Gremlin-Groovy.
* `Neo4jGraph` is now tested against both Gremlin-Java8 and Gremlin-Groovy.
* Renamed the test cases in `ProcessTestSuite` to be consistent with other Gremlin language variants.
* Added a `gremlin-groovy-test` suite that can be used to validate implementations against the Groovy variant of Gremlin.
* `TinkerGraph` is no longer serializable, use a `GraphReader`/`GraphWriter` to serialize the graph data.
* Removed `implements Serializable` on numerous classes to ensure safety and proper usage of utilities for cloning.
* `Traversal` now implements `Cloneable` as this is the means that inter-JVM threads are able to get sibling `Traversals`.
* Created "integration" test for `Neo4jGraph` that runs the test suite with multi/meta property features turned off.
* Added `GraphStrategy` methods for `VertexProperty`.
* Converted the `id` data type from string to integer in the Grateful Dead sample data.
* Removed all notions of serializable lambdas as this is a misconception and should not be part of TinkerPop.
* Greatly simplified `TraversalVertexProgram` with three arguments: a `Traversal<Supplier>`, `Class<Traversal<Supplier>>`, or a script string with `ScriptEngine` name.
* Added `TraversalScript` interface with `GroovyTraversalScript` as an instance. To be used by OLAP engines and any language variant (e.g. gremlin-scala, gremlin-js, etc.).
* `UntilStep` now leverages `UnrollJumpStrategy` accordingly.
* Fixed a bug where the `toString()` of `Traversal` was being hijacked by `SugarGremlinPlugin`.
* Fixed compilation bug in `UntilStep` that is realized when used in multi-machine OLAP.
* Simplified `Enumerator` and implementations for `MatchStep`.

=== TinkerPop 3.0.0.M2 (Release Date: September 23, 2014)

* Added an exhaust `InnerJoinEnumerator` fix in `MatchStep` to get all solutions correctly.
* `Neo4jGraph` can be configured to allow or disallow meta- and multi-properties.
* Added `until()`-step as a simpler way to express while-do looping which compiles down to a `jump()`-step equivalent.
* Added "The Crew" (`CREW`) toy graph which contains multi-properties, meta-properties, graph variables, hiddens, etc.
* If the Giraph job fails, then the subsequent `MapReduce` jobs will not execute.
* Added `Graph.System` class which generates keys prefixed with `%&%` which is considered the vendor namespace and not allowed by users.
* Added `ReferencedVertex` (etc. for all graph object types) for lightweight message passing of graph object ids.
* `T.*` now has `label`, `id`, `key`, `value` and no longer are these `String` representations reserved in TinkerPop.
* `Traverser` now has a transient reference to `Traversal.SideEffects`.
* "Detached" classes are now tested by the standard test suite.
* Compartmentalized `Traverser` interface so there is now a `Traverser.System` sub-interface with methods that users shouldn't call.
* Added `OrderByStep` which orders `Elements` according to the value of a provided key.
* 2x speed increase on steps that rely heavily on `ExpandableStepIterator` with massive memory footprint reduction as well.
* Added `VertexProperty<V>` as the property type for vertices -- provides multi-properties and properties on properties for vertices.
* Changed `VertexProgram` such that `getElementComputeKeys()` is simply a `Set<String>`.
* Significant changes to the format of the `ResponseMessage` for Gremlin Server - these changes break existing clients.
* Close any open transactions on any configured `Graph` when a session in Gremlin Server is killed.
* Grateful Dead Graph now uses vertex labels instead of "type" properties.
* There is now a `GraphComputerStrategy` and `EngineDependent` marker interface to allow steps to decide their algorithm depending if they are OLAP or OLTP.
* A labeled step now stores its current traverser value in `Traversal.SideEffects` (no longer can sideEffectKeys and step labels be the same).
* `GraphFactory` support for opening a `Graph` with multiple `GraphStrategy` instances - if there are multiple strategies they are wrapped in order via `SequenceGraphStrategy`.
* The result type for result termination messages returned from Gremlin Server is now set to "no content".
* The `maxContentLength` setting for Gremlin Driver now blocks incoming frames that are too large.
* After initialization scripts are executed in Gremlin Server, the `Graph` instances are re-bound back to their global references, thus allowing `GraphStrategy` initialization or even dynamic `Graph` creation through scripts.
* Added "Modern" graph back which is basically the "Classic" graph with double values for the "weight" property on edges and non-default vertex labels.
* `Traversal.addStep()` is now hard typed so type casting isn't required and traversal APIs look clean.
* Changed the hidden key prefix from `%$%` to `~` in `Graph.Key.hide()`.
* Added `has(label,key,predicate,value)` to allow for `has('person','name','marko')`. Various overloaded methods provided.
* Update to traversal API where if a `SFunction<S,?>` was required, but can process a `Traverser<S>`, then the function is `SFunction<Traverser<S>,?>`.
* Added `WhereStep` as a way to further constrain `select()` and `match()`.
* Extensive work on `GiraphMemory` and its interaction with Giraph aggregators.
* If the input path of a `GiraphGraphComputer` does not exist, failure happens prior to job submission.
* `SugarPlugin` now has all inefficient methods and Gremlin-Groovy proper is only efficient Groovy techniques.
* Prevented concurrency problems by only modifying bindings within the same thread of execution in the `GremlinExecutor`.
* Calls to `use` on the `DependencyManager` now return the list of `GremlinPlugin` instances to initialize instead of just initializing them automatically because it causes problems with `ScriptEngine` setup if a plugin requires a script to be evaluated and a required dependency is not yet loaded.
* `Traversal.SideEffects` has `getGraph()`, `setGraph()`, and `removeGraph()` default helpers.
* `Traversal.Memory` -> `Traversal.SideEffects` and `GraphComputer.SideEffects` -> `GraphComputer.Memory`.
* `StrategyWrappedVertex` and `StrategyWrappedEdge` properly wrap `Element` objects returned from non-traversal based methods.
* Gremlin-Server now sends a single write with status 200 for Object and empty response messages.
* `GremlinGroovyScriptEngine` allows imports to re-import dependencies added via "use".
* Changed order in which the `GremlinExecutor` is initialized such that dependency loading via "use" are handled first which fixes problems with starting Gremlin Server with `gremlin-server-neo4j.yaml`.
* Corrected issues with the "branch factor" related traversals under `SubgraphStrategy`.  This change also altered the semantics of the `SubgraphStrategy` a bit as it became more restrictive around `Edge` inclusion (requires both vertices to be in the subgraph).
* The Gephi Plugin now visualizes traversals and has numerous configuration options.
* Added more specific features around the types of "identifiers" a graph can support.
* Added a new test graph called `MODERN` that is copy of the `CLASSIC` graph, but represents floats as doubles.  This graph will be the default graph for testing going forward.
* Fix bug in `Neo4jGraph` that was not processing multiple vertex labels properly when doing a `has()` step with `IN`.
* Changed semantics of `@LoadGraphWith` in gremlin-test to only refer to the ability of a test implementation to process the data types of the test graph (not to actually load it).
* `StartStep` is a `SideEffect` as it is a process to get data into the stream (like a keyboard) and more efficient as such.
* Greatly simplified the implementations of `Map`, `FlatMap`, `Filter`, and `SideEffect`.
* `Path` data structure changed to an ordered list of objects with each associated to a `Set<String>` of as-labels.
* All sideEffect-based steps no longer extend `FilterStep` with predicate equal true, but a more efficient `SideEffectStep`.
* `TreeStep` now has `TreeMapReduce` for executing on `GraphComputer`.
* `Neo4jTraversal.cypher()` is fluent throughout.
* Reverted back to TP2 model of `as()` referring to step names, not variable names of sideEffects.
* Updated `AddEdge`-step to support property key/value pairs for appending to newly created edges.
* Renamed `Graph.getFeatures()` to `Graph.features()` to be consistent with other API methods.
* `Vertex` and `Edge` now implement all `GraphTraversal` methods to ensure consistency throughout stack.
* `Neo4jTraversal` is auto-generated from `Neo4jTraversalStub` with technique generalizable to other vendors.
* Added test suite to ensure that all traversals are of the same type: `g.V`, `g.E`, `g.of()`, `v.identity()`, `e.identity()`, v-, e-methods.
* Giraph HDFS helpers now support `hdfs.mkdir(string)` and `local.mkdir(string)`
* Added `@OptIn` and `@OptOut` for implementers to specify on their `Graph` implementations for test compliance information.
* `GraphComputer` `Memory` now immutable after computation is complete.
* Dependency grabbing for plugins filter out slf4j logging dependencies so as to avoid multiple bindings with the standard TinkerPop distributions.
* Fixed `GiraphMemory` to be fully consistent with GraphComputer specification.
* Removed fatJar assembly from Giraph-Graph as it is no longed needed with distributed cache model.
* Reworked `GiraphRemoteAcceptor` to provide a `result` variable back to the console with `ComputerResult`.
* `VertexProgram` is no longer `Serializable` (use `loadState` and `storeState` for wire-propagation).
* Moved `GiraphGraph.getOutputGraph()` to `GiraphHelper`.
* Changed `GIRAPH_GREMLIN_HOME` to `GIRAPH_GREMLIN_LIB` to reference directory where jars are to be loaded.
* Updated README with release instructions.

=== TinkerPop 3.0.0.M1 (Release Date: August 12, 2014)

* First official release of TinkerPop3 and thus, no changes.<|MERGE_RESOLUTION|>--- conflicted
+++ resolved
@@ -23,11 +23,8 @@
 [[release-3-5-6]]
 === TinkerPop 3.5.6 (Release Date: NOT OFFICIALLY RELEASED YET)
 
-<<<<<<< HEAD
-* TINKERPOP-2810 gremlin-python aiohttp dependency requirement upper bound relaxed to <4.0.0
-=======
+* gremlin-python aiohttp dependency requirement upper bound relaxed to <4.0.0
 * Changed `PartitionStrategy` to force its filters to the end of the chain for `Vertex` and `Edge` read steps, thus preserving order of the `has()`.
->>>>>>> a6c53350
 
 [[release-3-5-5]]
 === TinkerPop 3.5.5 (Release Date: January 16, 2023)
