// Licensed to the Apache Software Foundation (ASF) under one
// or more contributor license agreements.  See the NOTICE file
// distributed with this work for additional information
// regarding copyright ownership.  The ASF licenses this file
// to you under the Apache License, Version 2.0 (the
// "License"); you may not use this file except in compliance
// with the License.  You may obtain a copy of the License at
//
// http://www.apache.org/licenses/LICENSE-2.0
//
// Unless required by applicable law or agreed to in writing,
// software distributed under the License is distributed on an
// "AS IS" BASIS, WITHOUT WARRANTIES OR CONDITIONS OF ANY
// KIND, either express or implied.  See the License for the
// specific language governing permissions and limitations
// under the License.

module github.com/apache/tinkerpop/gremlin-go/v3

go 1.22

require (
	github.com/cucumber/godog v0.14.1
	github.com/google/uuid v1.6.0
	github.com/gorilla/websocket v1.5.3
	github.com/nicksnyder/go-i18n/v2 v2.4.0
	github.com/stretchr/testify v1.9.0
	golang.org/x/text v0.18.0
	gopkg.in/yaml.v3 v3.0.1
)

require (
	github.com/cucumber/gherkin/go/v26 v26.2.0 // indirect
	github.com/cucumber/messages/go/v21 v21.0.1 // indirect
	github.com/davecgh/go-spew v1.1.1 // indirect
	github.com/gofrs/uuid v4.3.1+incompatible // indirect
	github.com/hashicorp/go-immutable-radix v1.3.1 // indirect
	github.com/hashicorp/go-memdb v1.3.4 // indirect
	github.com/hashicorp/golang-lru v0.5.4 // indirect
	github.com/pmezard/go-difflib v1.0.0 // indirect
	github.com/spf13/pflag v1.0.5 // indirect
	github.com/stretchr/objx v0.5.2 // indirect
<<<<<<< HEAD
	golang.org/x/net v0.23.0 // indirect
=======
>>>>>>> 403b12af
)<|MERGE_RESOLUTION|>--- conflicted
+++ resolved
@@ -40,8 +40,4 @@
 	github.com/pmezard/go-difflib v1.0.0 // indirect
 	github.com/spf13/pflag v1.0.5 // indirect
 	github.com/stretchr/objx v0.5.2 // indirect
-<<<<<<< HEAD
-	golang.org/x/net v0.23.0 // indirect
-=======
->>>>>>> 403b12af
 )