/*
Licensed to the Apache Software Foundation (ASF) under one
or more contributor license agreements.  See the NOTICE file
distributed with this work for additional information
regarding copyright ownership.  The ASF licenses this file
to you under the Apache License, Version 2.0 (the
"License"); you may not use this file except in compliance
with the License.  You may obtain a copy of the License at

http://www.apache.org/licenses/LICENSE-2.0

Unless required by applicable law or agreed to in writing,
software distributed under the License is distributed on an
"AS IS" BASIS, WITHOUT WARRANTIES OR CONDITIONS OF ANY
KIND, either express or implied.  See the License for the
specific language governing permissions and limitations
under the License.
*/

package gremlingo

// Traverser is the objects propagating through the traversal.
type Traverser struct {
	bulk  int64
	value interface{}
}

// Traversal is the primary way in which graphs are processed.
type Traversal struct {
	graph    *Graph
	bytecode *bytecode
	remote   *DriverRemoteConnection
	results  ResultSet
}

// ToList returns the result in a list.
func (t *Traversal) ToList() ([]*Result, error) {
	if t.remote == nil {
		return nil, newError(err0901ToListAnonTraversalError)
	}

	results, err := t.remote.submitBytecode(t.bytecode)
	if err != nil {
		return nil, err
	}
	return results.All()
}

// ToSet returns the results in a set.
func (t *Traversal) ToSet() (map[*Result]bool, error) {
	list, err := t.ToList()
	if err != nil {
		return nil, err
	}

	set := map[*Result]bool{}
	for _, r := range list {
		set[r] = true
	}
	return set, nil
}

// Iterate all the Traverser instances in the traversal.
func (t *Traversal) Iterate() <-chan error {
	r := make(chan error)

	go func() {
		defer close(r)

		if t.remote == nil {
			r <- newError(err0902IterateAnonTraversalError)
			return
		}

		if err := t.bytecode.addStep("none"); err != nil {
			r <- err
			return
		}

		res, err := t.remote.submitBytecode(t.bytecode)
		if err != nil {
			r <- err
			return
		}

		// Force waiting until complete.
		_, err = res.All()
		r <- err
	}()

	return r
}

// HasNext returns true if the result is not empty.
func (t *Traversal) HasNext() (bool, error) {
	results, err := t.GetResultSet()
	if err != nil {
		return false, err
	}
	return !results.IsEmpty(), nil
}

// Next returns next result.
func (t *Traversal) Next() (*Result, error) {
	results, err := t.GetResultSet()
	if err != nil {
		return nil, err
	}
	if results.IsEmpty() {
		return nil, newError(err0903NextNoResultsLeftError)
	}
	result, _, err := results.One()
	return result, err
}

// GetResultSet submits the traversal and returns the ResultSet.
func (t *Traversal) GetResultSet() (ResultSet, error) {
	if t.results == nil {
		results, err := t.remote.submitBytecode(t.bytecode)
		if err != nil {
			return nil, err
		}
		t.results = results
	}
	return t.results, nil
}

type barrier string

type barriers struct {
	NormSack barrier
}

// Barrier is any step that requires all left traversers to be processed prior to emitting result traversers to the right.
var Barrier = barriers{
	NormSack: "normSack",
}

type cardinality string

type cardinalities struct {
	Single cardinality
	List   cardinality
	Set    cardinality
}

// Cardinality of Vertex Properties.
var Cardinality = cardinalities{
	Single: "single",
	List:   "list",
	Set:    "set",
}

type column string

type columns struct {
	Keys   column
	Values column
}

// Column references a particular type of column in a complex data structure.
var Column = columns{
	Keys:   "keys",
	Values: "values",
}

type direction string

type directions struct {
	In   direction
	Out  direction
	Both direction
}

// Direction is used to denote the direction of an Edge or location of a Vertex on an Edge.
var Direction = directions{
	In:   "IN",
	Out:  "OUT",
	Both: "BOTH",
}

<<<<<<< HEAD
const (
	// In refers to an incoming direction.
	In Direction = "IN"
	// Out refers to an outgoing direction.
	Out Direction = "OUT"
	// From refers to an incoming direction.
	From Direction = "OUT"
	// To refers to an outgoing direction.
	To Direction = "IN"
	// Both refers to either direction In or Out.
	Both Direction = "BOTH"
)
=======
type order string

type orders struct {
	// Shuffle is order in a random fashion.
	Shuffle order
	// Asc is order in ascending fashion.
	Asc order
	// Desc is order in descending fashion.
	Desc order
}
>>>>>>> f59c47ca

// Order provides comparator instances for ordering traversers.
var Order = orders{
	Shuffle: "shuffle",
	Asc:     "asc",
	Desc:    "desc",
}

type pick string

type picks struct {
	Any  pick
	None pick
}

var Pick = picks{
	Any:  "any",
	None: "none",
}

type pop string

type pops struct {
	// First is the first item in an ordered collection.
	First pop
	// Last is the last item in an ordered collection.
	Last pop
	// All the items in an ordered collection.
	All pop
	// Mixed is either a list (for multiple) or an object (for singles).
	Mixed pop
}

// Pop is used to determine whether the first value, last value, or all values are gathered.
var Pop = pops{
	First: "first",
	Last:  "last",
	All:   "all",
	Mixed: "mixed",
}

type scope string

type scopes struct {
	Global scope
	Local  scope
}

// Scope is used in many Step instance can have a variable scope which alter the manner
// in which the step will behave in relation to how the traversers are processed.
var Scope = scopes{
	Global: "global",
	Local:  "local",
}

type t string

type ts struct {
	Id    t
	Label t
	Id_   t
	Key   t
	Value t
}

// T is string symbols.
var T = ts{
	Id:    "id",
	Label: "label",
	Id_:   "id_",
	Key:   "key",
	Value: "value",
}

<<<<<<< HEAD
// Merge is a set of operations for Vertex merging.
type Merge string

const (
	// OnCreate Merges on create.
	OnCreate Merge = "onCreate"
	// OnMatch Merges on match.
	OnMatch Merge = "onMatch"
)

// Operator is a set of operations for traversal steps.
type Operator string
=======
type operator string
>>>>>>> f59c47ca

type operators struct {
	// Sum is an addition.
	Sum operator
	// Minus is a subtraction.
	Minus operator
	// Mult is a multiplication.
	Mult operator
	// Div is a division.
	Div operator
	// Min selects the smaller of the values.
	Min operator
	// Max selects the larger of the values.
	Max operator
	// Assign returns the second value to the function.
	Assign operator
	// And applies "and" to boolean values.
	And operator
	// Or applies "or" to boolean values.
	Or operator
	// AddAll Takes all objects in the second Slice and adds them to the first. If the first is null,
	// then the second Slice is returned and if the second is null then the first is returned.
	// If both are null then null is returned. Arguments must be of type Map or Slice.
	AddAll operator
	// SumLong sums and adds long values.
	SumLong operator
}

// Operator is a set of operations for traversal steps.
var Operator = operators{
	Sum:     "sum",
	Minus:   "minus",
	Mult:    "mult",
	Div:     "div",
	Min:     "min",
	Max:     "max",
	Assign:  "assign",
	And:     "and",
	Or:      "or",
	AddAll:  "addAll",
	SumLong: "sumLong",
}

type p struct {
	operator string
	values   []interface{}
}

// Predicate interface.
type Predicate interface {
	// Between Predicate to determine if value is within (inclusive) the range of two specified values.
	Between(args ...interface{}) Predicate
	// Eq Predicate to determine if equal to.
	Eq(args ...interface{}) Predicate
	// Gt Predicate to determine if greater than.
	Gt(args ...interface{}) Predicate
	// Gte Predicate to determine if greater than or equal to.
	Gte(args ...interface{}) Predicate
	// Inside Predicate to determine if value is within range of specified values (exclusive).
	Inside(args ...interface{}) Predicate
	// Lt Predicate to determine if less than.
	Lt(args ...interface{}) Predicate
	// Lte Predicate to determine if less than or equal to.
	Lte(args ...interface{}) Predicate
	// Neq Predicate to determine if not equal to.
	Neq(args ...interface{}) Predicate
	// Not Predicate gives the opposite of the specified Predicate.
	Not(args ...interface{}) Predicate
	// Outside Predicate to determine of value is not within range of specified values (exclusive).
	Outside(args ...interface{}) Predicate
	// Test evaluates Predicate on given argument.
	Test(args ...interface{}) Predicate
	// Within Predicate determines if value is within given list of values.
	Within(args ...interface{}) Predicate
	// Without Predicate determines if value is not within the specified.
	Without(args ...interface{}) Predicate
	// And Predicate returns a Predicate composed of two predicates (logical AND of them).
	And(args ...interface{}) Predicate
	// Or Predicate returns a Predicate composed of two predicates (logical OR of them).
	Or(args ...interface{}) Predicate
}

var P Predicate = &p{}

func newP(operator string, args ...interface{}) Predicate {
	values := make([]interface{}, 0)
	values = append(values, args...)
	return &p{operator: operator, values: values}
}

func newPWithP(operator string, pp p, args ...interface{}) Predicate {
	values := make([]interface{}, 1)
	values[0] = pp
	values = append(values, args...)
	return &p{operator: operator, values: values}
}

// Between Predicate to determine if value is within (inclusive) the range of two specified values.
func (*p) Between(args ...interface{}) Predicate {
	return newP("between", args...)
}

// Eq Predicate to determine if equal to.
func (*p) Eq(args ...interface{}) Predicate {
	return newP("eq", args...)
}

// Gt Predicate to determine if greater than.
func (*p) Gt(args ...interface{}) Predicate {
	return newP("gt", args...)
}

// Gte Predicate to determine if greater than or equal to.
func (*p) Gte(args ...interface{}) Predicate {
	return newP("gte", args...)
}

// Inside Predicate to determine if value is within range of specified values (exclusive).
func (*p) Inside(args ...interface{}) Predicate {
	return newP("inside", args...)
}

// Lt Predicate to determine if less than.
func (*p) Lt(args ...interface{}) Predicate {
	return newP("lt", args...)
}

// Lte Predicate to determine if less than or equal to.
func (*p) Lte(args ...interface{}) Predicate {
	return newP("lte", args...)
}

// Neq Predicate to determine if not equal to.
func (*p) Neq(args ...interface{}) Predicate {
	return newP("neq", args...)
}

// Not Predicate gives the opposite of the specified Predicate.
func (*p) Not(args ...interface{}) Predicate {
	return newP("not", args...)
}

// Outside Predicate to determine of value is not within range of specified values (exclusive).
func (*p) Outside(args ...interface{}) Predicate {
	return newP("outside", args...)
}

// Test evaluates Predicate on given argument.
func (*p) Test(args ...interface{}) Predicate {
	return newP("test", args...)
}

// Within Predicate determines if value is within given list of values.
func (*p) Within(args ...interface{}) Predicate {
	return newP("within", args...)
}

// Without Predicate determines if value is not within the specified.
func (*p) Without(args ...interface{}) Predicate {
	return newP("without", args...)
}

// And Predicate returns a Predicate composed of two predicates (logical AND of them).
func (pp *p) And(args ...interface{}) Predicate {
	return newPWithP("and", *pp, args...)
}

// Or Predicate returns a Predicate composed of two predicates (logical OR of them).
func (pp *p) Or(args ...interface{}) Predicate {
	return newPWithP("or", *pp, args...)
}

type TextPredicate interface {
	// Containing TextPredicate determines if a string contains a given value.
	Containing(args ...interface{}) TextPredicate
	// EndingWith TextPredicate determines if a string ends with a given value.
	EndingWith(args ...interface{}) TextPredicate
	// NotContaining TextPredicate determines if a string does not contain a given value.
	NotContaining(args ...interface{}) TextPredicate
	// NotEndingWith TextPredicate determines if a string does not end with a given value.
	NotEndingWith(args ...interface{}) TextPredicate
	// NotStartingWith TextPredicate determines if a string does not start with a given value.
	NotStartingWith(args ...interface{}) TextPredicate
	// StartingWith TextPredicate determines if a string starts with a given value.
	StartingWith(args ...interface{}) TextPredicate
	// And TextPredicate returns a TextPredicate composed of two predicates (logical AND of them).
	And(args ...interface{}) TextPredicate
	// Or TextPredicate returns a TextPredicate composed of two predicates (logical OR of them).
	Or(args ...interface{}) TextPredicate
	// Regex TextPredicate determines if a string matches the specified regex expression.
	Regex(args ...interface{}) TextPredicate
	// NotRegex TextPredicate determines if a string does not match the specified regex expression.
	NotRegex(args ...interface{}) TextPredicate
}

type textP p

var TextP TextPredicate = &textP{}

func newTextP(operator string, args ...interface{}) TextPredicate {
	values := make([]interface{}, 0)
	values = append(values, args...)
	return &textP{operator: operator, values: values}
}

func newTextPWithP(operator string, tp textP, args ...interface{}) TextPredicate {
	values := make([]interface{}, 1)
	values[0] = tp
	values = append(values, args...)
	return &textP{operator: operator, values: values}
}

// Containing TextPredicate determines if a string contains a given value.
func (*textP) Containing(args ...interface{}) TextPredicate {
	return newTextP("containing", args...)
}

// EndingWith TextPredicate determines if a string ends with a given value.
func (*textP) EndingWith(args ...interface{}) TextPredicate {
	return newTextP("endingWith", args...)
}

// NotContaining TextPredicate determines if a string does not contain a given value.
func (*textP) NotContaining(args ...interface{}) TextPredicate {
	return newTextP("notContaining", args...)
}

// NotEndingWith TextPredicate determines if a string does not end with a given value.
func (*textP) NotEndingWith(args ...interface{}) TextPredicate {
	return newTextP("notEndingWith", args...)
}

// NotStartingWith TextPredicate determines if a string does not start with a given value.
func (*textP) NotStartingWith(args ...interface{}) TextPredicate {
	return newTextP("notStartingWith", args...)
}

// StartingWith TextPredicate determines if a string starts with a given value.
func (*textP) StartingWith(args ...interface{}) TextPredicate {
	return newTextP("startingWith", args...)
}

// NotRegex TextPredicate determines if a string does not match the specified regex expression.
func (*textP) NotRegex(args ...interface{}) TextPredicate {
	return newTextP("notRegex", args...)
}

// Regex TextPredicate determines if a string matches the specified regex expression.
func (*textP) Regex(args ...interface{}) TextPredicate {
	return newTextP("regex", args...)
}

// And TextPredicate returns a TextPredicate composed of two predicates (logical AND of them).
func (tp *textP) And(args ...interface{}) TextPredicate {
	return newTextPWithP("and", *tp, args...)
}

// Or TextPredicate returns a TextPredicate composed of two predicates (logical OR of them).
func (tp *textP) Or(args ...interface{}) TextPredicate {
	return newTextPWithP("or", *tp, args...)
}

type withOptions struct {
	Tokens  string
	None    int32
	Ids     int32
	Labels  int32
	Keys    int32
	Values  int32
	All     int32
	Indexer string
	List    int32
	Map     int32
}

var WithOptions = withOptions{
	Tokens:  "~tinkerpop.valueMap.tokens",
	None:    0,
	Ids:     1,
	Labels:  2,
	Keys:    4,
	Values:  8,
	All:     1 | 2 | 4 | 8,
	Indexer: "~tinkerpop.index.indexer",
	List:    0,
	Map:     1,
}<|MERGE_RESOLUTION|>--- conflicted
+++ resolved
@@ -179,20 +179,6 @@
 	Both: "BOTH",
 }
 
-<<<<<<< HEAD
-const (
-	// In refers to an incoming direction.
-	In Direction = "IN"
-	// Out refers to an outgoing direction.
-	Out Direction = "OUT"
-	// From refers to an incoming direction.
-	From Direction = "OUT"
-	// To refers to an outgoing direction.
-	To Direction = "IN"
-	// Both refers to either direction In or Out.
-	Both Direction = "BOTH"
-)
-=======
 type order string
 
 type orders struct {
@@ -203,7 +189,6 @@
 	// Desc is order in descending fashion.
 	Desc order
 }
->>>>>>> f59c47ca
 
 // Order provides comparator instances for ordering traversers.
 var Order = orders{
@@ -278,22 +263,22 @@
 	Value: "value",
 }
 
-<<<<<<< HEAD
-// Merge is a set of operations for Vertex merging.
-type Merge string
-
-const (
+type merge string
+
+type merges struct {
 	// OnCreate Merges on create.
-	OnCreate Merge = "onCreate"
+	OnCreate merge
 	// OnMatch Merges on match.
-	OnMatch Merge = "onMatch"
-)
-
-// Operator is a set of operations for traversal steps.
-type Operator string
-=======
+	OnMatch merge
+}
+
+// Merge is a set of operations for Vertex and Edge merging.
+var Merge = merges{
+	OnCreate: "onCreate",
+	OnMatch:  "onMatch",
+}
+
 type operator string
->>>>>>> f59c47ca
 
 type operators struct {
 	// Sum is an addition.
