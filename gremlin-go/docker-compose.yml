#  Licensed to the Apache Software Foundation (ASF) under one
#    or more contributor license agreements.  See the NOTICE file
#    distributed with this work for additional information
#    regarding copyright ownership.  The ASF licenses this file
#    to you under the Apache License, Version 2.0 (the
#    "License"); you may not use this file except in compliance
#    with the License.  You may obtain a copy of the License at
#
#    http://www.apache.org/licenses/LICENSE-2.0
#
#    Unless required by applicable law or agreed to in writing,
#    software distributed under the License is distributed on an
#    "AS IS" BASIS, WITHOUT WARRANTIES OR CONDITIONS OF ANY
#    KIND, either express or implied.  See the License for the
#    specific language governing permissions and limitations
#    under the License.

services:

  gremlin-test-server:
    container_name: gremlin-test-server
    image: tinkerpop:gremlin-test-server-${GREMLIN_SERVER}
    build:
      context: ../
      dockerfile: gremlin-go/Dockerfile
      args:
<<<<<<< HEAD
        NEO4J_VERSION: 3.5.3
        GREMLIN_SERVER_VERSION: 3.7.0-SNAPSHOT
=======
        - GREMLIN_SERVER=${GREMLIN_SERVER}
>>>>>>> f94e203a
    ports:
      - "45940:45940"
      - "45941:45941"
    volumes:
      - ${HOME}/.groovy:/root/.groovy
      - ${HOME}/.m2:/root/.m2

  gremlin-go-integration-tests:
    container_name: gremlin-go-integration-tests
    image: golang:1.17
    volumes:
      - .:/go_app
      - ../gremlin-test/features:/gremlin-test
    environment:
      - CUCUMBER_FEATURE_FOLDER=/gremlin-test
      - GREMLIN_SERVER_URL=ws://gremlin-test-server:45940/gremlin
      - GREMLIN_SERVER_BASIC_AUTH_URL=wss://gremlin-test-server:45941/gremlin
      - RUN_INTEGRATION_TESTS=true
      - RUN_INTEGRATION_WITH_ALIAS_TESTS=true
      - RUN_BASIC_AUTH_INTEGRATION_TESTS=true
      - TEST_TRANSACTIONS=true
    working_dir: /go_app
    command: ["./wait-for-server.sh", gremlin-test-server, "45940", "90", "bash", "-c",
      "go install github.com/haveyoudebuggedit/gotestfmt/v2/cmd/gotestfmt@latest
      && go test -v -json ./... -race -covermode=atomic -coverprofile=\"coverage.out\" -coverpkg=./... | gotestfmt"]
    depends_on:
      - gremlin-test-server<|MERGE_RESOLUTION|>--- conflicted
+++ resolved
@@ -24,12 +24,7 @@
       context: ../
       dockerfile: gremlin-go/Dockerfile
       args:
-<<<<<<< HEAD
-        NEO4J_VERSION: 3.5.3
-        GREMLIN_SERVER_VERSION: 3.7.0-SNAPSHOT
-=======
         - GREMLIN_SERVER=${GREMLIN_SERVER}
->>>>>>> f94e203a
     ports:
       - "45940:45940"
       - "45941:45941"
