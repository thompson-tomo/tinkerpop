////
Licensed to the Apache Software Foundation (ASF) under one or more
contributor license agreements.  See the NOTICE file distributed with
this work for additional information regarding copyright ownership.
The ASF licenses this file to You under the Apache License, Version 2.0
(the "License"); you may not use this file except in compliance with
the License.  You may obtain a copy of the License at

  http://www.apache.org/licenses/LICENSE-2.0

Unless required by applicable law or agreed to in writing, software
distributed under the License is distributed on an "AS IS" BASIS,
WITHOUT WARRANTIES OR CONDITIONS OF ANY KIND, either express or implied.
See the License for the specific language governing permissions and
limitations under the License.
////
[[gremlin-applications]]
= Gremlin Applications

Gremlin applications represent tools that are built on top of the core APIs to help expose common functionality to
users when working with graphs.  There are two key applications:

. Gremlin Console - A link:http://en.wikipedia.org/wiki/Read%E2%80%93eval%E2%80%93print_loop[REPL] environment for
interactive development and analysis
. Gremlin Server - A server that hosts a Gremlin Traversal Machine thus enabling remote Gremlin execution

image:gremlin-lab-coat.png[width=310,float=left] Gremlin is designed to be extensible, making it possible for users
and graph system/language providers to customize it to their needs.  Such extensibility is also found in the Gremlin
Console and Server, where a universal plugin system makes it possible to extend their capabilities.  One of the
important aspects of the plugin system is the ability to help the user install the plugins through the command line
thus automating the process of gathering dependencies and other error prone activities.

The process of plugin installation is handled by link:http://www.groovy-lang.org/Grape[Grape], which helps resolve
dependencies into the classpath.  It is therefore important to ensure that Grape is properly configured in order to
use the automated capabilities of plugin installation.  Grape is configured by `~/.groovy/grapeConfig.xml` and
generally speaking, if that file is not present, the default settings will suffice.  However, they will not suffice
if a required dependency is not in one of the default configured repositories. Please see the
link:http://www.groovy-lang.org/Grape#Grape-CustomizeIvysettings[Customize Ivy settings] section of the Grape documentation for more details on
the defaults.  TinkerPop recommends the following configuration in that file:

[source,xml]
<ivysettings>
  <settings defaultResolver="downloadGrapes"/>
  <resolvers>
    <chain name="downloadGrapes">
      <filesystem name="cachedGrapes">
        <ivy pattern="${user.home}/.groovy/grapes/[organisation]/[module]/ivy-[revision].xml"/>
        <artifact pattern="${user.home}/.groovy/grapes/[organisation]/[module]/[type]s/[artifact]-[revision].[ext]"/>
      </filesystem>
      <ibiblio name="ibiblio" m2compatible="true"/>
    </chain>
  </resolvers>
</ivysettings>

The Graph configuration can also be modified to include the local system's Maven `.m2` directory:

[source,xml]
<ivysettings>
  <settings defaultResolver="downloadGrapes"/>
  <property name="m2-pattern" value="${user.home}/.m2/repository/org/apache/tinkerpop/[module]/[revision]/[module]-[revision](-[classifier]).[ext]" />
  <property name="m2-pattern-ivy" value="${user.home}/.m2/repository/org/apache/tinkerpop/[module]/[revision]/[module]-[revision](-[classifier]).pom" />
  <caches>
    <cache name="nocache" useOrigin="true" />
  </caches>
  <resolvers>
    <chain name="downloadGrapes">
      <!-- https://mvmn.wordpress.com/2016/02/02/grape-config-for-local-maven-repo/ -->
      <filesystem name="local-maven2" checkmodified="true" changingPattern=".*" changingMatcher="regexp" m2compatible="true" cache="nocache">
        <artifact pattern="${m2-pattern}"/>
        <ivy pattern="${m2-pattern-ivy}"/>
      </filesystem>
      <filesystem name="cachedGrapes">
        <ivy pattern="${user.home}/.groovy/grapes/[organisation]/[module]/ivy-[revision].xml"/>
        <artifact pattern="${user.home}/.groovy/grapes/[organisation]/[module]/[type]s/[artifact]-[revision].[ext]"/>
      </filesystem>
      <ibiblio name="ibiblio" m2compatible="true"/>
      <ibiblio name="local" root="file:${user.home}/.m2/repository/" m2compatible="true"/>
    </chain>
  </resolvers>
</ivysettings>

These configurations are useful during development (i.e. if one is working with locally built artifacts) of TinkerPop
Plugins.  It is important to take note of the order used for these references as Grape will check them in the order
they are specified and depending on that order, an artifact other than the one expected may be used which is typically
an issue when working with SNAPSHOT dependencies.

[[gremlin-console]]
== Gremlin Console

image:gremlin-console.png[width=325,float=right] The Gremlin Console is an interactive terminal or
link:http://en.wikipedia.org/wiki/Read%E2%80%93eval%E2%80%93print_loop[REPL] that can be used to traverse graphs
and interact with the data that they contain.  It represents the most common method for performing ad hoc graph
analysis, small to medium sized data loading projects and other exploratory functions.  The Gremlin Console is
highly extensible, featuring a rich plugin system that allows new tools, commands,
link:http://en.wikipedia.org/wiki/Domain-specific_language[DSLs], etc. to be exposed to users.

To start the Gremlin Console, run `gremlin.sh` or `gremlin.bat`:

[source,text]
----
$ bin/gremlin.sh

         \,,,/
         (o o)
-----oOOo-(3)-oOOo-----
plugin loaded: tinkerpop.server
plugin loaded: tinkerpop.utilities
plugin loaded: tinkerpop.tinkergraph
gremlin>
----

NOTE: If the above plugins are not loaded then they will need to be enabled or else certain examples will not work.
If using the standard Gremlin Console distribution, then the plugins should be enabled by default.  See below for
more information on the `:plugin use` command to manually enable plugins. These plugins, with the exception of
`tinkerpop.tinkergraph`, cannot be removed from the Console as they are a part of the `gremlin-console.jar` itself.
These plugins can only be deactivated.

The Gremlin Console is loaded and ready for commands. Recall that the console hosts the Gremlin-Groovy language.
Please review link:http://www.groovy-lang.org/[Groovy] for help on Groovy-related constructs. In short, Groovy is a
superset of Java. What works in Java, works in Groovy. However, Groovy provides many shorthands to make it easier
to interact with the Java API.  Moreover, Gremlin provides many neat shorthands to make it easier to express paths
through a property graph.

[gremlin-groovy]
----
i = 'goodbye'
j = 'self'
i + " " + j
"${i} ${j}"
----

The "toy" graph provides a way to get started with Gremlin quickly.

[gremlin-groovy]
----
g = TinkerFactory.createModern().traversal()
g.V()
g.V().values('name')
g.V().has('name','marko').out('knows').values('name')
----

TIP: When using Gremlin-Groovy in a Groovy class file, add `static { GremlinLoader.load() }` to the head of the file.

=== Console Commands

In addition to the standard commands of the link:http://groovy-lang.org/groovysh.html[Groovy Shell], Gremlin adds
some other useful operations.  The following table outlines the most commonly used commands:

[width="100%",cols="3,^2,10",options="header"]
|=========================================================
|Command |Alias |Description
|:help |:? |Displays list of commands and descriptions.  When followed by a command name, it will display more specific help on that particular item.
|:exit |:x |Ends the Console session.
|import |:i |Import a class into the Console session.
|:clear |:c |Sometimes the Console can get into a state where the command buffer no longer understands input (e.g. a misplaced `(` or `}`).  Use this command to clear that buffer.
|:load |:l |Load a file or URL into the command buffer for execution.
|:install |:+ |Imports a Maven library and its dependencies into the Console.
|:uninstall |:- |Removes a Maven library and its dependencies. A restart of the console is required for removal to fully take effect.
|:plugin |:pin |Plugin management functions to list, activate and deactivate available plugins.
|:remote |:rem |Configures a "remote" context where Gremlin or results of Gremlin will be processed via usage of `:submit`.
|:submit |:> |Submit Gremlin to the currently active context defined by `:remote`.
|:bytecode |:bc |Provides options for translating and evaluating `Bytecode` for debugging purposes.
|=========================================================

Many of the above commands are described elsewhere or are generally self-explanatory, but the `:bytecode` command
could use some additional explanation. The following code shows example usage:

[source,text]
----
gremlin> :bytecode from g.V().out('knows')  <1>
==>{"@type":"g:Bytecode","@value":{"step":[["V"],["out","knows"]]}}
gremlin> :bytecode translate g {"@type":"g:Bytecode","@value":{"step":[["V"],["out","knows"]]}} <2>
==>g.V().out("knows")
----

<1> Generates a GraphSON 3.0 representation of the traversal as bytecode.
<2> Converts bytecode in GraphSON 3.0 format to a traversal string.

NOTE: The Console does expose the `:record` command which is inherited from the Groovy Shell. This command works well
with local commands, but may record session outputs differently for `:remote` commands. If there is a need to use
`:record` it may be best to manually create a `Cluster` object and issue commands that way so that they evaluate
locally in the shell.

=== Interrupting Evaluations

If there is some input that is taking too long to evaluate or to iterate through, use `ctrl+c` to attempt to interrupt
that process. It is an "attempt" in the sense that the long running process is only informed of the interruption by
the user and must respond to it (as with any call to `interrupt()` on a `Thread`). A `Traversal` will typically respond
to such requests as do most commands, including `:remote` operations.

[source,text]
----
gremlin> java.util.stream.IntStream.range(0, 1000).iterator()
==>0
==>1
==>2
==>3
==>4
...
==>348
==>349
==>350
==>351
==>352
Execution interrupted by ctrl+c
gremlin>
----

[[console-preferences]]
=== Console Preferences

Preferences are set with `:set name value`.  Values can contain spaces when quoted. All preferences are reset by `:purge preferences`

[width="100%",cols="3,^2,10",options="header"]
|=========================================================
|Preference |Type |Description
|max-iteration | int | Controls the maximum number of results that the Console will display. Default: 100 results.
|colors | bool | Enable ANSI color rendering. Default: true
|gremlin.color | colors | Color of the ASCII art gremlin on startup.
|info.color | colors | Color of "info" type messages.
|error.color | colors | Color of "error" type messages.
|vertex.color | colors | Color of vertices results.
|edge.color | colors | Color of edges in results.
|string.color | colors | Colors of strings in results.
|number.color | colors | Color of numbers in results.
|T.color | colors| Color of Tokens in results.
|input.prompt.color | colors | Color of the input prompt.
|result.prompt.color | colors | Color of the result prompt.
|input.prompt | string | Text of the input prompt.
|result.prompt | string | Text of the result prompt.
|result.indicator.null | string | Text of the void/no results indicator - setting to empty string (i.e. "" at the
command line) will print no result line in these cases.
|=========================================================

Colors can contain a comma-separated combination of 1 each of foreground, background, and attribute.

[width="100%",cols="3,^2,10",options="header"]
|=========================================================
|Foreground |Background |Attributes
|black|bg_black|bold
|blue|bg_blue|faint
|cyan|bg_cyan|underline
|green|bg_green|
|magenta|bg_magenta|
|red|bg_red|
|white|bg_white|
|yellow|bg_yellow|
|=========================================================

Example:

[source,text]
----
:set gremlin.color bg_black,green,bold
----

=== Dependencies and Plugin Usage

The Gremlin Console can dynamically load external code libraries and make them available to the user.  Furthermore,
those dependencies may contain Gremlin plugins which can expand the language, provide useful functions, etc.  These
important console features are managed by the `:install` and `:plugin` commands.

The following Gremlin Console session demonstrates the basics of these features:

[source,groovy]
----
gremlin> :plugin list  <1>
==>tinkerpop.server[active]
==>tinkerpop.gephi
==>tinkerpop.utilities[active]
==>tinkerpop.sugar
==>tinkerpop.tinkergraph[active]
gremlin> :plugin use tinkerpop.sugar  <2>
==>tinkerpop.sugar activated
gremlin> :install org.apache.tinkerpop neo4j-gremlin x.y.z  <3>
==>loaded: [org.apache.tinkerpop, neo4j-gremlin, x.y.z]
gremlin> :plugin list <4>
==>tinkerpop.server[active]
==>tinkerpop.gephi
==>tinkerpop.utilities[active]
==>tinkerpop.sugar
==>tinkerpop.tinkergraph[active]
==>tinkerpop.neo4j
gremlin> :plugin use tinkerpop.neo4j <5>
==>tinkerpop.neo4j activated
gremlin> :plugin list <6>
==>tinkerpop.server[active]
==>tinkerpop.gephi
==>tinkerpop.sugar[active]
==>tinkerpop.utilities[active]
==>tinkerpop.neo4j[active]
==>tinkerpop.tinkergraph[active]
----

<1> Show a list of "available" plugins.  The list of "available" plugins is determined by the classes available on
the Console classpath.  Plugins need to be "active" for their features to be available.
<2> To make a plugin "active" execute the `:plugin use` command and specify the name of the plugin to enable.
<3> Sometimes there are external dependencies that would be useful within the Console.  To bring those in, execute
`:install` and specify the Maven coordinates for the dependency.
<4> Note that there is a "tinkerpop.neo4j" plugin available, but it is not yet "active".
<5> Again, to use the "tinkerpop.neo4j" plugin, it must be made "active" with `:plugin use`.
<6> Now when the plugin list is displayed, the "tinkerpop.neo4j" plugin is displayed as "active".

WARNING: Plugins must be compatible with the version of the Gremlin Console (or Gremlin Server) being used.  Attempts
to use incompatible versions cannot be guaranteed to work.  Moreover, be prepared for dependency conflicts in
third-party plugins that may only be resolved via manual jar removal from the `ext/{plugin}` directory.

TIP: It is possible to manage plugin activation and deactivation by manually editing the `ext/plugins.txt` file which
contains the class names of the "active" plugins.  It is also possible to clear dependencies added by `:install` by
deleting them from the `ext` directory.

[[execution-mode]]
=== Execution Mode

For automated tasks and batch executions of Gremlin, it can be useful to execute Gremlin scripts in "execution" mode
from the command line.  Consider the following file named `gremlin.groovy`:

[source,groovy]
----
graph = TinkerFactory.createModern()
g = graph.traversal()
g.V().each { println it }
----

This script creates the toy graph and then iterates through all its vertices printing each to the system out.  To
execute this script from the command line, `gremlin.sh` has the `-e` option used as follows:

[source,bash]
----
$ bin/gremlin.sh -e gremlin.groovy
v[1]
v[2]
v[3]
v[4]
v[5]
v[6]
----

It is also possible to pass arguments to scripts.  Any parameters following the file name specification are treated
as arguments to the script. They are collected into a list and passed in as a variable called "args".  The following
Gremlin script is exactly like the previous one, but it makes use of the "args" option to filter the vertices printed
to system out:

[source,groovy]
----
graph = TinkerFactory.createModern()
g = graph.traversal()
g.V().has('name',args[0]).each { println it }
----

When executed from the command line a parameter can be supplied:

[source,bash]
----
$ bin/gremlin.sh -e gremlin.groovy marko
v[1]
$ bin/gremlin.sh -e gremlin.groovy vadas
v[2]
----

It is also possible to pass multiple scripts by specifying multiple `-e` options. The scripts will execute in the order
in which they are specified. Note that only the arguments from the last script executed will be preserved in the console.
Finally, if the arguments conflict with the reserved flags to which `gremlin.sh` responds, double quotes can be used to
wrap all the arguments to the option:

[source,bash]
----
$ bin/gremlin.sh -e "gremlin.groovy -e -i --color"
----

[[interactive-mode]]
=== Interactive Mode

The Gremlin Console can be started in an "interactive" mode. Interactive mode is like <<execution-mode, execution mode>>
but the console will not exit at the completion of the script, even if the script completes unsuccessfully. In such a
case, it will simply stop processing on the line of the script that failed. In this way, the state of the console
is such that a user could examine the state of things up to the point of failure, which might make the script easier to
debug.

In addition to debugging, interactive mode is a helpful way for users to initialize their console environment to
avoid otherwise repetitive typing. For example, a user who spends a lot of time working with the TinkerPop "modern"
graph might create a script called `init.groovy` like:

[source,groovy]
----
graph = TinkerFactory.createModern()
g = graph.traversal()
----

and then start Gremlin Console as follows:

[source,text]
----
$ bin/gremlin.sh -i init.groovy

         \,,,/
         (o o)
-----oOOo-(3)-oOOo-----
plugin activated: tinkerpop.server
plugin activated: tinkerpop.utilities
plugin activated: tinkerpop.tinkergraph
gremlin> g.V()
==>v[1]
==>v[2]
==>v[3]
==>v[4]
==>v[5]
==>v[6]
----

Note that the user can now reference `g` (and `graph` for that matter) at startup without having to directly type that
variable initialization code into the console.

As in execution mode, it is also possible to pass multiple scripts by specifying multiple `-i` options. See the
<<execution-mode, Execution Mode Section>> for more information on the specifics of that capability.

[[gremlin-console-docker-image]]
=== Docker Image

The Gremlin Console can also be started as a link:https://hub.docker.com/r/tinkerpop/gremlin-console/[Docker image]:

[source,text]
----
$ docker run -it tinkerpop/gremlin-console:x.y.z
Feb 25, 2018 3:47:24 PM java.util.prefs.FileSystemPreferences$1 run
INFO: Created user preferences directory.

         \,,,/
         (o o)
-----oOOo-(3)-oOOo-----
plugin activated: tinkerpop.server
plugin activated: tinkerpop.utilities
plugin activated: tinkerpop.tinkergraph
gremlin>
----

The Docker image offers the same options as the standalone Console. It can be used for example to execute scripts:

[source,bash]
----
$ docker run -it tinkerpop/gremlin-console:x.y.z -e gremlin.groovy
v[1]
v[2]
v[3]
v[4]
v[5]
v[6]
----

[[gremlin-server]]
== Gremlin Server

image:gremlin-server.png[width=400,float=right] Gremlin Server provides a way to remotely execute Gremlin against one
or more `Graph` instances hosted within it.  The benefits of using Gremlin Server include:

<<<<<<< HEAD
* Allows any Gremlin Structure-enabled graph (i.e. implements the `Graph` API on the JVM) to exist as a standalone
server, which in turn enables the ability for multiple clients to communicate with the same graph database.
* Enables execution of ad-hoc queries through remotely submitted Gremlin.
* Provides a method for non-JVM languages which may not have a Gremlin Traversal Machine (e.g. Python, Javascript, etc.)
to communicate with the TinkerPop stack on the JVM.
=======
* Allows any Gremlin Structure-enabled graph to exist as a standalone server, which in turn enables the ability for
multiple clients to communicate with the same graph database.
* Enables execution of ad hoc queries through remotely submitted Gremlin scripts.
* Allows for the hosting of Gremlin-based DSLs (Domain Specific Language) that expand the Gremlin language to match
the language of the application domain, which will help support common graph use cases such as searching, ranking,
and recommendation.
* Provides a method for Non-JVM languages (e.g. Python, Javascript, etc.) to communicate with the TinkerPop stack.
>>>>>>> 0431da8f
* Exposes numerous methods for extension and customization to include serialization options, remote commands, etc.

NOTE: Gremlin Server is the replacement for link:https://github.com/tinkerpop/rexster[Rexster].

NOTE: Please see the link:http://tinkerpop.apache.org/docs/x.y.z/dev/provider/[Provider Documentation] for information
on how to develop a driver for Gremlin Server.

By default, communication with Gremlin Server occurs over link:http://en.wikipedia.org/wiki/WebSocket[WebSocket] and
exposes a custom sub-protocol for interacting with the server.

WARNING: Gremlin Server allows for the execution of remotely submitted "scripts" (i.e. arbitrary code sent by a client
to the server). Developers should consider the security implications involved in running Gremlin Server without the
appropriate precautions. Please review the <<security,Security Section>> and more specifically, the
<<script-execution,Script Execution Section>> for more information.

[[starting-gremlin-server]]
=== Starting Gremlin Server

Gremlin Server comes packaged with a script called `bin/gremlin-server.sh` to get it started (use `gremlin-server.bat`
on Windows):

[source,text]
----
$ bin/gremlin-server.sh conf/gremlin-server-modern.yaml
[INFO] GremlinServer -
         \,,,/
         (o o)
-----oOOo-(3)-oOOo-----

[INFO] GremlinServer - Configuring Gremlin Server from conf/gremlin-server.yaml
[INFO] MetricManager - Configured Metrics ConsoleReporter configured with report interval=180000ms
[INFO] MetricManager - Configured Metrics CsvReporter configured with report interval=180000ms to fileName=/tmp/gremlin-server-metrics.csv
[INFO] MetricManager - Configured Metrics JmxReporter configured with domain= and agentId=
[INFO] MetricManager - Configured Metrics Slf4jReporter configured with interval=180000ms and loggerName=org.apache.tinkerpop.gremlin.server.Settings$Slf4jReporterMetrics
[INFO] DefaultGraphManager - Graph [graph] was successfully configured via [conf/tinkergraph-empty.properties].
[INFO] ServerGremlinExecutor - Initialized Gremlin thread pool.  Threads in pool named with pattern gremlin-*
[INFO] ServerGremlinExecutor - Initialized GremlinExecutor and preparing GremlinScriptEngines instances.
[INFO] ServerGremlinExecutor - Initialized gremlin-groovy GremlinScriptEngine and registered metrics
[INFO] ServerGremlinExecutor - A GraphTraversalSource is now bound to [g] with graphtraversalsource[tinkergraph[vertices:0 edges:0], standard]
[INFO] OpLoader - Adding the standard OpProcessor.
[INFO] OpLoader - Adding the session OpProcessor.
[INFO] OpLoader - Adding the traversal OpProcessor.
[INFO] TraversalOpProcessor - Initialized cache for TraversalOpProcessor with size 1000 and expiration time of 600000 ms
[INFO] GremlinServer - Executing start up LifeCycleHook
[INFO] Logger$info - Loading 'modern' graph data.
[INFO] AbstractChannelizer - Configured application/vnd.gremlin-v3.0+gryo with org.apache.tinkerpop.gremlin.driver.ser.GryoMessageSerializerV3d0
[INFO] AbstractChannelizer - Configured application/vnd.gremlin-v3.0+gryo-stringd with org.apache.tinkerpop.gremlin.driver.ser.GryoMessageSerializerV3d0
[INFO] AbstractChannelizer - Configured application/vnd.gremlin-v3.0+json with org.apache.tinkerpop.gremlin.driver.ser.GraphSONMessageSerializerV3d0
[INFO] AbstractChannelizer - Configured application/json with org.apache.tinkerpop.gremlin.driver.ser.GraphSONMessageSerializerV3d0
[INFO] GremlinServer$1 - Gremlin Server configured with worker thread pool of 1, gremlin pool of 8 and boss thread pool of 1.
[INFO] GremlinServer$1 - Channel started at port 8182.
----

Gremlin Server is configured by the provided link:http://www.yaml.org/[YAML] file `conf/gremlin-server-modern.yaml`.
That file tells Gremlin Server many things such as:

* The host and port to serve on
* Thread pool sizes
* Where to report metrics gathered by the server
* The serializers to make available
* The Gremlin `ScriptEngine` instances to expose and external dependencies to inject into them
* `Graph` instances to expose

The log messages that printed above show a number of things, but most importantly, there is a `Graph` instance named
`graph` that is exposed in Gremlin Server.  This graph is an in-memory TinkerGraph and was empty at the start of the
server.  An initialization script at `scripts/generate-modern.groovy` was executed during startup.  It's contents are
as follows:

[source,groovy]
----
include::{basedir}/gremlin-server/scripts/generate-modern.groovy[]
----

The script above initializes a `Map` and assigns two key/values to it.  The first, assigned to "hook", defines a
`LifeCycleHook` for Gremlin Server.  The "hook" provides a way to tie script code into the Gremlin Server startup and
shutdown sequences.  The `LifeCycleHook` has two methods that can be implemented: `onStartUp` and `onShutDown`.
These events are called once at Gremlin Server start and once at Gremlin Server stop.  This is an important point
because code outside of the "hook" is executed for each `ScriptEngine` creation (multiple may be created when
"sessions" are enabled) and therefore the `LifeCycleHook` provides a way to ensure that a script is only executed a
single time. In this case, the startup hook loads the "modern" graph into the empty TinkerGraph instance, preparing
it for use.  The second key/value pair assigned to the `Map`, named "g", defines a `TraversalSource` from the `Graph`
bound to the "graph" variable in the YAML configuration file.  This variable `g`, as well as any other variable
assigned to the `Map`, will be made available as variables for future remote script executions.  In more general
terms, any key/value pairs assigned to a `Map` returned from the initialization script will become variables that
are global to all requests. In addition, any functions that are defined will be cached for future use.

WARNING: Transactions on graphs in initialization scripts are not closed automatically after the script finishes
executing.  It is up to the script to properly commit or rollback transactions in the script itself.

[[connecting-via-drivers]]
=== Connecting via Drivers

image:rexster-connect.png[width=180,float=right] TinkerPop offers client-side drivers for the Gremlin Server websocket
sub-protocol in a variety of languages:

* <<gremlin-dotnet,C#>>
* <<gremlin-java,Java>>
* <<gremlin-javascript,Javascript>>
* <<gremlin-python,Python>>

These drivers provide methods to send Gremlin based requests and get back traversal results as a response. The requests
may be script-based or bytecode-based. As discussed earlier in the <<connecting-gremlin-server,introduction>> the
recommendation is to use bytecode-based requests. The difference between sending scripts and sending bytecode are
demonstrated below in some basic examples:

[source,java,tab]
----
// script
Cluster cluster = Cluster.open();
Client client = cluster.connect();
Map<String,Object> params = new HashMap<>();
params.put("name","marko");
List<Result> list = client.submit("g.V().has('person','name',name).out('knows')", params).all().get();

// bytecode
GraphTraversalSource g = traversal().withRemote(DriverRemoteConnection.using("localhost",8182,"g"));
List<Vertex> list = g.V().has("person","name","marko").out("knows").toList();
----
[source,groovy]
----
// script
def cluster = Cluster.open()
def client = cluster.connect()
def list = client.submit("g.V().has('person','name',name).out('knows')", [name: "marko"]).all().get();

// bytecode
def g = traversal().withRemote(DriverRemoteConnection.using("localhost",8182,"g"))
def list = g.V().has('person','name','marko').out('knows').toList()
----
[source,csharp]
----
include::../../../gremlin-dotnet/test/Gremlin.Net.IntegrationTest/Docs/Reference/GremlinApplicationsTests.cs[tags=connectingViaDrivers]
----
[source,javascript]
----
// script
const client = new Client('ws://localhost:45940/gremlin', { traversalSource: "g" });
const conn = client.open();
const list = conn.submit("g.V().has('person','name',name).out('knows')",{name: 'marko'}).then(function (response) { ... });

// bytecode
const g = gtraversal().withRemote(new DriverRemoteConnection('ws://localhost:8182/gremlin'));
const list = g.V().has("person","name","marko").out("knows").toList();
----
[source,python]
----
# script
client = Client('ws://localhost:8182/gremlin', 'g')
list = client.submit("g.V().has('person','name',name).out('knows')",{'name': 'marko'}).all()

# bytecode
g = traversal().withRemote(DriverRemoteConnection('ws://localhost:8182/gremlin','g'))
list = g.V().has("person","name","marko").out("knows").toList()
----

The advantage of bytecode over scripts should be apparent from the above examples. Scripts are just strings that are
embedded in code (in the above examples, the strings are Groovy-based) whereas bytecode based requests are themselves
code written in the native language of use. Obviously, the advantage of the Gremlin being actual code is that there
are checks (e.g. compile-time, auto-complete and other IDE support, language level checks, etc.) that help validate the
Gremlin during the development process.

TinkerPop makes an effort to ensure a high-level of consistency among the drivers and their features, but there are
differences in capabilities and features as they are each developed independently. The Java driver was the first and
is therefore the most advanced. Please see the related documentation for the driver of interest for more information
and details in the <<gremlin-drivers-variants,Gremlin Drivers and Variants>> Section of this documentation.

[[connecting-via-console]]
=== Connecting via Console

With Gremlin Server running it is now possible to issue some scripts to it for processing.  Start Gremlin Console as
follows:

[source,text]
----
$ bin/gremlin.sh

         \,,,/
         (o o)
-----oOOo-(3)-oOOo-----
gremlin>
----

The console has the notion of a "remote", which represents a place a script will be sent from the console to be
evaluated elsewhere in some other context (e.g. Gremlin Server, Hadoop, etc.).  To create a remote in the console,
do the following:

[gremlin-groovy]
----
:remote connect tinkerpop.server conf/remote.yaml
----

The `:remote` command shown above displays the current status of the remote connection.  This command can also be
used to configure a new connection and change other related settings.  To actually send a script to the server a
different command is required:

[gremlin-groovy]
----
:> g.V().values('name')
:> g.V().has('name','marko').out('created').values('name')
:> g.E().label().groupCount()
result
:remote close
----

The `:>` command, which is a shorthand for `:submit`, sends the script to the server to execute there.  Results are
wrapped in an `Result` object which is a just a holder for each individual result.  The `class` shows the data type
for the containing value.  Note that the last script sent was supposed to return a `Map`, but its `class` is
`java.lang.String`.  By default, the connection is configured to only return text results.  In other words,
Gremlin Server is using `toString` to serialize all results back to the console.  This enables virtually any
object on the server to be returned to the console, but it doesn't allow the opportunity to work with this data
in any way in the console itself.  A different configuration of the `:remote` is required to get the results back
as "objects":

[gremlin-groovy]
----
:remote connect tinkerpop.server conf/remote-objects.yaml <1>
:remote list <2>
:> g.E().label().groupCount() <3>
m = result[0].object <4>
m.sort {it.value}
script = """
         g.V().hasLabel('person').
           out('knows').
           out('created').
           group().
             by('name')
         """
:> @script   <5>
:remote close
----

<1> This configuration file specifies that results should be deserialized back into an `Object` in the console with
the caveat being that the server and console both know how to serialize and deserialize the result to be returned.
<2> There are now two configured remote connections.  The one marked by an asterisk is the one that was just created
and denotes the current one that `:submit` will react to.
<3> When the script is executed again, the `class` is no longer shown to be a `java.lang.String`.  It is instead a `java.util.HashMap`.
<4> The last result of a remote script is always stored in the reserved variable `result`, which allows access to
the `Result` and by virtue of that, the `Map` itself.
<5> If the submission requires multiple-lines to express, then a multi-line string can be created. The `:>` command
realizes that the user is referencing a variable via `@` and submits the string script.

TIP: In Groovy, `""" text """` is a convenient way to create a multi-line string and works well in concert with
`:> @variable`. Note that this model of submitting a string variable works for all `:>` based plugins, not just Gremlin Server.

WARNING: Not all values that can be returned from a Gremlin script end up being serializable.  For example,
submitting `:> graph` will return a `Graph` instance and in most cases those are not serializable by Gremlin Server
and will return a serialization error.  It should be noted that `TinkerGraph`, as a convenience for shipping around
small sub-graphs, is serializable from Gremlin Server.

The alternative syntax to connecting allows for the `Cluster` to be user constructed directly in the console as
opposed to simply providing a static YAML file.

[gremlin-groovy]
----
cluster = Cluster.open()
:remote connect tinkerpop.server cluster
----

The Gremlin Server `:remote config` command for the driver has the following configuration options:

[width="100%",cols="3,10a",options="header"]
|=========================================================
|Command |Description
|alias |
[width="100%",cols="3,10",options="header"]
!=========================================================
!Option !Description
! _pairs_ !A set of key/value alias/binding pairs to apply to requests.
!`reset` !Clears any aliases that were supplied in previous configurations of the remote.
!`show` !Shows the current set of aliases which is returned as a `Map`
!=========================================================
|timeout |Specifies the length of time in milliseconds the Console will wait for a response from the server. Specify
"none" to have no timeout. By default, this setting uses "none".
|=========================================================

[[console-aliases]]
==== Aliases

The `alias` configuration command for the Gremlin Server `:remote` can be useful in situations where there are
multiple `Graph` or `TraversalSource` instances on the server, as it becomes possible to rename them from the client
for purposes of execution within the context of a script.  Therefore, it becomes possible to submit commands this way:

[gremlin-groovy]
----
:remote connect tinkerpop.server conf/remote-objects.yaml
:remote config alias x g
:> x.E().label().groupCount()
:remote close
----

[[console-sessions]]
==== Sessions

A `:remote` created in the following fashion will be "sessionless", meaning each script issued to the server with
`:>` will be encased in a transaction and no state will be maintained from one request to the next.

[source,groovy]
----
gremlin> :remote connect tinkerpop.server conf/remote-objects.yaml
==>Configured localhost/127.0.0.1:8182
----

In other words, the transaction will be automatically committed (or rolledback on error) and any variables declared
in that script will be forgotten for the next request. See the section on <<sessions, "Considering Sessions">>
for more information on that topic.

To enable the remote to connect with a session the `connect` argument takes another argument as follows:

[gremlin-groovy]
----
:remote connect tinkerpop.server conf/remote.yaml session
:> x = 1
:> y = 2
:> x + y
:remote close
----

With the above command a session gets created with a random UUID for a session identifier. It is also possible to
assign a custom session identifier by adding it as the last argument to `:remote` command above. There is also the
option to replace "session" with "session-managed" to create a session that will auto-manage transactions (i.e. each
request will occur within the bounds of a transaction). In this way, the state of bound variables between requests are
maintained, but the need to manually managed the transactional scope of the graph is no longer required.

[[console-remote-console]]
==== Remote Console

Previous examples have shown usage of the `:>` command to send scripts to Gremlin Server. The Gremlin Console also
supports an additional method for doing this which can be more convenient when the intention is to exclusively
work with a remote connection to the server.

[gremlin-groovy]
----
:remote connect tinkerpop.server conf/remote.yaml session
:remote console
x = 1
y = 2
x + y
:remote console
:remote close
----

In the above example, the `:remote console` command is executed. It places the console in a state where the `:>` is
no longer required. Each script line is actually automatically submitted to Gremlin Server for evaluation. The
variables `x` and `y` that were defined actually don't exist locally - they only exist on the server! In this sense,
putting the console in this mode is basically like creating a window to a session on Gremlin Server.

TIP: When using `:remote console` there is not much point to using a configuration that uses a serializer that returns
actual data. In other words, using a configuration like the one inside of `conf/remote-objects.yaml` isn't typically
useful as in this mode the result will only ever be displayed but not used. Using a serializer configuration like
the one in `conf/remote.yaml` should perform better.

NOTE: Console commands, those that begin with a colon (e.g. `:x`, `:remote`) do not execute remotely when in this mode.
They are all still evaluated locally.

=== Connecting via HTTP

image:gremlin-rexster.png[width=225,float=left] While the default behavior for Gremlin Server is to provide a
WebSocket-based connection, it can also be configured to support plain HTTP web service.
The HTTP endpoint provides for a communication protocol familiar to most developers, with a wide support of
programming languages, tools and libraries for accessing it.  As a result, HTTP provides a fast way to get started
with Gremlin Server.   It also may represent an easier upgrade path from link:https://github.com/tinkerpop/rexster[Rexster]
as the API for the endpoint is very similar to Rexster's link:https://github.com/tinkerpop/rexster/wiki/Gremlin-Extension[Gremlin Extension].

IMPORTANT: TinkerPop provides and supports this HTTP endpoint as a convenience and for legacy reasons, but users should
prefer the recommended approach of bytcode based requests as described in <<connecting-gremlin,Connecting Gremlin>>
section.

Gremlin Server provides for a single HTTP endpoint - a Gremlin evaluator - which allows the submission of a Gremlin
script as a request.  For each request, it returns a response containing the serialized results of that script.
To enable this endpoint, Gremlin Server needs to be configured with the `HttpChannelizer`, which replaces the default.
The `WsAndHttpChannelizer` may also be configured to enable both WebSockets and the REST endpoint in the configuration
file:

[source,yaml]
channelizer: org.apache.tinkerpop.gremlin.server.channel.HttpChannelizer

[source,yaml]
channelizer: org.apache.tinkerpop.gremlin.server.channel.WsAndHttpChannelizer

The `HttpChannelizer` is already configured in the `gremlin-server-rest-modern.yaml` file that is packaged with the Gremlin
Server distribution.  To utilize it, start Gremlin Server as follows:

[source,text]
bin/gremlin-server.sh conf/gremlin-server-rest-modern.yaml

Once the server has started, issue a request.  Here's an example with link:http://curl.haxx.se/[cURL]:

[source,text]
$ curl "http://localhost:8182?gremlin=100-1"

which returns:

[source,js]
{
  "result":{"data":99,"meta":{}},
  "requestId":"0581cdba-b152-45c4-80fa-3d36a6eecf1c",
  "status":{"code":200,"attributes":{},"message":""}
}

The above example showed a `GET` operation, but the preferred method for this endpoint is `POST`:

[source,text]
curl -X POST -d "{\"gremlin\":\"100-1\"}" "http://localhost:8182"

which returns:

[source,js]
{
  "result":{"data":99,"meta":{}},
  "requestId":"ef2fe16c-441d-4e13-9ddb-3c7b5dfb10ba",
  "status":{"code":200,"attributes":{},"message":""}
}

It is also preferred that Gremlin scripts be parameterized when possible via `bindings`:

[source,text]
curl -X POST -d "{\"gremlin\":\"100-x\", \"bindings\":{\"x\":1}}" "http://localhost:8182"

The `bindings` argument is a `Map` of variables where the keys become available as variables in the Gremlin script.
Note that parameterization of requests is critical to performance, as repeated script compilation can be avoided on
each request.

NOTE: It is possible to pass bindings via `GET` based requests.  Query string arguments prefixed with "bindings." will
be treated as parameters, where that prefix will be removed and the value following the period will become the
parameter name.  In other words, `bindings.x` will create a parameter named "x" that can be referenced in the submitted
Gremlin script.  The caveat is that these arguments will always be treated as `String` values.  To ensure that data
types are preserved or to pass complex objects such as lists or maps, use `POST` which will at least support the
allowed JSON data types.

Finally, as Gremlin Server can host multiple `ScriptEngine` instances (e.g. `gremlin-groovy`, `nashorn`), it is
possible to define the language to utilize to process the request:

[source,text]
curl -X POST -d "{\"gremlin\":\"100-x\", \"language\":\"gremlin-groovy\", \"bindings\":{\"x\":1}}" "http://localhost:8182"

By default this value is set to `gremlin-groovy`.  If using a `GET` operation, this value can be set as a query
string argument with by setting the `language` key.

WARNING: Consider the size of the result of a submitted script being returned from the HTTP endpoint.  A script
that iterates thousands of results will serialize each of those in memory into a single JSON result set.  It is
quite possible that such a script will generate `OutOfMemoryError` exceptions on the server.  Consider the default
WebSocket configuration, which supports streaming, if that type of use case is required.

=== Configuring

The `gremlin-server.sh` file serves multiple purposes.  It can be used to "install" dependencies to the Gremlin
Server path.  For example, to be able to configure and use other `Graph` implementations, the dependencies must be
made available to Gremlin Server.  To do this, use the `install` switch and supply the Maven coordinates for the
dependency to "install".  For example, to use Neo4j in Gremlin Server:

[source,text]
----
bin/gremlin-server.sh install org.apache.tinkerpop neo4j-gremlin x.y.z
----

This command will "grab" the appropriate dependencies and copy them to the `ext` directory of Gremlin Server, which
will then allow them to be "used" the next time the server is started.  To uninstall dependencies, simply delete them
from the `ext` directory.

`bin/gremlin-server.sh` has several other options.

[width="100%",cols="3,10",options="header"]
|=========================================================
|Parameter|Description
|start|Start the server in the background.
|stop|Shutdown the server.
|restart|Shutdown a running server then start it again.
|status|Check if the server is running.
|console|Start the server in the foreground. Use ^C to kill it.
|install <group> <artifact> <version>| Install dependencies into the server. "-i" exists for backwards compatibility but is deprecated.
|<conf file>| Start the server in the foreground using the provided YAML config file.
|=========================================================

The `bin/gremlin-server.sh` script can be customized with environment variables in `bin/gremlin-server.conf`.

[width="100%",cols="3,10",options="header"]
|=========================================================
|Variable |Description
|DEBUG| Enable debugging of the startup script
|GREMLIN_HOME| The Gremlin Server install directory. Use this if the script has trouble finding itself.
|GREMLIN_YAML| The default server YAML file (conf/gremlin-server.yaml)
|LOG_DIR| Location of gremlin.log where stdout/stderr are captured (logs/)
|PID_DIR| Location of gremlin.pid
|RUNAS| User to run the server as
|JAVA_HOME| Java install location. Will use $JAVA_HOME/bin/java
|JAVA_OPTIONS| Options passed to the JVM
|=========================================================

As mentioned earlier, Gremlin Server is configured though a YAML file.  By default, Gremlin Server will look for a
file called `conf/gremlin-server.yaml` to configure itself on startup.  To override this default, set GREMLIN_YAML in
`bin/gemlin-server.conf` or supply the file to use to `bin/gremlin-server.sh` as in:

[source,text]
----
bin/gremlin-server.sh conf/gremlin-server-min.yaml
----

WARNING: On Windows, gremlin-server.bat will always start in the foreground. When no parameter is provided, it will
start with the default `conf/gremlin-server.yaml` file.

The following table describes the various YAML configuration options that Gremlin Server expects:

[width="100%",cols="3,10,^2",options="header"]
|=========================================================
|Key |Description |Default
|authentication.authenticator |The fully qualified classname of an `Authenticator` implementation to use.  If this setting is not present, then authentication is effectively disabled. |`AllowAllAuthenticator`
|authentication.authenticationHandler | The fully qualified classname of an `AbstractAuthenticationHandler` implementation to use. If this setting is not present, but the `authentication.authenticator` is, it will use that authenticator with the default `AbstractAuthenticationHandler` implementation for the specified `Channelizer` |_none_
|authentication.config |A `Map` of configuration settings to be passes to the `Authenticator` when it is constructed.  The settings available are dependent on the implementation. |_none_
|authentication.enableAuditLog |The available authenticators can issue audit logging messages, binding the authenticated user to his remote socket address and binding requests with a gremlin query to the remote socket address. For privacy reasons, the default value of this setting is false. The audit logging messages are logged at the INFO level via the `audit.org.apache.tinkerpop.gremlin.server` logger, which can be configured using the log4j.properties file. |false
|channelizer |The fully qualified classname of the `Channelizer` implementation to use.  A `Channelizer` is a "channel initializer" which Gremlin Server uses to define the type of processing pipeline to use.  By allowing different `Channelizer` implementations, Gremlin Server can support different communication protocols (e.g. WebSocket, Java NIO, etc.). |`WebSocketChannelizer`
|graphManager |The fully qualified classname of the `GraphManager` implementation to use.  A `GraphManager` is a class that adheres to the TinkerPop `GraphManager` interface, allowing custom implementations for storing and managing graph references, as well as defining custom methods to open and close graphs instantiations. It is important to note that the TinkerPop HTTP and WebSocketChannelizers auto-commit and auto-rollback based on the graphs stored in the graphManager upon script execution completion. |`DefaultGraphManager`
|graphs |A `Map` of `Graph` configuration files where the key of the `Map` becomes the name to which the `Graph` will be bound and the value is the file name of a `Graph` configuration file. |_none_
|gremlinPool |The number of "Gremlin" threads available to execute actual scripts in a `ScriptEngine`. This pool represents the workers available to handle blocking operations in Gremlin Server. When set to `0`, Gremlin Server will use the value provided by `Runtime.availableProcessors()`. |0
|host |The name of the host to bind the server to. |localhost
|idleConnectionTimeout |Time in milliseconds that the server will allow a channel to not receive requests from a client before it automatically closes. If enabled, the value provided should typically exceed the amount of time given to `keepAliveInterval`. Note that while this value is to be provided as milliseconds it will resolve to second precision. Set this value to `0` to disable this feature. |0
|keepAliveInterval |Time in milliseconds that the server will allow a channel to not send responses to a client before it sends a "ping" to see if it is still present. If it is present, the client should respond with a "pong" which will thus reset the `idleConnectionTimeout` and keep the channel open. If enabled, this number should be smaller than the value provided to the `idleConnectionTimeout`. Note that while this value is to be provided as milliseconds it will resolve to second precision. Set this value to `0` to disable this feature. |0
|maxAccumulationBufferComponents |Maximum number of request components that can be aggregated for a message. |1024
|maxChunkSize |The maximum length of the content or each chunk.  If the content length exceeds this value, the transfer encoding of the decoded request will be converted to 'chunked' and the content will be split into multiple `HttpContent` objects.  If the transfer encoding of the HTTP request is 'chunked' already, each chunk will be split into smaller chunks if the length of the chunk exceeds this value. |8192
|maxContentLength |The maximum length of the aggregated content for a message.  Works in concert with `maxChunkSize` where chunked requests are accumulated back into a single message.  A request exceeding this size will return a `413 - Request Entity Too Large` status code.  A response exceeding this size will raise an internal exception. |65536
|maxHeaderSize |The maximum length of all headers. |8192
|maxInitialLineLength |The maximum length of the initial line (e.g.  "GET / HTTP/1.0") processed in a request, which essentially controls the maximum length of the submitted URI. |4096
|metrics.consoleReporter.enabled |Turns on console reporting of metrics. |false
|metrics.consoleReporter.interval |Time in milliseconds between reports of metrics to console. |180000
|metrics.csvReporter.enabled |Turns on CSV reporting of metrics. |false
|metrics.csvReporter.fileName |The file to write metrics to. |_none_
|metrics.csvReporter.interval |Time in milliseconds between reports of metrics to file. |180000
|metrics.gangliaReporter.addressingMode |Set to `MULTICAST` or `UNICAST`. |_none_
|metrics.gangliaReporter.enabled |Turns on Ganglia reporting of metrics. Additional link:http://tinkerpop.apache.org/docs/x.y.z/reference/#metrics[setup] is required. |false
|metrics.gangliaReporter.host |Define the Ganglia host to report Metrics to. |localhost
|metrics.gangliaReporter.interval |Time in milliseconds between reports of metrics for Ganglia. |180000
|metrics.gangliaReporter.port |Define the Ganglia port to report Metrics to. |8649
|metrics.graphiteReporter.enabled |Turns on Graphite reporting of metrics. Additional link:http://tinkerpop.apache.org/docs/x.y.z/reference/#metrics[setup] is required. |false
|metrics.graphiteReporter.host |Define the Graphite host to report Metrics to. |localhost
|metrics.graphiteReporter.interval |Time in milliseconds between reports of metrics for Graphite. |180000
|metrics.graphiteReporter.port |Define the Graphite port to report Metrics to. |2003
|metrics.graphiteReporter.prefix |Define a "prefix" to append to metrics keys reported to Graphite. |_none_
|metrics.jmxReporter.enabled |Turns on JMX reporting of metrics. |false
|metrics.slf4jReporter.enabled |Turns on SLF4j reporting of metrics. |false
|metrics.slf4jReporter.interval |Time in milliseconds between reports of metrics to SLF4j. |180000
|port |The port to bind the server to. |8182
|processors |A `List` of `Map` settings, where each `Map` represents a `OpProcessor` implementation to use along with its configuration. |_none_
|processors[X].className |The full class name of the `OpProcessor` implementation. |_none_
|processors[X].config |A `Map` containing `OpProcessor` specific configurations. |_none_
|resultIterationBatchSize |Defines the size in which the result of a request is "batched" back to the client.  In other words, if set to `1`, then a result that had ten items in it would get each result sent back individually.  If set to `2` the same ten results would come back in five batches of two each. |64
|scriptEngines |A `Map` of `ScriptEngine` implementations to expose through Gremlin Server, where the key is the name given by the `ScriptEngine` implementation.  The key must match the name exactly for the `ScriptEngine` to be constructed.  The value paired with this key is itself a `Map` of configuration for that `ScriptEngine`.  If this value is not set, it will default to "gremlin-groovy". |_gremlin-groovy_
|scriptEngines.<name>.imports |A comma separated list of classes/packages to make available to the `ScriptEngine`. |_none_
|scriptEngines.<name>.staticImports |A comma separated list of "static" imports to make available to the `ScriptEngine`. |_none_
|scriptEngines.<name>.scripts |A comma separated list of script files to execute on `ScriptEngine` initialization. `Graph` and `TraversalSource` instance references produced from scripts will be stored globally in Gremlin Server, therefore it is possible to use initialization scripts to add Traversal Strategies or create entirely new `Graph` instances all together. Instantiating a `LifeCycleHook` in a script provides a way to execute scripts when Gremlin Server starts and stops.|_none_
|scriptEngines.<name>.config |A `Map` of configuration settings for the `ScriptEngine`.  These settings are dependent on the `ScriptEngine` implementation being used. |_none_
|scriptEvaluationTimeout |The amount of time in milliseconds before a script evaluation and iteration of result times out. This feature can be turned off by setting the value to `0`. |30000
|serializers |A `List` of `Map` settings, where each `Map` represents a `MessageSerializer` implementation to use along with its configuration. If this value is not set, then Gremlin Server will configure with GraphSON and Gryo but will not register any `ioRegistries` for configured graphs. |_empty_
|serializers[X].className |The full class name of the `MessageSerializer` implementation. |_none_
|serializers[X].config |A `Map` containing `MessageSerializer` specific configurations. |_none_
|ssl.enabled |Determines if SSL is turned on or not. |false
|ssl.keyStore |The private key in JKS or PKCS#12 format.  |_none_
|ssl.keyStorePassword |The password of the `keyStore` if it is password-protected. |_none_
|ssl.keyStoreType |`JKS` (Java 8 default) or `PKCS12` (Java 9+ default) |_none_
|ssl.needClientAuth | Optional. One of NONE, REQUIRE.  Enables client certificate authentication at the enforcement level specified. Can be used in combination with Authenticator. |_none_
|ssl.sslCipherSuites |The list of JSSE ciphers to support for SSL connections. If specified, only the ciphers that are listed and supported will be enabled. If not specified, the JVM default is used.  |_none_
|ssl.sslEnabledProtocols |The list of SSL protocols to support for SSL connections. If specified, only the protocols that are listed and supported will be enabled. If not specified, the JVM default is used.  |_none_
|ssl.trustStore |Required when needClientAuth is REQUIRE. Trusted certificates for verifying the remote endpoint's certificate. If this value is not provided and SSL is enabled, the default `TrustManager` will be used. |_none_
|ssl.trustStorePassword |The password of the `trustStore` if it is password-protected |_none_
|strictTransactionManagement |Set to `true` to require `aliases` to be submitted on every requests, where the `aliases` become the scope of transaction management. |false
|threadPoolBoss |The number of threads available to Gremlin Server for accepting connections. Should always be set to `1`. |1
|threadPoolWorker |The number of threads available to Gremlin Server for processing non-blocking reads and writes. |1
|useEpollEventLoop |try to use epoll event loops (works only on Linux os) instead of netty NIO. |false
|writeBufferHighWaterMark | If the number of bytes in the network send buffer exceeds this value then the channel is no longer writeable, accepting no additional writes until buffer is drained and the `writeBufferLowWaterMark` is met. |65536
|writeBufferLowWaterMark | Once the number of bytes queued in the network send buffer exceeds the `writeBufferHighWaterMark`, the channel will not become writeable again until the buffer is drained and it drops below this value. |65536
|=========================================================

See the <<metrics,Metrics>> section for more information on how to configure Ganglia and Graphite.

[[opprocessor-configurations]]
==== OpProcessor Configurations

An `OpProcessor` provides a way to plug-in handlers to Gremlin Server's processing flow. Gremlin Server uses this
plug-in system itself to expose the packaged functionality that it exposes. Configurations can be supplied to an
`OpProcessor` through the `processors` key in the Gremlin Server configuration file. Each `OpProcessor` can take a
`Map` of arguments which are specific to a particular implementation:

[source,yaml]
----
processors:
  - { className: org.apache.tinkerpop.gremlin.server.op.session.SessionOpProcessor, config: { sessionTimeout: 28800000 }}
----

The following sub-sections describe those configurations for each `OpProcessor` implementations supplied with Gremlin
Server.

===== SessionOpProcessor

The `SessionOpProcessor` provides a way to interact with Gremlin Server over a <<sessions,session>>.

[width="100%",cols="3,10,^2",options="header"]
|=========================================================
|Name |Description |Default
|globalFunctionCacheEnabled |Determines if the script engine cache for global functions is enabled and behaves as an override to the plugin specific setting of the same name. |true
|maxParameters |Maximum number of parameters that can be passed on the request. |16
|perGraphCloseTimeout |Time in milliseconds to wait for each configured graph to close any open transactions when the session is killed. |10000
|sessionTimeout |Time in milliseconds before a session will time out. |28800000
|=========================================================

===== StandardOpProcessor

The `StandardOpProcessor` provides a way to interact with Gremlin Server without use of sessions and is the default
method for processing script evaluation requests.

[width="100%",cols="3,10,^2",options="header"]
|=========================================================
|Name |Description |Default
|maxParameters |Maximum number of parameters that can be passed on the request. |16
|=========================================================

[[traversalopprocessor]]
===== TraversalOpProcessor

The `TraversalOpProcessor` provides a way to accept traversals configured via <<connecting-via-drivers,withRemote()>>.

[width="100%",cols="3,10,^2",options="header"]
|=========================================================
|Name |Description |Default
|cacheExpirationTime |Time in milliseconds before side-effects from a `Traversal` will be evicted. |60000
|cacheMaxSize |The maximum number of entries in the side-effect cache. |1000
|=========================================================

If there is no intention to gather side-effects from traversals, the `cacheMaxSize` can be set to zero to disable the
cache.

[[security]]
==== Security

image:gremlin-server-secure.png[width=175,float=right] Gremlin Server provides for several features that aid in the
security of the graphs that it exposes.  In particular it supports SSL for transport layer security, protective
measures against malicious script execution, and authentication.  Client SSL options are described in the
<<gremlin-drivers-variants, Gremlin Drivers and Variants">> sections with varying capability depending on the driver
chosen. Script execution options are covered <<script-execution, "at the end of this section">>. This section
starts with authentication.

Gremlin Server supports a pluggable authentication framework using
link:https://en.wikipedia.org/wiki/Simple_Authentication_and_Security_Layer[SASL] (Simple Authentication and
Security Layer). Depending on the client used to connect to Gremlin Server, different authentication
mechanisms are accessible, see the table below.

[width="70%",cols="3,5,3",options="header"]
|=========================================================
|Client |Authentication mechanism |Availability
|HTTP |BASIC |3.0.0-incubating
1.3+v|Gremlin-Java/
Gremlin-Console |PLAIN SASL (username/password) |3.0.0-incubating
|Pluggable SASL |3.0.0-incubating
|GSSAPI SASL (Kerberos) |3.3.0
|Gremlin.NET |PLAIN SASL |3.3.0
|Gremlin-Python |PLAIN SASL |3.2.2
|Gremlin.Net |PLAIN SASL |3.2.7
|Gremlin-Javascript |PLAIN SASL |3.3.0
|=========================================================

By default, Gremlin Server is configured to allow all requests to be processed (i.e. no authentication).  To enable
authentication, Gremlin Server must be configured with an `Authenticator` implementation in its YAML file.  Gremlin
Server comes packaged with two implementations called `SimpleAuthenticator` for plain text authentication using HTTP
BASIC or PLAIN SASL and `Krb5Authenticator` for Kerberos authentication using GSSAPI SASL.

===== Plain text authentication

The `SimpleAuthenticator` implements the "PLAIN" SASL mechanism (i.e. plain text) to authenticate a request.  It also
supports handling basic authentication requests from http clients. It validates
username/password pairs against a graph database, which must be provided to it as part of the configuration.

[source,yaml]
authentication: {
  authenticator: org.apache.tinkerpop.gremlin.server.auth.SimpleAuthenticator,
  config: {
    credentialsDb: conf/tinkergraph-credentials.properties}}

A quick way to get started with the `SimpleAuthenticator` is to use TinkerGraph for the "credentials graph" and the
"sample" credential graph that is packaged with the server.  To secure the transport for the credentials,
SSL should be enabled. For this Quick Start, a self-signed certificate will be created but this should not
be used in a production environment.

Generate the self-signed SSL certificate:

[source,text]
----
$ keytool -genkey -alias localhost -keyalg RSA -keystore server.jks
Enter keystore password:
Re-enter new password:
What is your first and last name?
  [Unknown]:  localhost
What is the name of your organizational unit?
  [Unknown]:
What is the name of your organization?
  [Unknown]:
What is the name of your City or Locality?
  [Unknown]:
What is the name of your State or Province?
  [Unknown]:
What is the two-letter country code for this unit?
  [Unknown]:
Is CN=localhost, OU=Unknown, O=Unknown, L=Unknown, ST=Unknown, C=Unknown correct?
  [no]:  yes

Enter key password for <localhost>
	(RETURN if same as keystore password):
----

Next, uncomment the `keyStore` and `keyStorePassword` lines in `conf/gremlin-server-secure.yaml`.

[source,yaml]
----
ssl: {
  enabled: true,
  sslEnabledProtocols: [TLSv1.2],
  keyStore: server.jks,
  keyStorePassword: changeit
}
----

[source,text]
----
$ bin/gremlin-server.sh conf/gremlin-server-secure.yaml
[INFO] GremlinServer -
         \,,,/
         (o o)
-----oOOo-(3)-oOOo-----

[INFO] GremlinServer - Configuring Gremlin Server from conf/gremlin-server-secure.yaml
...
[INFO] AbstractChannelizer - SSL enabled
[INFO] SimpleAuthenticator - Initializing authentication with the org.apache.tinkerpop.gremlin.server.auth.SimpleAuthenticator
[INFO] SimpleAuthenticator - CredentialGraph initialized at CredentialGraph{graph=tinkergraph[vertices:1 edges:0]}
[INFO] GremlinServer$1 - Gremlin Server configured with worker thread pool of 1, gremlin pool of 8 and boss thread pool of 1.
[INFO] GremlinServer$1 - Channel started at port 8182.
----

When SSL is enabled on the server, it must also be enabled on the client when connecting.  To connect to
Gremlin Server with the <<gremlin-java,`gremlin-driver`>>, set the `credentials`, `enableSsl`, and `trustStore`
when constructing the `Cluster`.

[source,java]
Cluster cluster = Cluster.build().credentials("stephen", "password")
                                 .enableSsl(true).trustStore("server.jks").create();

If connecting with Gremlin Console, which utilizes `gremlin-driver` for remote script execution, use the provided
`conf/remote-secure.yaml` file when defining the remote.  That file contains configuration for the username and
password as well as enablement of SSL from the client side. Be sure to configure the trustStore if using self-signed
certificates.

Similarly, Gremlin Server can be configured for REST and security. Follow the steps above for configuring the SSL
certificate.

[source,text]
----
$ bin/gremlin-server.sh conf/gremlin-server-rest-secure.yaml
[INFO] GremlinServer -
         \,,,/
         (o o)
-----oOOo-(3)-oOOo-----

[INFO] GremlinServer - Configuring Gremlin Server from conf/gremlin-server-secure.yaml
...
[INFO] AbstractChannelizer - SSL enabled
[INFO] SimpleAuthenticator - Initializing authentication with the org.apache.tinkerpop.gremlin.server.auth.SimpleAuthenticator
[INFO] SimpleAuthenticator - CredentialGraph initialized at CredentialGraph{graph=tinkergraph[vertices:1 edges:0]}
[INFO] GremlinServer$1 - Gremlin Server configured with worker thread pool of 1, gremlin pool of 8 and boss thread pool of 1.
[INFO] GremlinServer$1 - Channel started at port 8182.
----

Once the server has started, issue a request passing the credentials with an `Authentication` header, as described in link:http://tools.ietf.org/html/rfc2617#section-2[RFC2617]. Here's a HTTP Basic authentication example with cURL:

[source,text]
curl -X POST --insecure -u stephen:password -d "{\"gremlin\":\"100-1\"}" "https://localhost:8182"

[[credentials-dsl]]
===== Credentials Graph DSL

The "credentials graph", which has been mentioned in previous sections, is used by Gremlin Server to hold the list of
users who can authenticate to the server.  It is possible to use virtually any `Graph` instance for this task as long
as it complies to a defined schema. The credentials graph stores users as vertices with the `label` of "user".  Each
"user" vertex has two properties: `username` and `password`.  Naturally, these are both `String` values.  The password
must not be stored in plain text and should be hashed.

IMPORTANT: Be sure to define an index on the `username` property, as this will be used for lookups.  If supported by
the `Graph`, consider specifying a unique constraint as well.

To aid with the management of a credentials graph, Gremlin Server provides a Gremlin Console plugin which can be
used to add and remove users so as to ensure that the schema is adhered to, thus ensuring compatibility with Gremlin
Server. In addition, as it is a plugin, it works naturally in the Gremlin Console as an extension of its
capabilities (though one could use it programmatically, if desired). This plugin is distributed with the Gremlin
Console so it does not have to be "installed". It does however need to be activated:

[source,groovy]
gremlin> :plugin use tinkerpop.credentials
==>tinkerpop.credentials activated

Please see the example usage as follows:

[gremlin-groovy]
----
graph = TinkerGraph.open()
graph.createIndex("username",Vertex.class)
credentials = graph.traversal(CredentialTraversalSource.class)
credentials.user("stephen","password")
credentials.user("daniel","better-password")
credentials.user("marko","rainbow-dash")
credentials.users("marko").valueMap()
credentials.users().count()
credentials.users("daniel").drop()
credentials.users().count()
----

NOTE: The Credentials DSL is built using TinkerPop's DSL Annotation Processor described <<gremlin-java-dsl,here>>.

IMPORTANT: In the above example, an empty in-memory TinkerGraph was used for demonstrating the API of the DSL.
Obviously, this data will not be retained and usable with Gremlin Server. It would be important to configure
TinkerGraph to persist that data or to manually persist it (e.g. write the graph data to Gryo) once changes are
complete. Alternatively, use a persistent graph to hold the credentials and configure Gremlin Server accordingly.

[[krb5authenticator]]
===== Kerberos Authentication

The `Krb5Authenticator` implements the "GSSAPI" SASL mechanism (i.e. Kerberos) to authenticate a request from a Gremlin
client.  It can be applied in an existing Kerberos environment and validates whether a
link:https://www.roguelynn.com/words/explain-like-im-5-kerberos/[valid authentication proof and service ticket are
offered].

[source,yaml]
authentication: {
  className: org.apache.tinkerpop.gremlin.server.auth.Krb5Authenticator,
  config: {
    principal: gremlinserver/hostname.your.org@YOUR.REALM,
    keytab: /etc/security/keytabs/gremlinserver.service.keytab}}

Krb5Authenticator needs a Kerberos service principal and a keytab that holds the secret key for that principal. The keytab
location and service name, e.g. gremlinserver, are free to be chosen, but Gremlin clients have to specify this service name
as the `protocol`. For Gremlin-Console the `protocol` is an entry in the remote.yaml file, for Gremlin-java the client builder
has a `protocol()` method.

In addition to the `protocol`, the Gremlin client needs to specify a `jaasEntry`, an entry in the
link:https://en.wikipedia.org/wiki/Java_Authentication_and_Authorization_Service[JAAS] configuration file. Gremlin-Console
comes with a sample gremlin-jaas.conf file with a `GremlinConsole` jaasEntry:

[source, jaas]
GremlinConsole {
  com.sun.security.auth.module.Krb5LoginModule required
  doNotPrompt=true
  useTicketCache=true;
};

This configuration tells Gremlin-Console to pass authentication requests from gremlin-server to the Krb5LoginModule, which is
part of the java standard library.  The Krb5LoginModule does not prompt the user for a username and password but uses the ticket cache that
is normally refreshed when a user logs in to a host within the Kerberos realm.

Finally, the Gremlin client needs the location of the JAAS configuration file to be passed as a system property to the JVM. For
Gremlin-Console the easiest way to do this is to pass it to the run script via the JAVA_OPTIONS environment property:

[source, bash]
export JAVA_OPTIONS="$JAVA_OPTIONS -Djava.security.auth.login.config=conf/gremlin-jaas.conf"

[[script-execution]]
===== Protecting Script Execution

It is important to remember that Gremlin Server exposes `GremlinScriptEngine` instances that allows for remote execution
of arbitrary code on the server.  Obviously, this situation can represent a security risk or, more minimally, provide
ways for "bad" scripts to be inadvertently executed. A simple example of a "valid" Gremlin script that would cause
some problems would be, `while(true) {}`, which would consume a thread in the Gremlin pool indefinitely, thus
preventing it from serving other requests.  Sending enough of these kinds of scripts would eventually consume all
available threads and Gremlin Server would stop responding.

Scripts have access to the full power of their language and the JVM on which they are running. This means that they
can access certain APIs that have nothing to do with Gremlin itself, such as `java.lang.System` or the `java.io`
and `java.net` packages. Scripts offer developers a lot of flexibility, but having that flexibility comes at the cost
of safety. A Gremlin Server instance that is not secured appropriately provides for a big security risk.

The previous sections discussed methods for securing Gremlin Server through authentication and encryption, which is a
good first step in protection. Another layer of protection comes in the form of specific configurations for the
`GremlinGroovyScriptEngine`.  A user can configure the script engine with a `GroovyCompilerGremlinPlugin`
implementation. Consider the basic configuration from the Gremlin Server YAML file:

[source,yaml]
----
scriptEngines: {
  gremlin-groovy: {
    plugins: { org.apache.tinkerpop.gremlin.server.jsr223.GremlinServerGremlinPlugin: {},
               org.apache.tinkerpop.gremlin.tinkergraph.jsr223.TinkerGraphGremlinPlugin: {},
               org.apache.tinkerpop.gremlin.jsr223.ImportGremlinPlugin: {classImports: [java.lang.Math], methodImports: [java.lang.Math#*]},
               org.apache.tinkerpop.gremlin.jsr223.ScriptFileGremlinPlugin: {files: [scripts/empty-sample.groovy]}}}}
----

This configuration can be expanded to include a the `GroovyCompilerGremlinPlugin`:

[source,yaml]
----
scriptEngines: {
  gremlin-groovy: {
    plugins: { org.apache.tinkerpop.gremlin.server.jsr223.GremlinServerGremlinPlugin: {},
               org.apache.tinkerpop.gremlin.tinkergraph.jsr223.TinkerGraphGremlinPlugin: {}
               org.apache.tinkerpop.gremlin.jsr223.ImportGremlinPlugin: {classImports: [java.lang.Math], methodImports: [java.lang.Math#*]},
               org.apache.tinkerpop.gremlin.jsr223.ScriptFileGremlinPlugin: {files: [scripts/empty-sample-secure.groovy]},
               org.apache.tinkerpop.gremlin.groovy.jsr223.GroovyCompilerGremlinPlugin: {enableThreadInterrupt: true}}}}
----

This configuration sets up the script engine with to ensure that loops (like `while`) will respect interrupt requests.
With this configuration in place, a remote execution as follows, now times out rather than consuming the thread
continuously:

[source,groovy]
gremlin> :remote connect tinkerpop.server conf/remote.yaml
==>Configured localhost/127.0.0.1:8182
gremlin> :> while(true) { }
==>Script evaluation exceeded the configured 'scriptEvaluationTimeout' threshold of 30000 ms or evaluation was otherwise cancelled directly for request [while(true) {}]

The `GroovyCompilerGremlinPlugin` has a number of configuration options:

[width="100%",cols="3,10a",options="header"]
|=========================================================
|Customizer |Description
|`compilation` |Allows for three configurations: `COMPILE_STATIC`, `TYPE_CHECKED` or `NONE` (default). When configured with `COMPILE_STATIC` or `TYPE_CHECKED` it applies `CompileStatic` or `TypeChecked` annotations (respectively) to incoming scripts thus removing dynamic dispatch. More information about static compilation can be found link:http://docs.groovy-lang.org/latest/html/documentation/#_static_compilation[here] and additional information on `TypeChecked` usage can be found link:http://docs.groovy-lang.org/latest/html/documentation/#_the_code_typechecked_code_annotation[here].
|`compilerConfigurationOptions` |Allows configuration of the Groovy `CompilerConfiguration` object by taking a `Map` of key/value pairs where the "key" is a property to set on the `CompilerConfiguration`.
|`enableThreadInterrupt` |Injects checks for thread interruption, thus allowing the script to potentially respect calls to `Thread.interrupt()`
|`expectedCompilationTime` |The amount of time in milliseconds a script is allowed to compile before a warning message is sent to the logs.
|`globalFunctionCacheEnabled` |Determines if the global function cache is enabled. By default, this value is `true` - described in more detail in the <<gremlin-server-cache,Cache Management>> Section.
|`classMapCacheSpecification` |The cache specification for the `GremlinGroovyScriptEngine` class map cache - described in more detail in the <<gremlin-server-cache,Cache Management>> Section.
|`extensions` | This setting is for use when `compilation` is configured with `COMPILE_STATIC` or `TYPE_CHECKED` and accepts a comma separated list of link:http://docs.groovy-lang.org/latest/html/documentation/#Typecheckingextensions-Workingwithextensions[type checking extensions] that can have the effect of securing calls to various methods.
|=========================================================

NOTE: Consult the latest link:http://docs.groovy-lang.org/latest/html/documentation/#_typing[Groovy Documentation]
for information on the differences. It is important to understand the impact that these configuration will have on
submitted scripts before enabling this feature.

To provide some basic out-of-the-box protections against troublesome scripts, the following configuration can be used:

[source,yaml]
----
scriptEngines: {
  gremlin-groovy: {
    plugins: { org.apache.tinkerpop.gremlin.server.jsr223.GremlinServerGremlinPlugin: {},
               org.apache.tinkerpop.gremlin.tinkergraph.jsr223.TinkerGraphGremlinPlugin: {}
               org.apache.tinkerpop.gremlin.groovy.jsr223.GroovyCompilerGremlinPlugin: {enableThreadInterrupt: true, compilation: COMPILE_STATIC, extensions: org.apache.tinkerpop.gremlin.groovy.jsr223.customizer.SimpleSandboxExtension},
               org.apache.tinkerpop.gremlin.jsr223.ImportGremlinPlugin: {classImports: [java.lang.Math], methodImports: [java.lang.Math#*]},
               org.apache.tinkerpop.gremlin.jsr223.ScriptFileGremlinPlugin: {files: [scripts/empty-sample-secure.groovy]}}}}
----

This configuration uses the `SimpleSandboxExtension`, which blacklists calls to methods on the `System` class,
thereby preventing someone from remotely killing the server:

[source,groovy]
----
gremlin> :> System.exit(0)
Script8.groovy: 1: [Static type checking] - Not authorized to call this method: java.lang.System#exit(int)
 @ line 1, column 1.
   System.exit(0)
   ^

1 error
----

The `SimpleSandboxExtension` is by no means a "complete" implementation protecting against all manner of nefarious
scripts, but it does provide an example for how such a capability might be implemented.  A more complete implementation
is offered in the `FileSandboxExtension` which uses a configuration file to white list certain classes and methods.
The configuration file is YAML-based and an example is presented as follows:

[source,yaml]
----
autoTypeUnknown: true
methodWhiteList:
  - java\.lang\.Boolean.*
  - java\.lang\.Byte.*
  - java\.lang\.Character.*
  - java\.lang\.Double.*
  - java\.lang\.Enum.*
  - java\.lang\.Float.*
  - java\.lang\.Integer.*
  - java\.lang\.Long.*
  - java\.lang\.Math.*
  - java\.lang\.Number.*
  - java\.lang\.Object.*
  - java\.lang\.Short.*
  - java\.lang\.String.*
  - java\.lang\.StringBuffer.*
  - java\.lang\.System#currentTimeMillis\(\)
  - java\.lang\.System#nanoTime\(\)
  - java\.lang\.Throwable.*
  - java\.lang\.Void.*
  - java\.util\..*
  - org\.codehaus\.groovy\.runtime\.DefaultGroovyMethods.*
  - org\.codehaus\.groovy\.runtime\.InvokerHelper#runScript\(java\.lang\.Class,java\.lang\.String\[\]\)
  - org\.codehaus\.groovy\.runtime\.StringGroovyMethods.*
  - groovy\.lang\.Script#<init>\(groovy.lang.Binding\)
  - org\.apache\.tinkerpop\.gremlin\.structure\..*
  - org\.apache\.tinkerpop\.gremlin\.process\..*
  - org\.apache\.tinkerpop\.gremlin\.process\.computer\..*
  - org\.apache\.tinkerpop\.gremlin\.process\.computer\.bulkloading\..*
  - org\.apache\.tinkerpop\.gremlin\.process\.computer\.clustering\.peerpressure\.*
  - org\.apache\.tinkerpop\.gremlin\.process\.computer\.ranking\.pagerank\.*
  - org\.apache\.tinkerpop\.gremlin\.process\.computer\.traversal\..*
  - org\.apache\.tinkerpop\.gremlin\.process\.traversal\..*
  - org\.apache\.tinkerpop\.gremlin\.process\.traversal\.dsl\.graph\..*
  - org\.apache\.tinkerpop\.gremlin\.process\.traversal\.engine\..*
  - org\.apache\.tinkerpop\.gremlin\.server\.util\.LifeCycleHook.*
staticVariableTypes:
  graph: org.apache.tinkerpop.gremlin.structure.Graph
  g: org.apache.tinkerpop.gremlin.process.traversal.dsl.graph.GraphTraversalSource
----

There are three keys in this configuration file that control different aspects of the sandbox:

. `autoTypeUnknown` - When set to `true`, unresolved variables are typed as `Object`.
. `methodWhiteList` - A white list of classes and methods that follow a regex pattern which can then be matched against
method descriptors to determine if they can be executed.  The method descriptor is the fully-qualified class name
of the method, its name and parameters. For example, `Math.ceil` would have a descriptor of
`java.lang.Math#ceil(double)`.
. `staticVariableTypes` - A list of variables that will be used in the `ScriptEngine` for which the types are
always known.  In the above example, the variable "graph" will always be bound to a `Graph` instance.

At Gremlin Server startup, the `FileSandboxExtension` looks in the root of Gremlin Server installation directory for a
file called `sandbox.yaml` and configures itself.  To use a file in a different location set the
`gremlinServerSandbox` system property to the location of the file (e.g. `-DgremlinServerSandbox=conf/my-sandbox.yaml`).

The `FileSandboxExtension` provides for a basic configurable security function in Gremlin Server. More complex
sandboxing implementations can be developed by using this white listing model and extending from the
`AbstractSandboxExtension`.

A final thought on the topic of `GroovyCompilerGremlinPlugin` implementation is that it is not just for
"security" (though it is demonstrated in that capacity here).  It can be used for a variety of features that
can fine tune the Groovy compilation process.  Read more about compilation customization in the
link:http://docs.groovy-lang.org/latest/html/documentation/#compilation-customizers[Groovy Documentation].

==== Serialization

Gremlin Server can accept requests and return results using different serialization formats. Serializers implement the
`MessageSerializer` interface. In doing so, they express the list of mime types they expect to support. When
configuring multiple serializers it is possible for two or more serializers to support the same mime type. Such a
situation may be common with a generic mime type such as `application/json`. Serializers are added in the order that
they are encountered in the configuration file and the first one added for a specific mime type will not be overridden
by other serializers that also support it.

The format of the serialization is configured by the `serializers` setting described in the table above.  Note that
some serializers have additional configuration options as defined by the `serializers[X].config` setting.  The
`config` setting is a `Map` where the keys and values get passed to the serializer at its initialization.  The
available and/or expected keys are dependent on the serializer being used.  Gremlin Server comes packaged with three
different serializers: GraphSON, Gryo, and GraphBinary.

===== GraphSON

The GraphSON serializer produces human readable output in JSON format and is a good configuration choice for those
trying to use TinkerPop from non-JVM languages.  JSON obviously has wide support across virtually all major
programming languages and can be consumed by a wide variety of tools. The format itself is described in the
link:http://tinkerpop.apache.org/docs/current/dev/io/#graphson[IO Documentation].

[source,yaml]
----
  - { className: org.apache.tinkerpop.gremlin.driver.ser.GraphSONMessageSerializerV1d0 }
  - { className: org.apache.tinkerpop.gremlin.driver.ser.GraphSONMessageSerializerV2d0 }
----

The above configuration represents the default serialization under the `application/json` MIME type and produces JSON
consistent with standard JSON data types.  It has the following configuration option:

[width="100%",cols="3,10,^2",options="header"]
|=========================================================
|Key |Description |Default
|ioRegistries |A list of `IoRegistry` implementations to be applied to the serializer. |_none_
|=========================================================

[source,yaml]
  - { className: org.apache.tinkerpop.gremlin.driver.ser.GraphSONMessageSerializerGremlinV1d0 }

When the standard JSON data types are not enough (e.g. need to identify the difference between `double` and `float`
data types), the above configuration will embed types into the JSON itself.  The type embedding uses standard Java
type names, so interpretation from non-JVM languages will be required.  It has the MIME type of
`application/vnd.gremlin-v1.0+json` and the following configuration options:

[width="100%",cols="3,10,^2",options="header"]
|=========================================================
|Key |Description |Default
|ioRegistries |A list of `IoRegistry` implementations to be applied to the serializer. |_none_
|=========================================================

===== Gryo

The Gryo serializer utilizes Kryo-based serialization which produces a binary output.  This format is best consumed
by JVM-based languages. The format itself is described in the
link:http://tinkerpop.apache.org/docs/current/dev/io/#gryo[IO Documentation].

[source,yaml]
  - { className: org.apache.tinkerpop.gremlin.driver.ser.GryoMessageSerializerGremlinV1d0 }

It has the MIME type of `application/vnd.gremlin-v1.0+gryo` and the following configuration options:

[width="100%",cols="3,10,^2",options="header"]
|=========================================================
|Key |Description |Default
|bufferSize |The maximum size of the Kryo buffer for use on a single object being serialized.  Increasing this value will correct `KryoException` errors that complain of "Buffer too small". |_4096_
|classResolverSupplier |The fully qualified classname of a custom `Supplier<ClassResolver>` which will be used when constructing `Kryo` instances. There is no direct default for this setting, but without a setting the `GryoClassResolver` is used. |_none_
|custom |A list of classes with custom kryo `Serializer` implementations related to them in the form of `<class>;<serializer-class>`. |_none_
|ioRegistries |A list of `IoRegistry` implementations to be applied to the serializer. |_none_
|serializeResultToString |When set to `true`, results are serialized by first calling `toString()` on each object in the result list resulting in an extended MIME Type of `application/vnd.gremlin-v1.0+gryo-stringd`.  When set to `false` Kryo-based serialization is applied. |_false_
|=========================================================

As described above, there are multiple ways in which to register serializers for Kryo-based serialization.  Note
that the `ioRegistries` setting is applied first, followed by the `custom` setting.

Those configuring or implementing a `Supplier<ClassResolver>` should consider this an "advanced" option and typically
important to use cases where server types need to be coerced to client types (i.e. a type is available on the server
but not on the client).  Implementations should typically instantiate `ClassResolver` implementations that are
extensions of the `GryoClassResolver` as this class is important to most serialization tasks in TinkerPop.

===== GraphBinary

GraphBinary is a binary serialization format suitable for object trees, designed to reduce serialization overhead on
both the client and the server, as well as limiting the size of the payload that is transmitted over the wire. The
format itself is described in the link:http://tinkerpop.apache.org/docs/current/dev/io/#graphbinary[IO Documentation].

IMPORTANT: GraphBinary is currently only supported on the JVM.

[source,yaml]
  - { className: org.apache.tinkerpop.gremlin.driver.ser.GraphBinaryMessageSerializerV1 }

It has the MIME type of `application/vnd.graphbinary-v1.0` and the following configuration options:

[width="100%",cols="3,10,^2",options="header"]
|=========================================================
|Key |Description |Default
|custom |A list of classes with custom kryo `Serializer` implementations related to them in the form of `<class>;<serializer-class>`. |_none_
|ioRegistries |A list of `IoRegistry` implementations to be applied to the serializer. |_none_
|builder |Name of the `TypeSerializerRegistry.Builder` instance to be used to construct the `TypeSerializerRegistry`. |_none_
|=========================================================

As described above, there are multiple ways in which to register serializers for GraphBinary-based serialization. Note
that the `ioRegistries` setting is applied first, followed by the `custom` setting.

[[metrics]]
==== Metrics

Gremlin Server produces metrics about its operations that can yield some insight into how it is performing. These
metrics are exposed in a variety of ways:

* Directly to the console where Gremlin Server is running
* CSV file
* link:http://ganglia.info/[Ganglia]
* link:http://graphite.wikidot.com/[Graphite]
* link:http://www.slf4j.org/[SLF4j]
* link:https://en.wikipedia.org/wiki/Java_Management_Extensions[JMX]

The configuration of each of these outputs is described in the Gremlin Server <<_configuring_2, Configuring>> section.
Note that Graphite and Ganglia are not included as part of the Gremlin Server distribution and must be installed
to the server manually.

[source,text]
----
bin/gremlin-server.sh install com.codahale.metrics metrics-ganglia 3.0.2
bin/gremlin-server.sh install com.codahale.metrics metrics-graphite 3.0.2
----

WARNING: Gremlin Server is built to work with Metrics 3.0.2. Usage of other versions may lead to unexpected problems.

NOTE: Installing Ganglia will include `org.acplt:oncrpc`, which is an LGPL licensed dependency.

Regardless of the output, the metrics gathered are the same. Each metric is prefixed with
`org.apache.tinkerpop.gremlin.server.GremlinServer` and the following metrics are reported:

* `sessions` - the number of sessions open at the time the metric was last measured.
* `errors` - the number of total errors, mean rate, as well as the 1, 5, and 15-minute error rates.
* `op.eval` - the number of script evaluations, mean rate, 1, 5, and 15 minute rates, minimum, maximum, median, mean,
and standard deviation evaluation times, as well as the 75th, 95th, 98th, 99th and 99.9th percentile evaluation times
(note that these time apply to both sessionless and in-session requests).
* `op.traversal` - the number of `Traversal` executions, mean rate, 1, 5, and 15 minute rates, minimum, maximum, median,
mean, and standard deviation evaluation times, as well as the 75th, 95th, 98th, 99th and 99.9th percentile evaluation
times.
* `engine-name.session.session-id.*` - metrics related to different `GremlinScriptEngine` instances configured for
session-based requests where "engine-name" will be the actual name of the engine, such as "gremlin-groovy" and
"session-id" will be the identifier for the session itself.
* `engine-name.sessionless.*` - metrics related to different `GremlinScriptEngine` instances configured for sessionless
requests where "engine-name" will be the actual name of the engine, such as "gremlin-groovy".

==== As A Service

Gremlin server can be configured to run as a service.

===== Init.d (SysV)

Link `bin/gremlin-server.sh` to `init.d`
Be sure to set RUNAS to the service user in `bin/gremlin-server.conf`

[source,bash]
----
# Install
ln -s /path/to/apache-tinkerpop-gremlin-server-x.y.z/bin/gremlin-server.sh /etc/init.d/gremlin-server

# Systems with chkconfig/service. E.g. Fedora, Red Hat
chkconfig --add gremlin-server

# Start
service gremlin-server start

# Or call directly
/etc/init.d/gremlin-server restart

----

===== Systemd

To install, copy the service template below to /etc/systemd/system/gremlin.service
and update the paths `/path/to/apache-tinkerpop-gremlin-server` with the actual install path of Gremlin Server.

[source,bash]
----
[Unit]
Description=Apache TinkerPop Gremlin Server daemon
Documentation=http://tinkerpop.apache.org/
After=network.target

[Service]
Type=forking
ExecStart=/path/to/apache-tinkerpop-gremlin-server/bin/gremlin-server.sh start
ExecStop=/path/to/apache-tinkerpop-gremlin-server/bin/gremlin-server.sh stop
PIDFile=/path/to/apache-tinkerpop-gremlin-server/run/gremlin.pid

[Install]
WantedBy=multi-user.target
----


Enable the service with `systemctl enable gremlin-server`

Start the service with `systemctl start gremlin-server`


=== Best Practices

The following sections define best practices for working with Gremlin Server.

==== Tuning

image:gremlin-handdrawn.png[width=120,float=right] Tuning Gremlin Server for a particular environment may require some simple trial-and-error, but the following represent some basic guidelines that might be useful:

* Gremlin Server defaults to a very modest maximum heap size.  Consider increasing this value for non-trivial uses.
Maximum heap size (`-Xmx`) is defined with the `JAVA_OPTIONS` setting in `gremlin-server.conf`.
* When configuring the size of `threadPoolWorker` start with the default of `1` and increment by one as needed to a
maximum of `2*number of cores`.
* The "right" size of the `gremlinPool` setting is somewhat dependent on the type of scripts that will be processed
by Gremlin Server.  As requests arrive to Gremlin Server they are decoded and queued to be processed by threads in
this pool.  When this pool is exhausted of threads, Gremlin Server will continue to accept incoming requests, but
the queue will continue to grow.  If left to grow too large, the server will begin to slow.  When tuning around
this setting, consider whether the bulk of the scripts being processed will be "fast" or "slow", where "fast"
generally means being measured in the low hundreds of milliseconds and "slow" means anything longer than that.
* Scripts that are "slow" can really hurt Gremlin Server if they are not properly accounted for.  `ScriptEngine`
evaluations are blocking operations that aren't always easily interrupted, so once a "slow" script is being evaluated in
the context of a `ScriptEngine` it must finish its work.  Lots of "slow" scripts will eventually consume the
`gremlinPool` preventing other scripts from getting processed from the queue.
** To limit the impact of this problem, consider properly setting the `scriptEvaluationTimeout` to something "sane".
In other words, test the traversals being sent to Gremlin Server and determine the maximum time they take to evaluate
and iterate over results, then set the timeout value accordingly.
** Note that `scriptEvaluationTimeout` can only attempt to interrupt the evaluation on timeout.  It allows Gremlin
Server to "ignore" the result of that evaluation, which means the thread in the `gremlinPool` that did the evaluation
may still be consumed after the timeout if interruption does not succeed on the thread.
* Graph element serialization for `Vertex` and `Edge` can be expensive, as their data structures are complex given the
possible existence of multi-properties and meta-properties. When returning data from Gremlin Server only return the
data that is required. For example, if only two properties of a `Vertex` are needed then simply return the two rather
than returning the entire `Vertex` object itself. Even with an entire `Vertex`, it is typically much faster to issue
the query as `g.V(1).valueMap().with(WithOptions.tokens)` than `g.V(1)`, as the former returns a `Map` of the same data as a `Vertex`, but
without all the associated structure which can slow the response.

[[parameterized-scripts]]
==== Parameterized Scripts

image:gremlin-parameterized.png[width=150,float=left] Use script parameterization. Period. There are at least two good
reasons for doing so: script caching and protection from "Gremlin injection" (conceptually the same as the notion of
SQL injection).

With respect to caching, Gremlin Server caches all scripts that are passed to it.  The cache is keyed based on the a
hash of the script.  Therefore `g.V(1)` and `g.V(2)` will be recognized as two separate scripts in the cache.  If that
script is parameterized to `g.V(x)` where `x` is passed as a parameter from the client, there will be no additional
compilation cost for future requests on that script.  Compilation of a script should be considered "expensive" and
avoided when possible.

[source,java]
----
Cluster cluster = Cluster.open();
Client client = cluster.connect();

Map<String,Object> params = new HashMap<>();
params.put("x",4);
client.submit("[1,2,3,x]", params);
----

The more parameters that are used in a script the more expensive the compilation step becomes. Gremlin Server has a
`OpProcessor` setting called `maxParameters`, which is mentioned in the <<opprocessor-configurations,OpProcessor Configuration>>
section. It controls the maximum number of parameters that can be passed to the server for script evaluation purposes.
Use of this setting can prevent accidental long run compilations, which individually are not terribly oppressive to
the server, but taken as a group under high concurrency would be considered detrimental.

On the topic of Gremlin injection, note that it is possible to take advantage of Gremlin scripts in the same fashion
as SQL scripts that are submitted as strings. When using string building patterns for queries without proper input
scrubbing, it would be quite simple to do:

[source,java]
----
String lbl = "person"
String nodeId = "mary').next();g.V().drop().iterate();g.V().has('id', 'thomas";
String query = "g.addV('" + lbl + "').property('identifier','" + nodeId + "')";
client.submit(query);
----

The above case would `drop()` all vertices in the graph. By using script parameterization, there is a different outcome
in that the `nodeId` string is not treated as something executable, but rather as a literal string that just becomes
part of the "identifier" for the vertex on insertion:

[source,java]
----
String lbl = "person"
String nodeId = "mary').next();g.V().drop().iterate();g.V().has('id', 'thomas";
String query = "g.addV(lbl).property('identifier',nodeId)";

Map<String,Object> params = new HashMap<>();
params.put("lbl",lbl);
params.put("nodeId",nodeId);
client.submit(query, params);
----

Gremlin injection should not be possible with `Bytecode` based traversals - only scripts - because `Bytecode`
traversals will treat all arguments as literal values. There is potential for concern if lambda based steps are
utilized as they execute arbitrary code, which is string based, but configuring `TraversalSource` instances with
`LambdaRestrictionStrategy`, which prevents lambdas all together, using a graph that does not allow lambdas at all, or
configuring appropriate <<script-execution,sandbox options>> in Gremlin Server (or such options available to the graph
database in use) should each help mitigate problems related to this issue.

==== Properties of Elements

It was mentioned above at the start of this "Best Practices" section that serialization of graph elements (i.e.
`Vertex`, `Edge`, and `VertexProperty`) can be expensive and that it is best to only return the data that is required
by the requesting system. This point begs for further clarification as there are a number of ways to use and configure
Gremlin Server which might influence its interpretation.

To begin to discuss these nuances, first consider the method of making requests to Gremlin Server: script or bytecode.
For scripts, that will mean that users are sending string representation of Gremlin to the server directly through a
driver over websockets or through the HTTP. For bytecode, users will be utilize a <<gremlin-drivers-variants, Gremlin GLV>>
which will construct bytecode for them and submit the request to the server upon iteration of their traversal.

In either case, it is important to also consider the method of "detachment". Detachment refers to the manner in which
a graph element is disconnected from the graph for purpose of serialization. Depending on the case and configuration,
graph elements may be detached with or without properties. Cases where they include properties is generally referred
to as "detached elements" and cases where properties are not included are "reference elements".

With the type of request and detachment model in mind, it is now possible to discuss how best to consider element
properties in relation to them all in concert.

For script-based requests, users should take care when returning graph elements. By default, elements will be returned
as "detached elements" and depending on the serializer being used those detached elements may or may not have their
properties carried with them. Gryo and GraphSON serializers will write all properties in the return payload in this
case but GraphBinary will not. Therefore, script-based requests that use Gryo or GraphSON should definitely follow the
best practice of only returning the data required by the application.

NOTE: Gryo does have the exception for the `GryoMessageSerializerGremlinV1d0` with the `serializeResultToString`
option enabled, which will simply convert all results using the Java `toString()` method prior to serialization and
is typically only use by the Gremlin Console for remote sessions where the actual object from the server is not of use.

For bytecode-based requests, graph elements have reference detachment and thus only return the `id` and `label` of
the elements. While this approach alleviates a potential performance problem that the script approach exposes, it is
still important to follow the practice of being specific about the data that is required by the requesting application
as it won't arrive on the client side without that declaration.

Ultimately, the detachment model should have little impact to Gremlin usage if the best practice of specifying only
the data required by the application is adhered to. In other words, while there may be a difference in the contents
of return values for these traversals:

[source,java]
----
// properties returned from g.V().hasLabel('person') because this is using the
// Script API with full detachment
Cluster cluster = Cluster.open();
Client client = cluster.connect();
ResultSet results = client.submit("g.V().hasLabel('person')");

// no properties returned from g.V().hasLabel("person") because this is using
// Bytecode API with reference detachment
GraphTraversalSource g = traversal().withRemote('conf/remote-graph.properties');
List<Vertex> results = g.V().hasLabel("person").toList();
----

There is no difference if re-written using the best practice of requesting only the data the application needs:

[source,java]
----
Cluster cluster = Cluster.open();
Client client = cluster.connect();
ResultSet results = client.submit("g.V().hasLabel('person').valueMap('name').with(WithOptions.tokens)");

GraphTraversalSource g = traversal().withRemote('conf/remote-graph.properties');
List<Vertex> results = g.V().hasLabel("person").valueMap('name').with(WithOptions.tokens).toList();
----

Both of the above requests return a list of `Map` instances that contain the `id`, `label` and the "name" property.

TIP: The example graph configurations pre-packaged with Gremlin Server utilize `ReferenceElementStrategy`
which convert all graph elements to references by initializing "g" using
`withStrategies(ReferenceElementStrategy.instance()`. Consider utilizing `ReferenceElementStrategy` whenever creating
a `GraphTraversalSource` in Java to ensure the most portable Gremlin.

[[gremlin-server-cache]]
==== Cache Management

If Gremlin Server processes a large number of unique scripts, the global function cache will grow beyond the memory
available to Gremlin Server and an `OutOfMemoryError` will loom.  Script parameterization goes a long way to solving
this problem and running out of memory should not be an issue for those cases.  If it is a problem or if there is no
script parameterization due to a given use case (perhaps using with use of <<sessions,sessions>>), it is possible to
better control the nature of the global function cache from the client side, by issuing scripts with a parameter to
help define how the garbage collector should treat the references.

The parameter is called `#jsr223.groovy.engine.keep.globals` and has four options:

* `hard` - available in the cache for the life of the JVM (default when not specified).
* `soft` - retained until memory is "low" and should be reclaimed before an `OutOfMemoryError` is thrown.
* `weak` - garbage collected even when memory is abundant.
* `phantom` - removed immediately after being evaluated by the `ScriptEngine`.

By specifying an option other than `hard`, an `OutOfMemoryError` in Gremlin Server should be avoided.  Of course,
this approach will come with the downside that functions could be garbage collected and thus removed from the
cache, forcing Gremlin Server to recompile later if that script is later encountered.

[source,java]
----
Cluster cluster = Cluster.open();
Client client = cluster.connect();

Map<String,Object> params = new HashMap<>();
params.put("#jsr223.groovy.engine.keep.globals", "soft");
client.submit("def addItUp(x,y){x+y}", params);
----

In cases where maintaining the expense of the global function cache is unecessary this cache can be disabled with the
`globalFunctionCacheEnabled` configuration on the `GroovyCompilerGremlinPlugin`.

Gremlin Server also has a "class map" cache which holds compiled scripts which helps avoid recompilation costs on
future requests. This cache can be tuned in the Gremlin Server configuration with the `GroovyCompilerGremlinPlugin`
in the following fashion:

[source,yaml]
----
scriptEngines: {
  gremlin-groovy: {
    plugins: { ...
               org.apache.tinkerpop.gremlin.groovy.jsr223.GroovyCompilerGremlinPlugin: {classMapCacheSpecification: "initialCapacity=1000,maximumSize=10000"},
               ...}
----

The specifics for this comma delimited format can be found
link:https://static.javadoc.io/com.github.ben-manes.caffeine/caffeine/2.6.2/com/github/benmanes/caffeine/cache/CaffeineSpec.html[here].
By default, the cache is set to `softValues` which means they are garbage collected in a globally least-recently-used
manner as memory gets low. For production systems, it is likely that a more predictable strategy be taken as shown
above with the use of the `maximumSize`.

[[sessions]]
==== Considering Sessions

The preferred approach for issuing script-based requests to Gremlin Server is to do so in a sessionless manner.  The
concept of "sessionless" refers to a request that is completely encapsulated within a single transaction, such that
the script in the request starts with a new transaction and ends with a closed transaction. Sessionless requests have
automatic transaction management handled by Gremlin Server, thus automatically opening and closing transactions as
previously described.  The downside to the sessionless approach is that the entire script to be executed must be known
at the time of submission so that it can all be executed at once.  This requirement makes it difficult for some use
cases where more control over the transaction is desired.

For such use cases, Gremlin Server supports sessions.  With sessions, the user is in complete control of the start
and end of the transaction. This feature comes with some additional expense to consider:

* Initialization scripts will be executed for each session created so any expense related to them will be established
each time a session is constructed.
* There will be one script cache per session, which obviously increases memory requirements.  The cache is not shared,
so as to ensure that a session has isolation from other session environments. As a result, if the same script is
executed in each session the same compilation cost will be paid for each session it is executed in.
* Each session will require its own thread pool with a single thread in it - this ensures that transactional
boundaries are managed properly from one request to the next.
* If there are multiple Gremlin Server instances, communication from the client to the server must be bound to the
server that the session was initialized in.  Gremlin Server does not share session state as the transactional context
of a `Graph` is bound to the thread it was initialized in.

To connect to a session with Java via the `gremlin-driver`, it is necessary to create a `SessionedClient` from the
`Cluster` object:

[source,java]
----
Cluster cluster = Cluster.open();  <1>
Client client = cluster.connect("sessionName"); <2>
----

<1> Opens a reference to `localhost` as <<gremlin-java,previously shown>>.
<2> Creates a `SessionedClient` given the configuration options of the Cluster. The `connect()` method is given a
`String` value that becomes the unique name of the session. It is often best to simply use a `UUID` to represent
the session.

It is also possible to have Gremlin Server manage the transactions as is done with sessionless requests. The user is
in control of enabling this feature when creating the `SessionedClient`:

[source,java]
----
Cluster cluster = Cluster.open();
Client client = cluster.connect("sessionName", true);
----

Specifying `true` to the `connect()` method signifies that the `client` should make each request as one encapsulated
in a transaction. With this configuration of `client` there is no need to close a transaction manually.

When using this mode of the `SessionedClient` it is important to recognize that global variable state for the session
is not rolled-back on failure depending on where the failure occurs. For example, sending the following script would
create a variable "x" in global session scope that would be accessible on the next request:

[source,groovy]
x = 1

However, sending this script which explicitly throws an exception:

[source,groovy]
y = 2
throw new RuntimeException()

will result in an obvious failure during script evaluation and "y" will not be available to the next request. The
complication arises where the script evaluates successfully, but fails during result iteration or serialization. For
example, this script:

[source,groovy]
a = 1
g.addV()

would successfully evaluate and return a `Traversal`.  The variable "a" would be available on the next request. However,
if there was a failure in transaction management on the call to `commit()`, "a" would still be available to the next
request.

A session is a "heavier" approach to the simple "request/response" approach of sessionless requests, but is sometimes
necessary for a given use case.

[[considering-transactions]]
==== Considering Transactions

Gremlin Server performs automated transaction handling for "sessionless" requests (i.e. no state between requests) and
for "in-session" requests with that feature enabled. It will automatically commit or rollback transactions depending
on the success or failure of the request.

Another aspect of Transaction Management that should be considered is the usage of the `strictTransactionManagement`
setting.  It is `false` by default, but when set to `true`, it forces the user to pass `aliases` for all requests.
The aliases are then used to determine which graphs will have their transactions closed for that request. Running
Gremlin Server in this configuration should be more efficient when there are multiple graphs being hosted as
Gremlin Server will only close transactions on the graphs specified by the `aliases`. Keeping this setting `false`,
will simply have Gremlin Server close transactions on all graphs for every request.

[[considering-state]]
==== Considering State

With HTTP and any sessionless requests, there is no variable state maintained between requests.  Therefore,
when <<connecting-via-console,connecting with the console>>, for example, it is not possible to create a variable in
one command and then expect to access it in the next:

[source,groovy]
----
gremlin> :remote connect tinkerpop.server conf/remote.yaml
==>Configured localhost/127.0.0.1:8182
gremlin> :> x = 2
==>2
gremlin> :> 2 + x
No such property: x for class: Script4
Display stack trace? [yN] n
----

The same behavior would be seen with HTTP or when using sessionless requests through one of the Gremlin Server drivers.
If having this behavior is desireable, then <<sessions,consider sessions>>.

There is an exception to this notion of state not existing between requests and that is globally defined functions.
All functions created via scripts are global to the server.

[source,groovy]
----
gremlin> :> def subtractIt(int x, int y) { x - y }
==>null
gremlin> :> subtractIt(8,7)
==>1
----

If this behavior is not desirable there are several options.  A first option would be to consider using sessions. Each
session gets its own `ScriptEngine`, which maintains its own isolated cache of global functions, whereas sessionless
requests uses a single function cache. A second option would be to define functions as closures:

[source,groovy]
----
gremlin> :> multiplyIt = { int x, int y -> x * y }
==>Script7$_run_closure1@6b24f3ab
gremlin> :> multiplyIt(7, 8)
No signature of method: org.apache.tinkerpop.gremlin.groovy.jsr223.GremlinGroovyScriptEngine.multiplyIt() is applicable for argument types: (java.lang.Integer, java.lang.Integer) values: [7, 8]
Display stack trace? [yN]
----

When the function is declared this way, the function is viewed by the `ScriptEngine` as a variable rather than a global
function and since sessionless requests don't maintain state, the function is forgotten for the next request. A final
option would be to manage the `ScriptEngine` cache manually:

[source,bourne]
----
$ curl -X POST -d "{\"gremlin\":\"def divideIt(int x, int y){ x / y }\",\"bindings\":{\"#jsr223.groovy.engine.keep.globals\":\"phantom\"}}" "http://localhost:8182"
{"requestId":"97fe1467-a943-45ea-8fd6-9e889a6c9381","status":{"message":"","code":200,"attributes":{}},"result":{"data":[null],"meta":{}}}
$ curl -X POST -d "{\"gremlin\":\"divideIt(8, 2)\"}" "http://localhost:8182"
{"message":"Error encountered evaluating script: divideIt(8, 2)"}
----

In the above HTTP-based requests, the bindings contain a special parameter that tells the `ScriptEngine` cache to
immediately forget the script after execution. In this way, the function does not end up being globally available.

[[gremlin-server-docker-image]]
=== Docker Image

The Gremlin Server can also be started as a link:https://hub.docker.com/r/tinkerpop/gremlin-server/[Docker image]:

[source,text]
----
$ docker run tinkerpop/gremlin-server:x.y.z
[INFO] GremlinServer -
         \,,,/
         (o o)
-----oOOo-(3)-oOOo-----

[INFO] GremlinServer - Configuring Gremlin Server from conf/gremlin-server.yaml
...
[INFO] GremlinServer$1 - Gremlin Server configured with worker thread pool of 1, gremlin pool of 4 and boss thread pool of 1.
[INFO] GremlinServer$1 - Channel started at port 8182.
----

By default, Gremlin Server listens on port 8182. So that port needs to be exposed if it should be reachable on the host:

[source,bash]
----
$ docker run -p 8182:8182 tinkerpop/gremlin-server:x.y.z
----

Arguments provided with `docker run` are forwarded to the script that starts Gremlin Server. This allows for example
to use an alternative config file:

[source,bash]
----
$ docker run tinkerpop/gremlin-server:x.y.z conf/gremlin-server-secure.yaml
----

[[gremlin-plugins]]
== Gremlin Plugins

image:gremlin-plugin.png[width=125]

Plugins provide a way to expand the features of Gremlin Console and Gremlin Server. The following sections describe
the plugins that are available directly from TinkerPop. Please see the
link:http://tinkerpop.apache.org/docs/x.y.z/dev/provider/#gremlin-plugins[Provider Documentation] for information on
how to develop custom plugins.

[[credentials-plugin]]
=== Credentials Plugin

image:gremlin-server.png[width=200,float=left] xref:gremlin-server[Gremlin Server] supports an authentication model
where user credentials are stored inside of a `Graph` instance.  This database can be managed with the
xref:credentials-dsl[Credentials DSL], which can be installed in the console via the Credentials Plugin.  This plugin
is packaged with the console, but is not enabled by default.

[source,groovy]
gremlin> :plugin use tinkerpop.credentials
==>tinkerpop.credentials activated

This plugin imports the appropriate classes for managing the credentials graph.

[[gephi-plugin]]
=== Gephi Plugin

image:gephi-logo.png[width=200, float=left] link:http://gephi.org/[Gephi] is an interactive visualization,
exploration, and analysis platform for graphs. The link:https://gephi.org/plugins/#/plugin/graphstreaming[Graph Streaming]
plugin for Gephi provides an API that can be leveraged to stream graph data to a running Gephi application. The Gephi
plugin for Gremlin Console utilizes this API to allow for graph and traversal visualization.

IMPORTANT: These instructions have been tested with Gephi 0.9.1 and Graph Streaming plugin 1.0.3.

The following instructions assume that Gephi has been download and installed.  It further assumes that the Graph
Streaming plugin has been installed (`Tools > Plugins`). The following instructions explain how to visualize a
`Graph` and `Traversal`.

In Gephi, create a new project with `File > New Project`.  In the lower left view, click the "Streaming" tab, open the
Master drop down, and right click `Master Server > Start` which starts the Graph Streaming server in Gephi and by
default accepts requests at `http://localhost:8080/workspace1`:

image::gephi-start-server.png[width=800]

IMPORTANT: The Gephi Streaming Plugin doesn't detect port conflicts and will appear to start the plugin successfully
even if there is something already active on that port it wants to connect to (which is 8080 by default).  Be sure
that there is nothing running on the port before Gephi will be using before starting the plugin.  Failing to do
this produce behavior where the console will appear to submit requests to Gephi successfully but nothing will
render.

WARNING: Do not skip the `File > New Project` step as it may prevent a newly started Gephi application from fully
enabling the streaming tab.

Start the xref:gremlin-console[Gremlin Console] and activate the Gephi plugin:

[gremlin-groovy]
----
:plugin use tinkerpop.gephi
graph = TinkerFactory.createModern()
:remote connect tinkerpop.gephi
:> graph
----

The above Gremlin session activates the Gephi plugin, creates the "modern" `TinkerGraph`, uses the `:remote` command
to setup a connection to the Graph Streaming server in Gephi (with default parameters that will be explained below),
and then uses `:submit` which sends the vertices and edges of the graph to the Gephi Streaming Server. The resulting
graph appears in Gephi as displayed in the left image below.

image::gephi-graph-submit.png[width=800]

NOTE: Issuing `:> graph` again will clear the Gephi workspace and then re-write the graph.  To manually empty the
workspace do `:> clear`.

Now that the graph is visualized in Gephi, it is possible to link:https://gephi.github.io/users/tutorial-layouts/[apply a layout algorithm],
change the size and/or color of vertices and edges, and display labels/properties of interest.  Further information
can be found in Gephi's tutorial on link:https://gephi.github.io/users/tutorial-visualization/[Visualization].
After applying the Fruchterman Reingold layout, increasing the node size, decreasing the edge scale, and displaying
the id, name, and weight attributes the graph looks as displayed in the right image above.

Visualization of a `Traversal` has a different approach as the visualization occurs as the `Traversal` is executing,
thus showing a real-time view of its execution.  A `Traversal` must be "configured" to operate in this format and for
that it requires use of the `visualTraversal` option on the `config` function of the `:remote` command:

[gremlin-groovy,modern]
----
:remote config visualTraversal graph                   <1>
traversal = vg.V(2).in().out('knows').
                    has('age',gt(30)).outE('created').
                    has('weight',gt(0.5d)).inV();[]    <2>
:> traversal                                           <3>
----

<1> Configure a "visual traversal" from your "graph" - this must be a `Graph` instance. This command will create a
new `TraversalSource` called "vg" that must be used to visualize any spawned traversals in Gephi.
<2> Define the traversal to be visualized. Note that ending the line with `;[]` simply prevents iteration of
the traversal before it is submitted.
<3> Submit the `Traversal` to visualize to Gephi.

When the `:>` line is called, each step of the `Traversal` that produces or filters vertices generates events to
Gephi. The events update the color and size of the vertices at that step with `startRGBColor` and `startSize`
respectively. After the first step visualization, it sleeps for the configured `stepDelay` in milliseconds. On the
second step, it decays the configured `colorToFade` of all the previously visited vertices in prior steps, by
multiplying the current `colorToFade` value for each vertex with the `colorFadeRate`.  Setting the `colorFadeRate`
value to `1.0` will prevent the color decay.  The screenshots below show how the visualization evolves over the four
steps:

image::gephi-traversal.png[width=1200]

To get a sense of how the visualization configuration parameters affect the output, see the example below:

[gremlin-groovy,modern]
----
:remote config startRGBColor [0.0,0.3,1.0]
:remote config colorToFade b
:remote config colorFadeRate 0.5
:> traversal
----

image::gephi-traversal-config.png[width=400]

The visualization configuration above starts with a blue color now (most recently visited), fading the blue color
(so that dark green remains on oldest visited), and fading the blue color more quickly so that the gradient from dark
green to blue across steps has higher contrast. The following table provides a more detailed description of the
Gephi plugin configuration parameters as accepted via the `:remote config` command:

[width="100%",cols="3,10,^2",options="header"]
|=========================================================
|Parameter |Description |Default
|workspace |The name of the workspace that your Graph Streaming server is started for. |workspace1
|host |The host URL where the Graph Streaming server is configured for. |localhost
|port |The port number of the URL that the Graph Streaming server is listening on. |8080
|sizeDecrementRate |The rate at which the size of an element decreases on each step of the visualization. |0.33
|stepDelay |The amount of time in milliseconds to pause between step visualizations. |1000
|startRGBColor |A size 3 float array of RGB color values which define the starting color to update most recently visited nodes with.  |[0.0,1.0,0.5]
|startSize |The size an element should be when it is most recently visited. |20
|colorToFade |A single char from the set `{r,g,b,R,G,B}` determining which color to fade for vertices visited in prior steps |g
|colorFadeRate |A float value in the range `(0.0,1.0]` which is multiplied against the current `colorToFade` value for prior vertices; a `1.0` value effectively turns off the color fading of prior step visited vertices |0.7
|visualTraversal |Creates a `TraversalSource` variable in the Console named `vg` which can be used for visualizing traversals. This configuration option takes two parameters.  The first is required and is the name of the `Graph` instance variable that will generate the `TraversalSource`.  The second parameter is the variable name that the `TraversalSource` should have when referenced in the Console.  If left unspecified, this value defaults to `vg`. |vg
|=========================================================

NOTE: This plugin is typically only useful to the Gremlin Console and is enabled in the there by default.

The instructions above assume that the `Graph` instance being visualized is local to the Gremlin Console. It makes that
assumption because the Gephi plugin requires a locally held `Graph`. If the intent is to visualize a `Graph` instance
hosted in Gremlin Server or a TinkerPop-enabled graph that can only be connected to in a "remote" fashion, then it
is still possible to use the Gephi plugin, but the requirement for a locally held `Graph` remains the same. To use
the Gephi plugin in these situations simply use <<subgraph-step,subgraph()-step>> to extract the portion of the remote
graph that will be visualized. Use of that step will return a `TinkerGraph` instance to the Gremlin Console at which
point it can be used locally with the Gephi plugin. The following example demonstrates the general steps:

[source,text]
----
gremlin> :remote connect tinkerpop.server conf/remote-objects.yaml <1>
...
gremlin> :> g.E().hasLabel('knows').subgraph('subGraph').cap('subGraph') <2>
...
gremlin> graph = result[0].object <3>
...
----

<1> Be sure to connect with a serializer configured to return objects and not their `toString()` representation which
is discussed in more detail in the <<connecting-via-console, Connecting Via Console>> Section.
<2> Use the `:>` command to subgraph the remote graph as needed.
<3> The `TinkerGraph` of that previous traversal can be found in the `result` object and now that the `Graph` is local
to Gremlin Console it can be used with Gephi as shown in the prior instruction set.

[[graph-plugins]]
=== Graph Plugins

This section does not refer to a specific Gremlin Plugin, but a class of them. Graph Plugins are typically created by
graph providers to make it easy to integrate their graph systems into Gremlin Console and Gremlin Server. As TinkerPop
provides two reference `Graph` implementations in <<tinkergraph-gremlin,TinkerGraph>> and <<neo4j-gremlin,Neo4j>>,
there is also one Gremlin Plugin for each of them.

The TinkerGraph plugin is installed and activated in the Gremlin Console by default and the sample configurations that
are supplied with the Gremlin Server distribution include the `TinkerGraphGremlinPlugin` as part of the default setup.
If using Neo4j, however, the plugin must be installed manually. Instructions for doing so can be found in the
<<neo4j-gremlin,Neo4j>> section.

[[hadoop-plugin]]
=== Hadoop Plugin

image:hadoop-logo-notext.png[width=100,float=left] The Hadoop Plugin installs as part of `hadoop-gremlin` and provides
a number of imports and utility functions to the environment within which it is used. Those classes and functions
provide the basis for supporting <<graphcomputer,OLAP based traversals>> with Gremlin. This plugin is defined in
greater detail in the <<hadoop-gremlin,Hadoop-Gremlin>> section.

[[server-plugin]]
=== Server Plugin

image:gremlin-server.png[width=200,float=left] xref:gremlin-server[Gremlin Server] remotely executes Gremlin scripts
that are submitted to it.  The Server Plugin provides a way to submit scripts to Gremlin Server for remote
processing.  Read more about the plugin and how it works in the Gremlin Server section on
<<connecting-via-console,Connecting via Console>>.

NOTE: This plugin is typically only useful to the Gremlin Console and is enabled in the there by default.

The Server Plugin for remoting with the Gremlin Console should not be confused with a plugin of similar name that is
used by the server. `GremlinServerGremlinPlugin` is typically only configured in Gremlin Server and provides a number
of imports that are required for writing <<starting-gremlin-server,initialization scripts>>.

[[spark-plugin]]
=== Spark Plugin

image:spark-logo.png[width=175,float=left] The Spark Plugin installs as part of `spark-gremlin` and provides
a number of imports and utility functions to the environment within which it is used. Those classes and functions
provide the basis for supporting <<graphcomputer,OLAP based traversals>> using link:http://spark.apache.org[Spark].
This plugin is defined in greater detail in the <<sparkgraphcomputer,SparkGraphComputer>> section and is typically
installed in conjuction with the <<hadoop-plugin,Hadoop-Plugin>>.

[[sugar-plugin]]
=== Sugar Plugin

image:gremlin-sugar.png[width=120,float=left] In previous versions of Gremlin-Groovy, there were numerous
link:http://en.wikipedia.org/wiki/Syntactic_sugar[syntactic sugars] that users could rely on to make their traversals
more succinct. Unfortunately, many of these conventions made use of link:http://docs.oracle.com/javase/tutorial/reflect/[Java reflection]
and thus, were not performant. In TinkerPop, these conveniences have been removed in support of the standard
Gremlin-Groovy syntax being both inline with Gremlin-Java8 syntax as well as always being the most performant
representation. However, for those users that would like to use the previous syntactic sugars (as well as new ones),
there is `SugarGremlinPlugin` (a.k.a Gremlin-Groovy-Sugar).

IMPORTANT: It is important that the sugar plugin is loaded in a Gremlin Console session prior to any manipulations of
the respective TinkerPop objects as Groovy will cache unavailable methods and properties.

[source,groovy]
----
gremlin> :plugin use tinkerpop.sugar
==>tinkerpop.sugar activated
----

TIP: When using Sugar in a Groovy class file, add `static { SugarLoader.load() }` to the head of the file. Note that
`SugarLoader.load()` will automatically call `GremlinLoader.load()`.

==== Graph Traversal Methods

If a `GraphTraversal` property is unknown and there is a corresponding method with said name off of `GraphTraversal`
then the property is assumed to be a method call. This enables the user to omit `( )` from the method name. However,
if the property does not reference a `GraphTraversal` method, then it is assumed to be a call to `values(property)`.

[gremlin-groovy,modern]
----
g.V <1>
g.V.name <2>
g.V.outE.weight <3>
----

<1> There is no need for the parentheses in `g.V()`.
<2> The traversal is interpreted as `g.V().values('name')`.
<3> A chain of zero-argument step calls with a property value call.

==== Range Queries

The `[x]` and `[x..y]` range operators in Groovy translate to `RangeStep` calls.

[gremlin-groovy,modern]
----
g.V[0..2]
g.V[0..<2]
g.V[2]
----

==== Logical Operators

The `&` and `|` operator are overloaded in `SugarGremlinPlugin`. When used, they introduce the `AndStep` and `OrStep`
markers into the traversal. See <<and-step,`and()`>> and <<or-step,`or()`>> for more information.

[gremlin-groovy,modern]
----
g.V.where(outE('knows') & outE('created')).name <1>
t = g.V.where(outE('knows') | inE('created')).name; null <2>
t.toString()
t
t.toString()
----

<1> Introducing the `AndStep` with the `&` operator.
<2> Introducing the `OrStep` with the `|` operator.

==== Traverser Methods

It is rare that a user will ever interact with a `Traverser` directly. However, if they do, some method redirects exist
to make it easy.

[gremlin-groovy,modern]
----
g.V().map{it.get().value('name')}  // conventional
g.V.map{it.name}  // sugar
----

[[utilities-plugin]]
=== Utilities Plugin

The Utilities Plugin provides various functions, helper methods and imports of external classes that are useful in
the console.

NOTE: The Utilities Plugin is enabled in the Gremlin Console by default.

[[describe-graph]]
==== Describe Graph

A good implementation of the Gremlin APIs will validate their features against the
link:../dev/provider/#validating-with-gremlin-test[Gremlin test suite]. To learn more about a specific
implementation's compliance with the test suite, use the `describeGraph` function. The following shows the output
for `HadoopGraph`:

[gremlin-groovy,modern]
----
describeGraph(HadoopGraph)
----<|MERGE_RESOLUTION|>--- conflicted
+++ resolved
@@ -453,21 +453,11 @@
 image:gremlin-server.png[width=400,float=right] Gremlin Server provides a way to remotely execute Gremlin against one
 or more `Graph` instances hosted within it.  The benefits of using Gremlin Server include:
 
-<<<<<<< HEAD
 * Allows any Gremlin Structure-enabled graph (i.e. implements the `Graph` API on the JVM) to exist as a standalone
 server, which in turn enables the ability for multiple clients to communicate with the same graph database.
-* Enables execution of ad-hoc queries through remotely submitted Gremlin.
+* Enables execution of ad hoc queries through remotely submitted Gremlin.
 * Provides a method for non-JVM languages which may not have a Gremlin Traversal Machine (e.g. Python, Javascript, etc.)
 to communicate with the TinkerPop stack on the JVM.
-=======
-* Allows any Gremlin Structure-enabled graph to exist as a standalone server, which in turn enables the ability for
-multiple clients to communicate with the same graph database.
-* Enables execution of ad hoc queries through remotely submitted Gremlin scripts.
-* Allows for the hosting of Gremlin-based DSLs (Domain Specific Language) that expand the Gremlin language to match
-the language of the application domain, which will help support common graph use cases such as searching, ranking,
-and recommendation.
-* Provides a method for Non-JVM languages (e.g. Python, Javascript, etc.) to communicate with the TinkerPop stack.
->>>>>>> 0431da8f
 * Exposes numerous methods for extension and customization to include serialization options, remote commands, etc.
 
 NOTE: Gremlin Server is the replacement for link:https://github.com/tinkerpop/rexster[Rexster].
