--- conflicted
+++ resolved
@@ -711,47 +711,25 @@
 
 [source,javascript]
 ----
-<<<<<<< HEAD
-g = traversal().with_remote(DriverRemoteConnection('ws://localhost:8182/gremlin','g'))
-=======
 const g = traversal().withRemote(new DriverRemoteConnection('ws://localhost:8182/gremlin'));
->>>>>>> f38338b6
 ----
 
 Gremlin-JavaScript supports plain text SASL authentication, you can set it on the connection options.
 
 [source,javascript]
 ----
-<<<<<<< HEAD
-g = traversal().with_remote(DriverRemoteConnection(
-    'ws://localhost:8182/gremlin', 'g', headers={'Header':'Value'}))
-=======
 const authenticator = new gremlin.driver.auth.PlainTextSaslAuthenticator('myuser', 'mypassword');
 const g = traversal().withRemote(new DriverRemoteConnection('ws://localhost:8182/gremlin', { authenticator });
->>>>>>> f38338b6
 ----
 
 Given that I/O operations in Node.js are asynchronous by default, <<terminal-steps,Terminal Steps>> return a `Promise`:
 
-<<<<<<< HEAD
-[source,python]
-----
-# Plain text authentication
-g = traversal().with_remote(DriverRemoteConnection(
-    'ws://localhost:8182/gremlin', 'g', username='stephen', password='password'))
-
-# Kerberos authentication
-g = traversal().with_remote(DriverRemoteConnection(
-    'ws://localhost:8182/gremlin', 'g', kerberized_service='gremlin@hostname.your.org'))
-----
-=======
 * `Traversal.toList()`: Returns a `Promise` with an `Array` as result value.
 * `Traversal.next()`: Returns a `Promise` with a `{ value, done }` tuple as result value, according to the
 link:https://github.com/tc39/proposal-async-iteration[async iterator proposal].
 * `Traversal.iterate()`: Returns a `Promise` without a value.
 
 For example:
->>>>>>> f38338b6
 
 [source,javascript]
 ----
@@ -772,11 +750,7 @@
 
 [source,javascript]
 ----
-<<<<<<< HEAD
-vertices = g.with_('evaluationTimeout', 500).V().out('knows').to_list()
-=======
 const vertices = await g.with_('evaluationTimeout', 500).V().out('knows').toList()
->>>>>>> f38338b6
 ----
 
 The following options are allowed on a per-request basis in this fashion: `batchSize`, `requestId`, `userAgent` and
@@ -790,7 +764,734 @@
 
 [source,javascript]
 ----
-<<<<<<< HEAD
+const gremlin = require('gremlin');
+const traversal = gremlin.process.AnonymousTraversalSource.traversal;
+const __ = gremlin.process.statics;
+const DriverRemoteConnection = gremlin.driver.DriverRemoteConnection;
+const column = gremlin.process.column
+const direction = gremlin.process.direction
+Direction: {
+  BOTH: traversalModule.direction.both,
+  IN: traversalModule.direction.in,
+  OUT: traversalModule.direction.out,
+  from_: traversalModule.direction.in,
+  to: traversalModule.direction.out,
+}
+const p = gremlin.process.P
+const textp = gremlin.process.TextP
+const pick = gremlin.process.pick
+const pop = gremlin.process.pop
+const order = gremlin.process.order
+const scope = gremlin.process.scope
+const t = gremlin.process.t
+----
+
+By defining these imports it becomes possible to write Gremlin in the more shorthand, canonical style that is
+demonstrated in most examples found here in the documentation:
+
+[source,javascript]
+----
+const { P: { gt } } = gremlin.process;
+const { order: { desc } } = gremlin.process;
+g.V().hasLabel('person').has('age',gt(30)).order().by('age',desc).toList()
+----
+
+[[gremlin-javascript-transactions]]
+=== Transactions
+
+To get a full understanding of this section, it would be good to start by reading the <<transactions,Transactions>>
+section of this documentation, which discusses transactions in the general context of TinkerPop itself. This section
+builds on that content by demonstrating the transactional syntax for Javascript.
+
+[source,javascript]
+----
+const g = traversal().withRemote(new DriverRemoteConnection('ws://localhost:8182/gremlin'));
+const tx = g.tx(); // create a Transaction
+
+// spawn a new GraphTraversalSource binding all traversals established from it to tx
+const gtx = tx.begin();
+
+// execute traversals using gtx occur within the scope of the transaction held by tx. the
+// tx is closed after calls to commit or rollback and cannot be re-used. simply spawn a
+// new Transaction from g.tx() to create a new one as needed. the g context remains
+// accessible through all this as a sessionless connection.
+Promise.all([
+  gtx.addV("person").property("name", "jorge").iterate(),
+  gtx.addV("person").property("name", "josh").iterate()
+]).then(() => {
+  return tx.commit();
+}).catch(() => {
+  return tx.rollback();
+});
+----
+
+[[gremlin-javascript-lambda]]
+=== The Lambda Solution
+
+Supporting link:https://en.wikipedia.org/wiki/Anonymous_function[anonymous functions] across languages is difficult as
+most languages do not support lambda introspection and thus, code analysis. In Gremlin-Javascript, a Gremlin lambda
+should be represented as a zero-arg callable that returns a string representation of the lambda expected for use in the
+traversal. The returned lambda should be written as a Gremlin-Groovy string. When the lambda is represented in
+`Bytecode` its language is encoded such that the remote connection host can infer which translator and ultimate
+execution engine to use.
+
+[source,javascript]
+----
+g.V().out().
+  map(() => "it.get().value('name').length()").
+  sum().
+  toList().then(total => console.log(total))
+----
+
+TIP: When running into situations where Groovy cannot properly discern a method signature based on the `Lambda`
+instance created, it will help to fully define the closure in the lambda expression - so rather than
+`() => "it.get().value('name')"`, prefer `() => "x -> x.get().value('name')"`.
+
+WARNING: As explained throughout the documentation, when possible <<a-note-on-lambdas,avoid>> lambdas.
+
+[[gremlin-javascript-scripts]]
+=== Submitting Scripts
+
+It is possible to submit parametrized Gremlin scripts to the server as strings, using the `Client` class:
+
+[source,javascript]
+----
+const gremlin = require('gremlin');
+const client = new gremlin.driver.Client('ws://localhost:8182/gremlin', { traversalSource: 'g' });
+
+const result1 = await client.submit('g.V(vid)', { vid: 1 });
+const vertex = result1.first();
+
+const result2 = await client.submit('g.V().hasLabel(label).tail(n)', { label: 'person', n: 3 });
+
+// ResultSet is an iterable
+for (const vertex of result2) {
+  console.log(vertex.id);
+}
+----
+
+It is also possible to initialize the `Client` to use <<sessions,sessions>>:
+
+[source,javascript]
+----
+const client = new gremlin.driver.Client('ws://localhost:8182/gremlin', { traversalSource: 'g', 'session': 'unique-string-id' });
+----
+
+With this configuration, the state of variables within scripts are preserved between requests.
+
+==== Per Request Settings
+
+The `client.submit()` functions accept a `requestOptions` which expects a dictionary. The `requestOptions`
+provide a way to include options that are specific to the request made with the call to `submit()`. A good use-case for
+this feature is to set a per-request override to the `evaluationTimeout` so that it only applies to the current
+request.
+
+[source,javascript]
+----
+const result = await client.submit("g.V().repeat(both()).times(100)", null, { evaluationTimeout: 5000 })
+----
+
+The following options are allowed on a per-request basis in this fashion: `batchSize`, `requestId`, `userAgent` and
+`evaluationTimeout` (formerly `scriptEvaluationTimeout` which is also supported but now deprecated).
+
+IMPORTANT: The preferred method for setting a per-request timeout for scripts is demonstrated above, but those familiar
+with bytecode may try `g.with(EVALUATION_TIMEOUT, 500)` within a script. Scripts with multiple traversals and multiple
+timeouts will be interpreted as a sum of all timeouts identified in the script for that request.
+
+==== Processing results as they are returned from the Gremlin server
+
+The Gremlin JavaScript driver maintains a WebSocket connection to the Gremlin server and receives messages according to the `batchSize` parameter on the per request settings or the `resultIterationBatchSize` value configured for the Gremlin server. When submitting scripts the default behavior is to wait for the entire result set to be returned from a query before allowing any processing on the result set.
+
+The following examples assume that you have 100 vertices in your graph.
+
+[source,javascript]
+----
+const result = await client.submit("g.V()");
+console.log(result.toArray()); // 100 - all the vertices in your graph
+----
+
+When working with larger result sets it may be beneficial for memory management to process each chunk of data as it is returned from the gremlin server. The Gremlin JavaScript driver can return a readable stream instead of waiting for the entire result set to be loaded.
+
+[source,javascript]
+----
+
+const readable =  client.stream("g.V()", {}, { batchSize: 25 });
+
+readable.on('data', (data) => {
+  console.log(data.toArray()); // 25 vertices
+})
+
+readable.on('error', (error) => {
+  console.log(error); // errors returned from gremlin server
+})
+
+readable.on('end', () => {
+  console.log('query complete'); // when the end event is received then all the results have been processed
+})
+----
+
+If you are using NodeJS >= 10.0, you can asynchronously iterate readable streams:
+
+
+[source,javascript]
+----
+
+const readable = client.stream("g.V()", {}, { batchSize: 25 });
+
+try {
+  for await (const result of readable) {
+    console.log('data', result.toArray()); // 25 vertices
+  }
+} catch (err) {
+  console.log(err);
+}
+
+----
+
+[[gremlin-javascript-dsl]]
+=== Domain Specific Languages
+
+Developing Gremlin DSLs in JavaScript largely requires extension of existing core classes with use of standalone
+functions for anonymous traversal spawning. The pattern is demonstrated in the following example:
+
+[source,javascript]
+----
+class SocialTraversal extends GraphTraversal {
+  constructor(graph, traversalStrategies, bytecode) {
+    super(graph, traversalStrategies, bytecode);
+  }
+
+  aged(age) {
+    return this.has('person', 'age', age);
+  }
+}
+
+class SocialTraversalSource extends GraphTraversalSource {
+  constructor(graph, traversalStrategies, bytecode) {
+    super(graph, traversalStrategies, bytecode, SocialTraversalSource, SocialTraversal);
+  }
+
+  person(name) {
+    return this.V().has('person', 'name', name);
+  }
+}
+
+function anonymous() {
+  return new SocialTraversal(null, null, new Bytecode());
+}
+
+function aged(age) {
+  return anonymous().aged(age);
+}
+----
+
+`SocialTraversal` extends the core `GraphTraversal` class and has a three argument constructor which is immediately
+proxied to the `GraphTraversal` constructor. New DSL steps are then added to this class using available steps to
+construct the underlying traversal to execute as demonstrated in the `aged()` step.
+
+The `SocialTraversal` is spawned from a `SocialTraversalSource` which is extended from `GraphTraversalSource`. Steps
+added here are meant to be start steps. In the above case, the `person()` start step find a "person" vertex to begin
+the traversal from.
+
+Typically, steps that are made available on a `GraphTraversal` (i.e. SocialTraversal in this example) should also be
+made available as spawns for anonymous traversals. The recommendation is that these steps be exposed in the module
+as standalone functions. In the example above, the standalone `aged()` step creates an anonymous traversal through
+an `anonymous()` utility function. The method for creating these standalone functions can be handled in other ways if
+desired.
+
+To use the DSL, simply initialize the `g` as follows:
+
+[source,javascript]
+----
+const g = traversal(SocialTraversalSource).withRemote(connection);
+g.person('marko').aged(29).values('name').toList().
+  then(names => console.log(names));
+----
+
+[[javascript-differences]]
+[[gremlin-javascript-differences]]
+=== Differences
+
+In situations where Javascript reserved words and global functions overlap with standard Gremlin steps and tokens, those
+bits of conflicting Gremlin get an underscore appended as a suffix:
+
+*Steps* - <<from-step,from_()>>, <<in-step,in_()>>, <<with-step,with_()>>
+*Tokens* - `Direction.from_`
+
+Gremlin allows for `Map` instances to include `null` keys, but `null` keys in Javascript have some interesting behavior
+as in:
+
+[source,text]
+----
+> var a = { null: 'something', 'b': 'else' };
+> JSON.stringify(a)
+'{"null":"something","b":"else"}'
+> JSON.parse(JSON.stringify(a))
+{ null: 'something', b: 'else' }
+> a[null]
+'something'
+> a['null']
+'something'
+----
+
+This behavior needs to be considered when using Gremlin to return such results. A typical situation where this might
+happen is with `group()` or `groupCount()` as in:
+
+[source,javascript]
+----
+g.V().groupCount().by('age')
+----
+
+where "age" is not a valid key for all vertices. In these cases, it will return `null` for that key and group on that.
+It may bet better in Javascript to filter away those vertices to avoid the return of `null` in the returned `Map`:
+
+[source,javascript]
+----
+g.V().has('age').groupCount().by('age')
+g.V().hasLabel('person').groupCount().by('age')
+----
+
+Either of the above two options accomplishes the desired goal as both prevent `groupCount()` from having to process
+the possibility of `null`.
+[[gremlin-javascript-limitations]]
+=== Limitations
+
+* The `subgraph()`-step is not supported by any variant that is not running on the Java Virtual Machine as there is
+no `Graph` instance to deserialize a result into on the client-side. A workaround is to replace the step with
+`aggregate(local)` and then convert those results to something the client can use locally.
+
+anchor:gremlin-DotNet[]
+[[gremlin-dotnet]]
+== Gremlin.Net
+
+image:gremlin-dotnet-logo.png[width=371,float=right] Apache TinkerPop's Gremlin.Net implements Gremlin within the C#
+language. It targets .NET Standard and can therefore be used on different operating systems and with different .NET
+frameworks, such as .NET Framework and link:https://www.microsoft.com/net/core[.NET Core]. Since the C# syntax is very
+similar to that of Java, it should be easy to switch between Gremlin-Java and Gremlin.Net. The only major syntactical
+difference is that all method names in Gremlin.Net use PascalCase as opposed to camelCase in Gremlin-Java in order
+to comply with .NET conventions.
+
+[source,powershell]
+nuget install Gremlin.Net
+
+[[gremlin-dotnet-connecting]]
+=== Connecting
+
+The pattern for connecting is described in <<connecting-gremlin,Connecting Gremlin>> and it basically distills down to
+creating a `GraphTraversalSource`. A `GraphTraversalSource` is created from the `AnonymousTraversalSource.traversal()`
+method where the "g" provided to the `DriverRemoteConnection` corresponds to the name of a `GraphTraversalSource` on
+the remote end.
+
+[source,csharp]
+----
+include::../../../gremlin-dotnet/test/Gremlin.Net.IntegrationTest/Docs/Reference/GremlinVariantsTests.cs[tags=connecting]
+----
+
+Some connection options can also be set on individual requests using the `With()` step on the `TraversalSource`.
+For instance to set request timeout to 500 milliseconds:
+
+[source,csharp]
+----
+var l = g.With(Tokens.ArgsEvalTimeout, 500).V().Out("knows").Count().ToList();
+----
+
+The following options are allowed on a per-request basis in this fashion: `batchSize`, `requestId`, `userAgent` and
+`evaluationTimeout` (formerly `scriptEvaluationTimeout` which is also supported but now deprecated). These options are
+available as constants on the `Gremlin.Net.Driver.Tokens` class.
+
+[[gremlin-dotnet-imports]]
+=== Common Imports
+
+There are a number of classes, functions and tokens that are typically used with Gremlin. The following imports
+provide most of the typical functionality required to use Gremlin:
+
+[source,csharp]
+----
+include::../../../gremlin-dotnet/test/Gremlin.Net.IntegrationTest/Docs/Reference/GremlinVariantsTests.cs[tags=commonImports]
+----
+
+[[gremlin-dotnet-configuration]]
+=== Configuration
+
+The connection properties for the Gremlin.Net driver can be passed to the `GremlinServer` instance as keyword arguments:
+
+[width="100%",cols="3,10,^2",options="header"]
+|=========================================================
+|Key |Description |Default
+|hostname |The hostname that the driver will connect to. |localhost
+|port |The port on which Gremlin Server can be reached. |8182
+|enableSsl |Determines if SSL should be enabled or not. If enabled on the server then it must be enabled on the client. |false
+|username |The username to submit on requests that require authentication. |_none_
+|password |The password to submit on requests that require authentication. |_none_
+|=========================================================
+
+==== Connection Pool
+
+It is also possible to configure the `ConnectionPool` of the Gremlin.Net driver.
+These configuration options can be set as properties
+on the `ConnectionPoolSettings` instance that can be passed to the `GremlinClient`:
+
+[width="100%",cols="3,10,^2",options="header"]
+|=========================================================
+|Key |Description |Default
+|PoolSize |The size of the connection pool. |4
+|MaxInProcessPerConnection |The maximum number of in-flight requests that can occur on a connection. |32
+|ReconnectionAttempts |The number of attempts to get an open connection from the pool to submit a request. |4
+|ReconnectionBaseDelay |The base delay used for the exponential backoff for the reconnection attempts. |1 s
+|=========================================================
+
+A `NoConnectionAvailableException` is thrown if all connections have reached the `MaxInProcessPerConnection` limit
+when a new request comes in.
+A `ServerUnavailableException` is thrown if no connection is available to the server to submit a request after
+`ReconnectionAttempts` retries.
+
+==== WebSocket Configuration
+
+The WebSocket connections can also be configured, directly as parameters of the `GremlinClient` constructor. It takes
+an optional delegate `webSocketConfiguration` that will be invoked for each connection. This makes it possible to
+configure more advanced options like the `KeepAliveInterval` or client certificates.
+
+Starting with .NET 6, it is also possible to use compression for WebSockets. This is enabled by default starting with
+TinkerPop 3.5.3 (again, only on .NET 6 or higher). Note that compression might make an application susceptible to
+attacks like CRIME/BREACH. Compression should therefore be turned off if the application sends sensitive data to the
+server as well as data that could potentially be controlled by an untrusted user. Compression can be disabled via the
+`disableCompression` parameter.
+
+[[gremlin-dotnet-serialization]]
+=== Serialization
+
+The Gremlin.Net driver uses by default GraphSON 3.0 but it is also possible to use another serialization format by passing a message serializer when creating the `GremlinClient`.
+
+GraphBinary can be configured like this:
+
+[source,csharp]
+----
+include::../../../gremlin-dotnet/test/Gremlin.Net.IntegrationTest/Docs/Reference/GremlinVariantsTests.cs[tags=serializationBinary]
+----
+
+and GraphSON 2.0 like this:
+
+[source,csharp]
+----
+include::../../../gremlin-dotnet/test/Gremlin.Net.IntegrationTest/Docs/Reference/GremlinVariantsTests.cs[tags=serializationGraphSon]
+----
+
+[[gremlin-dotnet-strategies]]
+=== Traversal Strategies
+
+In order to add and remove traversal strategies from a traversal source, Gremlin.Net has an `AbstractTraversalStrategy`
+class along with a collection of subclasses that mirror the standard Gremlin-Java strategies.
+
+[source,csharp]
+----
+include::../../../gremlin-dotnet/test/Gremlin.Net.IntegrationTest/Docs/Reference/GremlinVariantsTests.cs[tags=traversalStrategies]
+----
+
+NOTE: Many of the TraversalStrategy classes in Gremlin.Net are proxies to the respective strategy on Apache TinkerPop’s
+JVM-based Gremlin traversal machine. As such, their `Apply(ITraversal)` method does nothing. However, the strategy is
+encoded in the Gremlin.Net bytecode and transmitted to the Gremlin traversal machine for re-construction machine-side.
+
+[[gremlin-dotnet-transactions]]
+=== Transactions
+
+To get a full understanding of this section, it would be good to start by reading the <<transactions,Transactions>>
+section of this documentation, which discusses transactions in the general context of TinkerPop itself. This section
+builds on that content by demonstrating the transactional syntax for C#.
+
+[source,csharp]
+----
+include::../../../gremlin-dotnet/test/Gremlin.Net.IntegrationTest/Docs/Reference/GremlinVariantsTests.cs[tags=transactions]
+----
+
+[[gremlin-dotnet-lambda]]
+=== The Lambda Solution
+
+Supporting link:https://en.wikipedia.org/wiki/Anonymous_function[anonymous functions] across languages is difficult as
+most languages do not support lambda introspection and thus, code analysis. While Gremlin.Net doesn't support C# lambdas, it
+is still able to represent lambdas in other languages. When the lambda is represented in `Bytecode` its language is encoded
+such that the remote connection host can infer which translator and ultimate execution engine to use.
+
+[source,csharp]
+----
+g.V().Out().Map<int>(Lambda.Groovy("it.get().value('name').length()")).Sum<int>().ToList();      <1>
+g.V().Out().Map<int>(Lambda.Python("lambda x: len(x.get().value('name'))")).Sum<int>().ToList(); <2>
+----
+
+<1> `Lambda.Groovy()` can be used to create a Groovy lambda.
+<2> `Lambda.Python()` can be used to create a Python lambda.
+
+The `ILambda` interface returned by these two methods inherits interfaces like `IFunction` and `IPredicate` that mirror
+their Java counterparts which makes it possible to use lambdas with Gremlin.Net for the same steps as in Gremlin-Java.
+
+TIP: When running into situations where Groovy cannot properly discern a method signature based on the `Lambda`
+instance created, it will help to fully define the closure in the lambda expression - so rather than
+`Lambda.Groovy("it.get().value('name'))`, prefer `Lambda.Groovy("x -> x.get().value('name'))`.
+
+[[gremlin-dotnet-scripts]]
+=== Submitting Scripts
+
+Gremlin scripts are sent to the server from a `IGremlinClient` instance.  A `IGremlinClient` is created as follows:
+
+[source,csharp]
+----
+include::../../../gremlin-dotnet/test/Gremlin.Net.IntegrationTest/Docs/Reference/GremlinVariantsTests.cs[tags=submittingScripts]
+----
+
+If the remote system has authentication and SSL enabled, then the `GremlinServer` object can be configured as follows:
+
+[source,csharp]
+----
+include::../../../gremlin-dotnet/test/Gremlin.Net.IntegrationTest/Docs/Reference/GremlinVariantsTests.cs[tags=submittingScriptsWithAuthentication]
+----
+
+It is also possible to initialize the `Client` to use <<sessions,sessions>>:
+
+[source,csharp]
+----
+var gremlinServer = new GremlinServer("localhost", 8182);
+var client = new GremlinClient(gremlinServer, sessionId: Guid.NewGuid().ToString()))
+----
+
+==== Per Request Settings
+
+The `GremlinClient.Submit()` functions accept an option to build a raw `RequestMessage`. A good use-case for this
+feature is to set a per-request override to the `evaluationTimeout` so that it only applies to the current request.
+
+[source,csharp]
+----
+include::../../../gremlin-dotnet/test/Gremlin.Net.IntegrationTest/Docs/Reference/GremlinVariantsTests.cs[tags=submittingScriptsWithTimeout]
+----
+
+The following options are allowed on a per-request basis in this fashion: `batchSize`, `requestId`, `userAgent` and
+`evaluationTimeout` (formerly `scriptEvaluationTimeout` which is also supported but now deprecated). These options are
+available as constants on the `Gremlin.Net.Driver.Tokens` class.
+
+IMPORTANT: The preferred method for setting a per-request timeout for scripts is demonstrated above, but those familiar
+with bytecode may try `g.with(EVALUATION_TIMEOUT, 500)` within a script. Scripts with multiple traversals and multiple
+timeouts will be interpreted as a sum of all timeouts identified in the script for that request.
+
+anchor:gremlin-net-dsl[]
+[[gremlin-dotnet-dsl]]
+=== Domain Specific Languages
+
+Developing a <<dsl,Domain Specific Language>> (DSL) for .Net is most easily implemented using
+link:https://docs.microsoft.com/en-us/dotnet/csharp/programming-guide/classes-and-structs/extension-methods[Extension Methods]
+as they don't require direct extension of classes in the TinkerPop hierarchy. Extension Method classes simply need to
+be constructed for the `GraphTraversal` and the `GraphTraversalSource`. Unfortunately, anonymous traversals (spawned
+from `+__+`) can't use the Extension Method approach as they do not work for static classes and static classes can't be
+extended. The only option is to re-implement the methods of `+__+` as a wrapper in the anonymous traversal for the DSL
+or to simply create a static class for the DSL and use the two anonymous traversals creators independently. The
+following example uses the latter approach as it saves a lot of boilerplate code with the minor annoyance of having a
+second static class to deal with when writing traversals rather than just calling `+__+` for everything.
+
+[source,csharp]
+----
+include::../../../gremlin-dotnet/test/Gremlin.Net.IntegrationTest/Docs/Reference/GremlinVariantsDsl.cs[tags=dsl]
+----
+
+Note the creation of `__Social` as the Social DSL's "extension" to the available ways in which to spawn anonymous
+traversals. The use of the double underscore prefix in the name is just a convention to consider using and is not a
+requirement. To use the DSL, bring it into scope with the `using` directive:
+
+[source,csharp]
+----
+include::../../../gremlin-dotnet/test/Gremlin.Net.IntegrationTest/Docs/Reference/GremlinVariantsDslTests.cs[tags=dslUsing]
+----
+
+and then it can be called from the application as follows:
+
+[source,csharp]
+----
+include::../../../gremlin-dotnet/test/Gremlin.Net.IntegrationTest/Docs/Reference/GremlinVariantsDslTests.cs[tags=dslExamples]
+----
+
+anchor:gremlin-net-differences[]
+[[gremlin-dotnet-differences]]
+=== Differences
+
+The biggest difference between Gremlin in .NET and the canonical version in Java is the casing of steps. Canonical
+Gremlin utilizes `camelCase` as is typical in Java for function names, but C# utilizes `PascalCase` as it is more
+typical in that language. Therefore, when viewing a typical Gremlin example written in Gremlin Console, the conversion
+to C# usually just requires capitalization of the first letter in the step name, thus the following example in Groovy:
+
+[source,groovy]
+----
+g.V().has('person','name','marko').
+  out('knows').
+  elementMap().toList()
+----
+
+would become the following in C#:
+
+[source,csharp]
+----
+g.V().Has("Person","name","marko").
+  Out("knows").
+  ElementMap().ToList();
+----
+
+In addition to the uppercase change, also note the conversion of the single quotes to double quotes as is expected for
+declaring string values in C# and the addition of the semi-colon at the end of the line. In short, don't forget to
+apply the common syntax expectations for C# when trying to convert an example of Gremlin from a different language.
+
+Another common conversion issues lies in having to explicitly define generics, which can make canonical Gremlin appear
+much more complex in C# where type erasure is not a feature of the language. For example, the following example in
+Groovy:
+
+[source,groovy]
+----
+g.V().repeat(__.out()).times(2).values('name')
+----
+
+must be written as:
+
+[source,csharp]
+----
+g.V().Repeat(__.Out()).Times(2).Values<string>("name");
+----
+
+Gremlin allows for `Map` instances to include `null` keys, but `null` keys in C# `Dictionary` instances are not allowed.
+It is therefore necessary to rewrite a traversal such as:
+
+[source,javascript]
+----
+g.V().groupCount().by('age')
+----
+
+where "age" is not a valid key for all vertices in a way that will remove the need for a `null` to be returned.
+
+[source,javascript]
+----
+g.V().has('age').groupCount().by('age')
+g.V().hasLabel('person').groupCount().by('age')
+----
+
+Either of the above two options accomplishes the desired goal as both prevent `groupCount()` from having to process
+the possibility of `null`.
+
+anchor:gremlin-net-limitations[]
+[[gremlin-dotnet-limitations]]
+=== Limitations
+
+* The `subgraph()`-step is not supported by any variant that is not running on the Java Virtual Machine as there is
+no `Graph` instance to deserialize a result into on the client-side. A workaround is to replace the step with
+`aggregate(local)` and then convert those results to something the client can use locally.
+
+anchor:gremlin-dotnet-template[]
+anchor:dotnet-application-examples[]
+anchor:gremlin-net-examples[]
+[[gremlin-dotnet-examples]]
+=== Application Examples
+
+This link:https://docs.microsoft.com/dotnet/core/tools/custom-templates[dotnet template] helps getting started with
+<<gremlin-dotnet,Gremlin.Net>>. It creates a new C# console project that shows how to connect to a
+<<gremlin-server,Gremlin Server>> with Gremlin.Net.
+
+You can install the template with the dotnet CLI tool:
+[source,shell]
+dotnet new -i Gremlin.Net.Template
+
+After the template is installed, a new project based on this template can be installed:
+
+[source,shell]
+dotnet new gremlin
+
+Specify the output directory for the new project which will then also be used as the name of the created project:
+
+[source,shell]
+dotnet new gremlin -o MyFirstGremlinProject
+
+[[gremlin-python]]
+== Gremlin-Python
+
+image:gremlin-python-drawing.png[width=130,float=right] Apache TinkerPop's Gremlin-Python implements Gremlin within
+the link:https://www.python.org/[Python] language and can be used on any Python virtual machine including the popular
+link:https://en.wikipedia.org/wiki/CPython[CPython] machine. Python's syntax has the same constructs as Java including
+"dot notation" for function chaining (`a.b.c`), round bracket function arguments (`a(b,c)`), and support for global
+namespaces (`a(b())` vs `a(__.b())`). As such, anyone familiar with Gremlin-Java will immediately be able to work
+with Gremlin-Python. Moreover, there are a few added constructs to Gremlin-Python that make traversals a bit more
+succinct.
+
+To install Gremlin-Python, use Python's link:https://en.wikipedia.org/wiki/Pip_(package_manager)[pip] package manager.
+
+[source,bash]
+----
+pip install gremlinpython
+pip install gremlinpython[kerberos]     # Optional, not available on Microsoft Windows
+----
+
+[[gremlin-python-connecting]]
+=== Connecting
+
+The pattern for connecting is described in <<connecting-gremlin,Connecting Gremlin>> and it basically distills down to
+creating a `GraphTraversalSource`. A `GraphTraversalSource` is created from the anonymous `traversal()` method where
+the "g" provided to the `DriverRemoteConnection` corresponds to the name of a `GraphTraversalSource` on the remote end.
+
+[source,python]
+----
+g = traversal().with_remote(DriverRemoteConnection('ws://localhost:8182/gremlin','g'))
+----
+
+If you need to send additional headers in the websockets connection, you can pass an optional `headers` parameter
+to the `DriverRemoteConnection` constructor.
+
+[source,python]
+----
+g = traversal().with_remote(DriverRemoteConnection(
+    'ws://localhost:8182/gremlin', 'g', headers={'Header':'Value'}))
+----
+
+Gremlin-Python supports plain text and Kerberos SASL authentication, you can set it on the connection options.
+
+[source,python]
+----
+# Plain text authentication
+g = traversal().with_remote(DriverRemoteConnection(
+    'ws://localhost:8182/gremlin', 'g', username='stephen', password='password'))
+
+# Kerberos authentication
+g = traversal().with_remote(DriverRemoteConnection(
+    'ws://localhost:8182/gremlin', 'g', kerberized_service='gremlin@hostname.your.org'))
+----
+
+The value specified for the kerberized_service should correspond to the first part of the principal name configured for
+the gremlin service, but with the slash replaced by an _at_ sign. The Gremlin-Python client reads the kerberos
+configurations from your system. It finds the KDC's hostname and port from the krb5.conf file at the
+https://web.mit.edu/kerberos/krb5-devel/doc/mitK5defaults.html[default location] or as indicated in the KRB5_CONFIG
+environment variable. It finds credentials from the credential cache or a keytab file at the
+https://web.mit.edu/kerberos/krb5-devel/doc/mitK5defaults.html[default locations] or as indicated
+in the KRB5CCNAME or KRB5_KTNAME environment variables.
+
+If you authenticate to a remote <<connecting-gremlin-server,Gremlin Server>> or
+<<connecting-rgp,Remote Gremlin Provider>>, this server normally has SSL activated and the websockets url will start
+with 'wss://'. If Gremlin-Server uses a self-signed certificate for SSL, Gremlin-Python needs access to a local copy of
+the CA certificate file (in openssl .pem format), to be specified in the SSL_CERT_FILE environment variable.
+
+NOTE: If connecting from an inherently single-threaded Python process where blocking while waiting for Gremlin
+traversals to complete is acceptable, it might be helpful to set `pool_size` and `max_workers` parameters to 1.
+See the <<python-configuration,Configuration>> section just below.  Examples where this could apply are serverless cloud functions or WSGI
+worker processes.
+
+Some connection options can also be set on individual requests made through the using `with()` step on the
+`TraversalSource`. For instance to set request timeout to 500 milliseconds:
+
+[source,python]
+----
+vertices = g.with_('evaluationTimeout', 500).V().out('knows').to_list()
+----
+
+The following options are allowed on a per-request basis in this fashion: `batchSize`, `requestId`, `userAgent` and
+`evaluationTimeout` (formerly `scriptEvaluationTimeout` which is also supported but now deprecated).
+
+anchor:python-imports[]
+[[gremlin-python-imports]]
+=== Common Imports
+
+There are a number of classes, functions and tokens that are typically used with Gremlin. The following imports
+provide most of the typical functionality required to use Gremlin:
+
+[source,python]
+----
 from gremlin_python import statics
 from gremlin_python.process.anonymous_traversal import traversal
 from gremlin_python.process.graph_traversal import __
@@ -811,109 +1512,80 @@
 from gremlin_python.process.traversal import WithOptions
 from_ = Direction.OUT
 to = Direction.IN
-=======
-const gremlin = require('gremlin');
-const traversal = gremlin.process.AnonymousTraversalSource.traversal;
-const __ = gremlin.process.statics;
-const DriverRemoteConnection = gremlin.driver.DriverRemoteConnection;
-const column = gremlin.process.column
-const direction = gremlin.process.direction
-const p = gremlin.process.P
-const textp = gremlin.process.TextP
-const pick = gremlin.process.pick
-const pop = gremlin.process.pop
-const order = gremlin.process.order
-const scope = gremlin.process.scope
-const t = gremlin.process.t
->>>>>>> f38338b6
-----
-
-By defining these imports it becomes possible to write Gremlin in the more shorthand, canonical style that is
-demonstrated in most examples found here in the documentation:
-
-[source,javascript]
-----
-<<<<<<< HEAD
+----
+
+These can be used analogously to how they are used in Gremlin-Java.
+
+[source,python]
+----
 >>> g.V().has_label('person').has('age',P.gt(30)).order().by('age',Order.desc).to_list()
 [v[6], v[4]]
-=======
-const { P: { gt } } = gremlin.process;
-const { order: { desc } } = gremlin.process;
-g.V().hasLabel('person').has('age',gt(30)).order().by('age',desc).toList()
->>>>>>> f38338b6
-----
-
-[[gremlin-javascript-transactions]]
-=== Transactions
-
-To get a full understanding of this section, it would be good to start by reading the <<transactions,Transactions>>
-section of this documentation, which discusses transactions in the general context of TinkerPop itself. This section
-builds on that content by demonstrating the transactional syntax for Javascript.
-
-[source,javascript]
-----
-const g = traversal().withRemote(new DriverRemoteConnection('ws://localhost:8182/gremlin'));
-const tx = g.tx(); // create a Transaction
-
-// spawn a new GraphTraversalSource binding all traversals established from it to tx
-const gtx = tx.begin();
-
-<<<<<<< HEAD
+----
+
+Moreover, by importing the `statics` of Gremlin-Python, the class prefixes can be omitted.
+
+[source,python]
+----
+>>> statics.load_statics(globals())
+----
+
+With statics loaded its possible to represent the above traversal as below.
+
 [source,python]
 ----
 >>> g.V().has_label('person').has('age',gt(30)).order().by('age',desc).to_list()
 [v[6], v[4]]
-=======
-// execute traversals using gtx occur within the scope of the transaction held by tx. the
-// tx is closed after calls to commit or rollback and cannot be re-used. simply spawn a
-// new Transaction from g.tx() to create a new one as needed. the g context remains
-// accessible through all this as a sessionless connection.
-Promise.all([
-  gtx.addV("person").property("name", "jorge").iterate(),
-  gtx.addV("person").property("name", "josh").iterate()
-]).then(() => {
-  return tx.commit();
-}).catch(() => {
-  return tx.rollback();
-});
->>>>>>> f38338b6
-----
-
-[[gremlin-javascript-lambda]]
-=== The Lambda Solution
-
-Supporting link:https://en.wikipedia.org/wiki/Anonymous_function[anonymous functions] across languages is difficult as
-most languages do not support lambda introspection and thus, code analysis. In Gremlin-Javascript, a Gremlin lambda
-should be represented as a zero-arg callable that returns a string representation of the lambda expected for use in the
-traversal. The returned lambda should be written as a Gremlin-Groovy string. When the lambda is represented in
-`Bytecode` its language is encoded such that the remote connection host can infer which translator and ultimate
-execution engine to use.
-
-[source,javascript]
-----
-<<<<<<< HEAD
+----
+
+Statics includes all the `+__+`-methods and thus, anonymous traversals like `+__.out()+` can be expressed as below.
+That is, without the `+__+`-prefix.
+
+[source,python]
+----
 >>> g.V().repeat(out()).times(2).name.fold().to_list()
 [['ripple', 'lop']]
-=======
-g.V().out().
-  map(() => "it.get().value('name').length()").
-  sum().
-  toList().then(total => console.log(total))
->>>>>>> f38338b6
-----
-
-TIP: When running into situations where Groovy cannot properly discern a method signature based on the `Lambda`
-instance created, it will help to fully define the closure in the lambda expression - so rather than
-`() => "it.get().value('name')"`, prefer `() => "x -> x.get().value('name')"`.
-
-WARNING: As explained throughout the documentation, when possible <<a-note-on-lambdas,avoid>> lambdas.
-
-[[gremlin-javascript-scripts]]
-=== Submitting Scripts
-
-It is possible to submit parametrized Gremlin scripts to the server as strings, using the `Client` class:
-
-<<<<<<< HEAD
+----
+
+There may be situations where certain graphs may want a more exact data type than what Python will allow as a language.
+To support these situations `gremlin-python` has a few special type classes that can be imported from `statics`. They
+include:
+
+[source,python]
+----
+from gremlin_python.statics import long         # Java long
+from gremlin_python.statics import timestamp    # Java timestamp
+from gremlin_python.statics import SingleByte   # Java byte type
+from gremlin_python.statics import SingleChar   # Java char type
+from gremlin_python.statics import GremlinType  # Java Class
+----
+
+anchor:python-configuration[]
+[[gremlin-python-configuration]]
+=== Configuration
+
+The following table describes the various configuration options for the Gremlin-Python Driver. They
+can be passed to the `Client` or `DriverRemoteConnection` instance as keyword arguments:
+
+[width="100%",cols="3,10,^2",options="header"]
+|=========================================================
+|Key |Description |Default
+|headers |Additional headers that will be added to each request message. |`None`
+|max_workers |Maximum number of worker threads. |Number of CPUs * 5
+|message_serializer |The message serializer implementation.|`gremlin_python.driver.serializer.GraphSONMessageSerializer`
+|password |The password to submit on requests that require authentication. |""
+|pool_size |The number of connections used by the pool. |4
+|protocol_factory |A callable that returns an instance of `AbstractBaseProtocol`. |`gremlin_python.driver.protocol.GremlinServerWSProtocol`
+|transport_factory |A callable that returns an instance of `AbstractBaseTransport`. |`gremlin_python.driver.aiohttp.transport.AiohttpTransport`
+|username |The username to submit on requests that require authentication. |""
+|kerberized_service |the first part of the principal name configured for the gremlin service|"""
+|session | A unique string-based identifier (typically a UUID) to enable a <<sessions,session-based connection>>. This is not a valid configuration for `DriverRemoteConnection`. |None
+|=========================================================
+
+Note that the `transport_factory` can allow for additional configuration of the `AiohttpTransport`, which allows
+pass through of the named parameters available in
+link:https://docs.aiohttp.org/en/stable/client_reference.html#aiohttp.ClientSession.ws_connect[AIOHTTP's ws_connect],
+and the ability to call the api from an event loop:
+
 [source,python]
 ----
 import ssl
@@ -926,29 +1598,20 @@
                                                                     call_from_event_loop=True,
                                                                     max_content_length=100*1024*1024,
                                                                     ssl_options=ssl.create_default_context(Purpose.CLIENT_AUTH))))
-=======
-[source,javascript]
->>>>>>> f38338b6
-----
-const gremlin = require('gremlin');
-const client = new gremlin.driver.Client('ws://localhost:8182/gremlin', { traversalSource: 'g' });
-
-const result1 = await client.submit('g.V(vid)', { vid: 1 });
-const vertex = result1.first();
-
-const result2 = await client.submit('g.V().hasLabel(label).tail(n)', { label: 'person', n: 3 });
-
-// ResultSet is an iterable
-for (const vertex of result2) {
-  console.log(vertex.id);
-}
-----
-
-It is also possible to initialize the `Client` to use <<sessions,sessions>>:
-
-[source,javascript]
-----
-<<<<<<< HEAD
+----
+
+Compression configuration options are described in the
+link:https://docs.python.org/3.6/library/zlib.html#zlib.compressobj[zlib documentation]. By default, compression
+settings are configured as shown in the above example.
+
+[[gremlin-python-strategies]]
+=== Traversal Strategies
+
+In order to add and remove <<traversalstrategy,traversal strategies>> from a traversal source, Gremlin-Python has a
+`TraversalStrategy` class along with a collection of subclasses that mirror the standard Gremlin-Java strategies.
+
+[source,python]
+----
 >>> g = g.with_strategies(SubgraphStrategy(vertices=has_label('person'),edges=has('weight',gt(0.5))))
 >>> g.V().name.to_list()
 ['marko', 'vadas', 'josh', 'peter']
@@ -964,870 +1627,6 @@
 ['marko']
 >>> g.V().out_e().value_map().with_(WithOptions.tokens).to_list()
 [{<T.id: 1>: 9, <T.label: 4>: 'created', 'weight': 0.4}, {<T.id: 1>: 7, <T.label: 4>: 'knows', 'weight': 0.5}, {<T.id: 1>: 8, <T.label: 4>: 'knows', 'weight': 1.0}]
-=======
-const client = new gremlin.driver.Client('ws://localhost:8182/gremlin', { traversalSource: 'g', 'session': 'unique-string-id' });
->>>>>>> f38338b6
-----
-
-With this configuration, the state of variables within scripts are preserved between requests.
-
-==== Per Request Settings
-
-The `client.submit()` functions accept a `requestOptions` which expects a dictionary. The `requestOptions`
-provide a way to include options that are specific to the request made with the call to `submit()`. A good use-case for
-this feature is to set a per-request override to the `evaluationTimeout` so that it only applies to the current
-request.
-
-[source,javascript]
-----
-const result = await client.submit("g.V().repeat(both()).times(100)", null, { evaluationTimeout: 5000 })
-----
-<<<<<<< HEAD
-g = traversal().with_remote(DriverRemoteConnection('ws://localhost:8182/gremlin'))
-
-# Create a Transaction.
-tx = g.tx()
-
-# Spawn a new GraphTraversalSource, binding all traversals established from it to tx.
-gtx = tx.begin()
-
-try:
-    # Execute a traversal within the transaction.
-    gtx.add_v("person").property("name", "Lyndon").iterate(),
-=======
->>>>>>> f38338b6
-
-The following options are allowed on a per-request basis in this fashion: `batchSize`, `requestId`, `userAgent` and
-`evaluationTimeout` (formerly `scriptEvaluationTimeout` which is also supported but now deprecated).
-
-IMPORTANT: The preferred method for setting a per-request timeout for scripts is demonstrated above, but those familiar
-with bytecode may try `g.with(EVALUATION_TIMEOUT, 500)` within a script. Scripts with multiple traversals and multiple
-timeouts will be interpreted as a sum of all timeouts identified in the script for that request.
-
-
-==== Processing results as they are returned from the Gremlin server
-
-<<<<<<< HEAD
-[source,python]
-----
->>> g.V().out().map(lambda: "it.get().value('name').length()").sum().to_list()
-[24]
-----
-=======
->>>>>>> f38338b6
-
-The Gremlin JavaScript driver maintains a WebSocket connection to the Gremlin server and receives messages according to the `batchSize` parameter on the per request settings or the `resultIterationBatchSize` value configured for the Gremlin server. When submitting scripts the default behavior is to wait for the entire result set to be returned from a query before allowing any processing on the result set.
-
-The following examples assume that you have 100 vertices in your graph.
-
-[source,javascript]
-----
-<<<<<<< HEAD
->>> g.V(Bindings.of('x',1)).out('created').map(lambda: "it.get().value('name').length()").sum_().to_list()
-[3]
->>> g.V(Bindings.of('x',4)).out('created').map(lambda: "it.get().value('name').length()").sum_().to_list()
-[9]
-=======
-const result = await client.submit("g.V()");
-console.log(result.toArray()); // 100 - all the vertices in your graph
->>>>>>> f38338b6
-----
-
-When working with larger result sets it may be beneficial for memory management to process each chunk of data as it is returned from the gremlin server. The Gremlin JavaScript driver can return a readable stream instead of waiting for the entire result set to be loaded.
-
-[source,javascript]
-----
-
-const readable =  client.stream("g.V()", {}, { batchSize: 25 });
-
-readable.on('data', (data) => {
-  console.log(data.toArray()); // 25 vertices
-})
-
-<<<<<<< HEAD
-future_result_set = client.submit_async('[1,2,3,4]') <5>
-result_set = future_result_set.result() <6>
-result = result_set.one() <7>
-assert results == [1, 2, 3, 4] <8>
-assert result_set.done.done() <9>
-=======
-readable.on('error', (error) => {
-  console.log(error); // errors returned from gremlin server
-})
->>>>>>> f38338b6
-
-readable.on('end', () => {
-  console.log('query complete'); // when the end event is received then all the results have been processed
-})
-----
-
-If you are using NodeJS >= 10.0, you can asynchronously iterate readable streams:
-
-
-[source,javascript]
-----
-
-const readable = client.stream("g.V()", {}, { batchSize: 25 });
-
-try {
-  for await (const result of readable) {
-    console.log('data', result.toArray()); // 25 vertices
-  }
-} catch (err) {
-  console.log(err);
-}
-
-----
-
-
-[[gremlin-javascript-dsl]]
-=== Domain Specific Languages
-
-Developing Gremlin DSLs in JavaScript largely requires extension of existing core classes with use of standalone
-functions for anonymous traversal spawning. The pattern is demonstrated in the following example:
-
-[source,javascript]
-----
-<<<<<<< HEAD
-class SocialTraversal(GraphTraversal):
-
-    def knows(self, person_name):
-        return self.out('knows').has_label('person').has('name', person_name)
-
-    def youngest_friends_age(self):
-        return self.out('knows').has_label('person').values('age').min()
-
-    def created_at_least(self, number):
-        return self.out_e('created').count().is_(P.gte(number))
-=======
-class SocialTraversal extends GraphTraversal {
-  constructor(graph, traversalStrategies, bytecode) {
-    super(graph, traversalStrategies, bytecode);
-  }
-
-  aged(age) {
-    return this.has('person', 'age', age);
-  }
-}
->>>>>>> f38338b6
-
-class SocialTraversalSource extends GraphTraversalSource {
-  constructor(graph, traversalStrategies, bytecode) {
-    super(graph, traversalStrategies, bytecode, SocialTraversalSource, SocialTraversal);
-  }
-
-  person(name) {
-    return this.V().has('person', 'name', name);
-  }
-}
-
-function anonymous() {
-  return new SocialTraversal(null, null, new Bytecode());
-}
-
-<<<<<<< HEAD
-    @classmethod
-    def youngest_friends_age(cls, *args):
-        return cls.graph_traversal(None, None, Bytecode()).youngest_friends_age(*args)
-
-    @classmethod
-    def created_at_least(cls, *args):
-        return cls.graph_traversal(None, None, Bytecode()).created_at_least(*args)
-=======
-function aged(age) {
-  return anonymous().aged(age);
-}
-----
-
-`SocialTraversal` extends the core `GraphTraversal` class and has a three argument constructor which is immediately
-proxied to the `GraphTraversal` constructor. New DSL steps are then added to this class using available steps to
-construct the underlying traversal to execute as demonstrated in the `aged()` step.
->>>>>>> f38338b6
-
-The `SocialTraversal` is spawned from a `SocialTraversalSource` which is extended from `GraphTraversalSource`. Steps
-added here are meant to be start steps. In the above case, the `person()` start step find a "person" vertex to begin
-the traversal from.
-
-Typically, steps that are made available on a `GraphTraversal` (i.e. SocialTraversal in this example) should also be
-made available as spawns for anonymous traversals. The recommendation is that these steps be exposed in the module
-as standalone functions. In the example above, the standalone `aged()` step creates an anonymous traversal through
-an `anonymous()` utility function. The method for creating these standalone functions can be handled in other ways if
-desired.
-
-To use the DSL, simply initialize the `g` as follows:
-
-[source,javascript]
-----
-const g = traversal(SocialTraversalSource).withRemote(connection);
-g.person('marko').aged(29).values('name').toList().
-  then(names => console.log(names));
-----
-
-[[javascript-differences]]
-[[gremlin-javascript-differences]]
-=== Differences
-
-In situations where Javascript reserved words and global functions overlap with standard Gremlin steps and tokens, those
-bits of conflicting Gremlin get an underscore appended as a suffix:
-
-*Steps* - <<from-step,from_()>>, <<in-step,in_()>>, <<with-step,with_()>>
-
-Gremlin allows for `Map` instances to include `null` keys, but `null` keys in Javascript have some interesting behavior
-as in:
-
-[source,text]
-----
-<<<<<<< HEAD
-social = traversal(SocialTraversalSource).with_remote(DriverRemoteConnection('ws://localhost:8182/gremlin','g'))
-social.persons('marko').knows('josh')
-social.persons('marko').youngest_friends_age()
-social.persons().filter(__.created_at_least(2)).count()
-=======
-> var a = { null: 'something', 'b': 'else' };
-> JSON.stringify(a)
-'{"null":"something","b":"else"}'
-> JSON.parse(JSON.stringify(a))
-{ null: 'something', b: 'else' }
-> a[null]
-'something'
-> a['null']
-'something'
->>>>>>> f38338b6
-----
-
-This behavior needs to be considered when using Gremlin to return such results. A typical situation where this might
-happen is with `group()` or `groupCount()` as in:
-
-[source,javascript]
-----
-<<<<<<< HEAD
->>> g.V().both()[1:3].to_list()
-[v[2], v[4]]
->>> g.V().both()[1].to_list()
-[v[2]]
->>> g.V().both().name.to_list()
-['lop', 'lop', 'lop', 'vadas', 'josh', 'josh', 'josh', 'marko', 'marko', 'marko', 'peter', 'ripple']
-=======
-g.V().groupCount().by('age')
->>>>>>> f38338b6
-----
-
-where "age" is not a valid key for all vertices. In these cases, it will return `null` for that key and group on that.
-It may bet better in Javascript to filter away those vertices to avoid the return of `null` in the returned `Map`:
-
-<<<<<<< HEAD
-*Steps* - <<and-step,and_()>>, <<as-step,as_()>>, <<filter-step,filter_()>>, <<from-step,from_()>>,
-<<has-step,has_key_>>, <<id-step,id_()>>, <<is-step,is_()>>, <<in-step,in_()>>, <<max-step,max_()>>,
-<<min-step,min_()>>, <<not-step,not_()>>, <<or-step,or_()>>, <<range-step,range_()>>, <<sum-step,sum_()>>,
-<<with-step,with_()>>
-
-*Tokens* - <<a-note-on-scopes,Scope.global_>>, `Direction.from_`, `Operator.sum_`
-=======
-[source,javascript]
-----
-g.V().has('age').groupCount().by('age')
-g.V().hasLabel('person').groupCount().by('age')
-----
-
-Either of the above two options accomplishes the desired goal as both prevent `groupCount()` from having to process
-the possibility of `null`.
->>>>>>> f38338b6
-
-[[gremlin-javascript-limitations]]
-=== Limitations
-
-* The `subgraph()`-step is not supported by any variant that is not running on the Java Virtual Machine as there is
-no `Graph` instance to deserialize a result into on the client-side. A workaround is to replace the step with
-`aggregate(local)` and then convert those results to something the client can use locally.
-
-anchor:gremlin-DotNet[]
-[[gremlin-dotnet]]
-== Gremlin.Net
-
-image:gremlin-dotnet-logo.png[width=371,float=right] Apache TinkerPop's Gremlin.Net implements Gremlin within the C#
-language. It targets .NET Standard and can therefore be used on different operating systems and with different .NET
-frameworks, such as .NET Framework and link:https://www.microsoft.com/net/core[.NET Core]. Since the C# syntax is very
-similar to that of Java, it should be easy to switch between Gremlin-Java and Gremlin.Net. The only major syntactical
-difference is that all method names in Gremlin.Net use PascalCase as opposed to camelCase in Gremlin-Java in order
-to comply with .NET conventions.
-
-[source,powershell]
-nuget install Gremlin.Net
-
-[[gremlin-dotnet-connecting]]
-=== Connecting
-
-The pattern for connecting is described in <<connecting-gremlin,Connecting Gremlin>> and it basically distills down to
-creating a `GraphTraversalSource`. A `GraphTraversalSource` is created from the `AnonymousTraversalSource.traversal()`
-method where the "g" provided to the `DriverRemoteConnection` corresponds to the name of a `GraphTraversalSource` on
-the remote end.
-
-[source,csharp]
-----
-include::../../../gremlin-dotnet/test/Gremlin.Net.IntegrationTest/Docs/Reference/GremlinVariantsTests.cs[tags=connecting]
-----
-
-Some connection options can also be set on individual requests using the `With()` step on the `TraversalSource`.
-For instance to set request timeout to 500 milliseconds:
-
-[source,csharp]
-----
-var l = g.With(Tokens.ArgsEvalTimeout, 500).V().Out("knows").Count().ToList();
-----
-
-The following options are allowed on a per-request basis in this fashion: `batchSize`, `requestId`, `userAgent` and
-`evaluationTimeout` (formerly `scriptEvaluationTimeout` which is also supported but now deprecated). These options are
-available as constants on the `Gremlin.Net.Driver.Tokens` class.
-
-[[gremlin-dotnet-imports]]
-=== Common Imports
-
-There are a number of classes, functions and tokens that are typically used with Gremlin. The following imports
-provide most of the typical functionality required to use Gremlin:
-
-[source,csharp]
-----
-include::../../../gremlin-dotnet/test/Gremlin.Net.IntegrationTest/Docs/Reference/GremlinVariantsTests.cs[tags=commonImports]
-----
-
-[[gremlin-dotnet-configuration]]
-=== Configuration
-
-The connection properties for the Gremlin.Net driver can be passed to the `GremlinServer` instance as keyword arguments:
-
-[width="100%",cols="3,10,^2",options="header"]
-|=========================================================
-|Key |Description |Default
-|hostname |The hostname that the driver will connect to. |localhost
-|port |The port on which Gremlin Server can be reached. |8182
-|enableSsl |Determines if SSL should be enabled or not. If enabled on the server then it must be enabled on the client. |false
-|username |The username to submit on requests that require authentication. |_none_
-|password |The password to submit on requests that require authentication. |_none_
-|=========================================================
-
-==== Connection Pool
-
-It is also possible to configure the `ConnectionPool` of the Gremlin.Net driver.
-These configuration options can be set as properties
-on the `ConnectionPoolSettings` instance that can be passed to the `GremlinClient`:
-
-[width="100%",cols="3,10,^2",options="header"]
-|=========================================================
-|Key |Description |Default
-|PoolSize |The size of the connection pool. |4
-|MaxInProcessPerConnection |The maximum number of in-flight requests that can occur on a connection. |32
-|ReconnectionAttempts |The number of attempts to get an open connection from the pool to submit a request. |4
-|ReconnectionBaseDelay |The base delay used for the exponential backoff for the reconnection attempts. |1 s
-|=========================================================
-
-A `NoConnectionAvailableException` is thrown if all connections have reached the `MaxInProcessPerConnection` limit
-when a new request comes in.
-A `ServerUnavailableException` is thrown if no connection is available to the server to submit a request after
-`ReconnectionAttempts` retries.
-
-==== WebSocket Configuration
-
-The WebSocket connections can also be configured, directly as parameters of the `GremlinClient` constructor. It takes
-an optional delegate `webSocketConfiguration` that will be invoked for each connection. This makes it possible to
-configure more advanced options like the `KeepAliveInterval` or client certificates.
-
-Starting with .NET 6, it is also possible to use compression for WebSockets. This is enabled by default starting with
-TinkerPop 3.5.3 (again, only on .NET 6 or higher). Note that compression might make an application susceptible to
-attacks like CRIME/BREACH. Compression should therefore be turned off if the application sends sensitive data to the
-server as well as data that could potentially be controlled by an untrusted user. Compression can be disabled via the
-`disableCompression` parameter.
-
-[[gremlin-dotnet-serialization]]
-=== Serialization
-
-The Gremlin.Net driver uses by default GraphSON 3.0 but it is also possible to use another serialization format by passing a message serializer when creating the `GremlinClient`.
-
-GraphBinary can be configured like this:
-
-[source,csharp]
-----
-include::../../../gremlin-dotnet/test/Gremlin.Net.IntegrationTest/Docs/Reference/GremlinVariantsTests.cs[tags=serializationBinary]
-----
-
-and GraphSON 2.0 like this:
-
-[source,csharp]
-----
-include::../../../gremlin-dotnet/test/Gremlin.Net.IntegrationTest/Docs/Reference/GremlinVariantsTests.cs[tags=serializationGraphSon]
-----
-
-[[gremlin-dotnet-strategies]]
-=== Traversal Strategies
-
-In order to add and remove traversal strategies from a traversal source, Gremlin.Net has an `AbstractTraversalStrategy`
-class along with a collection of subclasses that mirror the standard Gremlin-Java strategies.
-
-[source,csharp]
-----
-include::../../../gremlin-dotnet/test/Gremlin.Net.IntegrationTest/Docs/Reference/GremlinVariantsTests.cs[tags=traversalStrategies]
-----
-
-NOTE: Many of the TraversalStrategy classes in Gremlin.Net are proxies to the respective strategy on Apache TinkerPop’s
-JVM-based Gremlin traversal machine. As such, their `Apply(ITraversal)` method does nothing. However, the strategy is
-encoded in the Gremlin.Net bytecode and transmitted to the Gremlin traversal machine for re-construction machine-side.
-
-[[gremlin-dotnet-transactions]]
-=== Transactions
-
-To get a full understanding of this section, it would be good to start by reading the <<transactions,Transactions>>
-section of this documentation, which discusses transactions in the general context of TinkerPop itself. This section
-builds on that content by demonstrating the transactional syntax for C#.
-
-[source,csharp]
-----
-include::../../../gremlin-dotnet/test/Gremlin.Net.IntegrationTest/Docs/Reference/GremlinVariantsTests.cs[tags=transactions]
-----
-
-[[gremlin-dotnet-lambda]]
-=== The Lambda Solution
-
-Supporting link:https://en.wikipedia.org/wiki/Anonymous_function[anonymous functions] across languages is difficult as
-most languages do not support lambda introspection and thus, code analysis. While Gremlin.Net doesn't support C# lambdas, it
-is still able to represent lambdas in other languages. When the lambda is represented in `Bytecode` its language is encoded
-such that the remote connection host can infer which translator and ultimate execution engine to use.
-
-[source,csharp]
-----
-g.V().Out().Map<int>(Lambda.Groovy("it.get().value('name').length()")).Sum<int>().ToList();      <1>
-g.V().Out().Map<int>(Lambda.Python("lambda x: len(x.get().value('name'))")).Sum<int>().ToList(); <2>
-----
-
-<1> `Lambda.Groovy()` can be used to create a Groovy lambda. 
-<2> `Lambda.Python()` can be used to create a Python lambda.
-
-The `ILambda` interface returned by these two methods inherits interfaces like `IFunction` and `IPredicate` that mirror
-their Java counterparts which makes it possible to use lambdas with Gremlin.Net for the same steps as in Gremlin-Java.
-
-TIP: When running into situations where Groovy cannot properly discern a method signature based on the `Lambda`
-instance created, it will help to fully define the closure in the lambda expression - so rather than
-`Lambda.Groovy("it.get().value('name'))`, prefer `Lambda.Groovy("x -> x.get().value('name'))`.
-
-[[gremlin-dotnet-scripts]]
-=== Submitting Scripts
-
-Gremlin scripts are sent to the server from a `IGremlinClient` instance.  A `IGremlinClient` is created as follows:
-
-[source,csharp]
-----
-include::../../../gremlin-dotnet/test/Gremlin.Net.IntegrationTest/Docs/Reference/GremlinVariantsTests.cs[tags=submittingScripts]
-----
-
-If the remote system has authentication and SSL enabled, then the `GremlinServer` object can be configured as follows:
-
-[source,csharp]
-----
-include::../../../gremlin-dotnet/test/Gremlin.Net.IntegrationTest/Docs/Reference/GremlinVariantsTests.cs[tags=submittingScriptsWithAuthentication]
-----
-
-It is also possible to initialize the `Client` to use <<sessions,sessions>>:
-
-[source,csharp]
-----
-var gremlinServer = new GremlinServer("localhost", 8182);
-var client = new GremlinClient(gremlinServer, sessionId: Guid.NewGuid().ToString()))
-----
-
-==== Per Request Settings
-
-The `GremlinClient.Submit()` functions accept an option to build a raw `RequestMessage`. A good use-case for this
-feature is to set a per-request override to the `evaluationTimeout` so that it only applies to the current request.
-
-[source,csharp]
-----
-include::../../../gremlin-dotnet/test/Gremlin.Net.IntegrationTest/Docs/Reference/GremlinVariantsTests.cs[tags=submittingScriptsWithTimeout]
-----
-
-The following options are allowed on a per-request basis in this fashion: `batchSize`, `requestId`, `userAgent` and
-`evaluationTimeout` (formerly `scriptEvaluationTimeout` which is also supported but now deprecated). These options are
-available as constants on the `Gremlin.Net.Driver.Tokens` class.
-
-IMPORTANT: The preferred method for setting a per-request timeout for scripts is demonstrated above, but those familiar
-with bytecode may try `g.with(EVALUATION_TIMEOUT, 500)` within a script. Scripts with multiple traversals and multiple
-timeouts will be interpreted as a sum of all timeouts identified in the script for that request.
-
-anchor:gremlin-net-dsl[]
-[[gremlin-dotnet-dsl]]
-=== Domain Specific Languages
-
-Developing a <<dsl,Domain Specific Language>> (DSL) for .Net is most easily implemented using
-link:https://docs.microsoft.com/en-us/dotnet/csharp/programming-guide/classes-and-structs/extension-methods[Extension Methods]
-as they don't require direct extension of classes in the TinkerPop hierarchy. Extension Method classes simply need to
-be constructed for the `GraphTraversal` and the `GraphTraversalSource`. Unfortunately, anonymous traversals (spawned
-from `+__+`) can't use the Extension Method approach as they do not work for static classes and static classes can't be
-extended. The only option is to re-implement the methods of `+__+` as a wrapper in the anonymous traversal for the DSL
-or to simply create a static class for the DSL and use the two anonymous traversals creators independently. The
-following example uses the latter approach as it saves a lot of boilerplate code with the minor annoyance of having a
-second static class to deal with when writing traversals rather than just calling `+__+` for everything.
-
-[source,csharp]
-----
-include::../../../gremlin-dotnet/test/Gremlin.Net.IntegrationTest/Docs/Reference/GremlinVariantsDsl.cs[tags=dsl]
-----
-
-Note the creation of `__Social` as the Social DSL's "extension" to the available ways in which to spawn anonymous
-traversals. The use of the double underscore prefix in the name is just a convention to consider using and is not a
-requirement. To use the DSL, bring it into scope with the `using` directive:
-
-[source,csharp]
-----
-include::../../../gremlin-dotnet/test/Gremlin.Net.IntegrationTest/Docs/Reference/GremlinVariantsDslTests.cs[tags=dslUsing]
-----
-
-and then it can be called from the application as follows:
-
-[source,csharp]
-----
-include::../../../gremlin-dotnet/test/Gremlin.Net.IntegrationTest/Docs/Reference/GremlinVariantsDslTests.cs[tags=dslExamples]
-----
-
-anchor:gremlin-net-differences[]
-[[gremlin-dotnet-differences]]
-=== Differences
-
-The biggest difference between Gremlin in .NET and the canonical version in Java is the casing of steps. Canonical
-Gremlin utilizes `camelCase` as is typical in Java for function names, but C# utilizes `PascalCase` as it is more
-typical in that language. Therefore, when viewing a typical Gremlin example written in Gremlin Console, the conversion
-to C# usually just requires capitalization of the first letter in the step name, thus the following example in Groovy:
-
-[source,groovy]
-----
-g.V().has('person','name','marko').
-  out('knows').
-  elementMap().toList()
-----
-
-would become the following in C#:
-
-[source,csharp]
-----
-g.V().Has("Person","name","marko").
-  Out("knows").
-  ElementMap().ToList();
-----
-
-In addition to the uppercase change, also note the conversion of the single quotes to double quotes as is expected for
-declaring string values in C# and the addition of the semi-colon at the end of the line. In short, don't forget to
-apply the common syntax expectations for C# when trying to convert an example of Gremlin from a different language.
-
-Another common conversion issues lies in having to explicitly define generics, which can make canonical Gremlin appear
-much more complex in C# where type erasure is not a feature of the language. For example, the following example in
-Groovy:
-
-[source,groovy]
-----
-g.V().repeat(__.out()).times(2).values('name')
-----
-
-must be written as:
-
-[source,csharp]
-----
-g.V().Repeat(__.Out()).Times(2).Values<string>("name");
-----
-
-Gremlin allows for `Map` instances to include `null` keys, but `null` keys in C# `Dictionary` instances are not allowed.
-It is therefore necessary to rewrite a traversal such as:
-
-[source,javascript]
-----
-g.V().groupCount().by('age')
-----
-
-where "age" is not a valid key for all vertices in a way that will remove the need for a `null` to be returned.
-
-[source,javascript]
-----
-g.V().has('age').groupCount().by('age')
-g.V().hasLabel('person').groupCount().by('age')
-----
-
-Either of the above two options accomplishes the desired goal as both prevent `groupCount()` from having to process
-the possibility of `null`.
-
-anchor:gremlin-net-limitations[]
-[[gremlin-dotnet-limitations]]
-=== Limitations
-
-* The `subgraph()`-step is not supported by any variant that is not running on the Java Virtual Machine as there is
-no `Graph` instance to deserialize a result into on the client-side. A workaround is to replace the step with
-`aggregate(local)` and then convert those results to something the client can use locally.
-
-anchor:gremlin-dotnet-template[]
-anchor:dotnet-application-examples[]
-anchor:gremlin-net-examples[]
-[[gremlin-dotnet-examples]]
-=== Application Examples
-
-This link:https://docs.microsoft.com/dotnet/core/tools/custom-templates[dotnet template] helps getting started with
-<<gremlin-dotnet,Gremlin.Net>>. It creates a new C# console project that shows how to connect to a
-<<gremlin-server,Gremlin Server>> with Gremlin.Net.
-
-You can install the template with the dotnet CLI tool:
-[source,shell]
-dotnet new -i Gremlin.Net.Template
-
-After the template is installed, a new project based on this template can be installed:
-
-[source,shell]
-dotnet new gremlin
-
-Specify the output directory for the new project which will then also be used as the name of the created project:
-
-[source,shell]
-dotnet new gremlin -o MyFirstGremlinProject
-
-[[gremlin-python]]
-== Gremlin-Python
-
-image:gremlin-python-drawing.png[width=130,float=right] Apache TinkerPop's Gremlin-Python implements Gremlin within
-the link:https://www.python.org/[Python] language and can be used on any Python virtual machine including the popular
-link:https://en.wikipedia.org/wiki/CPython[CPython] machine. Python's syntax has the same constructs as Java including
-"dot notation" for function chaining (`a.b.c`), round bracket function arguments (`a(b,c)`), and support for global
-namespaces (`a(b())` vs `a(__.b())`). As such, anyone familiar with Gremlin-Java will immediately be able to work
-with Gremlin-Python. Moreover, there are a few added constructs to Gremlin-Python that make traversals a bit more
-succinct.
-
-To install Gremlin-Python, use Python's link:https://en.wikipedia.org/wiki/Pip_(package_manager)[pip] package manager.
-
-[source,bash]
-----
-pip install gremlinpython
-pip install gremlinpython[kerberos]     # Optional, not available on Microsoft Windows
-----
-
-[[gremlin-python-connecting]]
-=== Connecting
-
-The pattern for connecting is described in <<connecting-gremlin,Connecting Gremlin>> and it basically distills down to
-creating a `GraphTraversalSource`. A `GraphTraversalSource` is created from the anonymous `traversal()` method where
-the "g" provided to the `DriverRemoteConnection` corresponds to the name of a `GraphTraversalSource` on the remote end.
-
-[source,python]
-----
-g = traversal().withRemote(DriverRemoteConnection('ws://localhost:8182/gremlin','g'))
-----
-
-If you need to send additional headers in the websockets connection, you can pass an optional `headers` parameter
-to the `DriverRemoteConnection` constructor.
-
-[source,python]
-----
-g = traversal().withRemote(DriverRemoteConnection(
-    'ws://localhost:8182/gremlin', 'g', headers={'Header':'Value'}))
-----
-
-Gremlin-Python supports plain text and Kerberos SASL authentication, you can set it on the connection options.
-
-[source,python]
-----
-# Plain text authentication
-g = traversal().withRemote(DriverRemoteConnection(
-    'ws://localhost:8182/gremlin', 'g', username='stephen', password='password'))
-
-# Kerberos authentication
-g = traversal().withRemote(DriverRemoteConnection(
-    'ws://localhost:8182/gremlin', 'g', kerberized_service='gremlin@hostname.your.org'))
-----
-
-The value specified for the kerberized_service should correspond to the first part of the principal name configured for
-the gremlin service, but with the slash replaced by an _at_ sign. The Gremlin-Python client reads the kerberos
-configurations from your system. It finds the KDC's hostname and port from the krb5.conf file at the
-https://web.mit.edu/kerberos/krb5-devel/doc/mitK5defaults.html[default location] or as indicated in the KRB5_CONFIG
-environment variable. It finds credentials from the credential cache or a keytab file at the
-https://web.mit.edu/kerberos/krb5-devel/doc/mitK5defaults.html[default locations] or as indicated
-in the KRB5CCNAME or KRB5_KTNAME environment variables.
-
-If you authenticate to a remote <<connecting-gremlin-server,Gremlin Server>> or
-<<connecting-rgp,Remote Gremlin Provider>>, this server normally has SSL activated and the websockets url will start
-with 'wss://'. If Gremlin-Server uses a self-signed certificate for SSL, Gremlin-Python needs access to a local copy of
-the CA certificate file (in openssl .pem format), to be specified in the SSL_CERT_FILE environment variable.
-
-NOTE: If connecting from an inherently single-threaded Python process where blocking while waiting for Gremlin
-traversals to complete is acceptable, it might be helpful to set `pool_size` and `max_workers` parameters to 1.
-See the <<python-configuration,Configuration>> section just below.  Examples where this could apply are serverless cloud functions or WSGI
-worker processes.
-
-Some connection options can also be set on individual requests made through the using `with()` step on the
-`TraversalSource`. For instance to set request timeout to 500 milliseconds:
-
-[source,python]
-----
-vertices = g.with_('evaluationTimeout', 500).V().out('knows').toList()
-----
-
-The following options are allowed on a per-request basis in this fashion: `batchSize`, `requestId`, `userAgent` and
-`evaluationTimeout` (formerly `scriptEvaluationTimeout` which is also supported but now deprecated).
-
-anchor:python-imports[]
-[[gremlin-python-imports]]
-=== Common Imports
-
-There are a number of classes, functions and tokens that are typically used with Gremlin. The following imports
-provide most of the typical functionality required to use Gremlin:
-
-[source,python]
-----
-from gremlin_python import statics
-from gremlin_python.process.anonymous_traversal import traversal
-from gremlin_python.process.graph_traversal import __
-from gremlin_python.process.strategies import *
-from gremlin_python.driver.driver_remote_connection import DriverRemoteConnection
-from gremlin_python.process.traversal import T
-from gremlin_python.process.traversal import Order
-from gremlin_python.process.traversal import Cardinality
-from gremlin_python.process.traversal import Column
-from gremlin_python.process.traversal import Direction
-from gremlin_python.process.traversal import Operator
-from gremlin_python.process.traversal import P
-from gremlin_python.process.traversal import TextP
-from gremlin_python.process.traversal import Pop
-from gremlin_python.process.traversal import Scope
-from gremlin_python.process.traversal import Barrier
-from gremlin_python.process.traversal import Bindings
-from gremlin_python.process.traversal import WithOptions
-----
-
-These can be used analogously to how they are used in Gremlin-Java.
-
-[source,python]
-----
->>> g.V().hasLabel('person').has('age',P.gt(30)).order().by('age',Order.desc).toList()
-[v[6], v[4]]
-----
-
-Moreover, by importing the `statics` of Gremlin-Python, the class prefixes can be omitted.
-
-[source,python]
-----
->>> statics.load_statics(globals())
-----
-
-With statics loaded its possible to represent the above traversal as below.
-
-[source,python]
-----
->>> g.V().hasLabel('person').has('age',gt(30)).order().by('age',desc).toList()
-[v[6], v[4]]
-----
-
-Statics includes all the `+__+`-methods and thus, anonymous traversals like `+__.out()+` can be expressed as below.
-That is, without the `+__+`-prefix.
-
-[source,python]
-----
->>> g.V().repeat(out()).times(2).name.fold().toList()
-[['ripple', 'lop']]
-----
-
-There may be situations where certain graphs may want a more exact data type than what Python will allow as a language.
-To support these situations `gremlin-python` has a few special type classes that can be imported from `statics`. They
-include:
-
-[source,python]
-----
-from gremlin_python.statics import long         # Java long
-from gremlin_python.statics import timestamp    # Java timestamp
-from gremlin_python.statics import SingleByte   # Java byte type
-from gremlin_python.statics import SingleChar   # Java char type
-from gremlin_python.statics import GremlinType  # Java Class
-----
-
-anchor:python-configuration[]
-[[gremlin-python-configuration]]
-=== Configuration
-
-The following table describes the various configuration options for the Gremlin-Python Driver. They
-can be passed to the `Client` or `DriverRemoteConnection` instance as keyword arguments:
-
-[width="100%",cols="3,10,^2",options="header"]
-|=========================================================
-|Key |Description |Default
-|headers |Additional headers that will be added to each request message. |`None`
-|max_workers |Maximum number of worker threads. |Number of CPUs * 5
-|message_serializer |The message serializer implementation.|`gremlin_python.driver.serializer.GraphSONMessageSerializer`
-|password |The password to submit on requests that require authentication. |""
-|pool_size |The number of connections used by the pool. |4
-|protocol_factory |A callable that returns an instance of `AbstractBaseProtocol`. |`gremlin_python.driver.protocol.GremlinServerWSProtocol`
-|transport_factory |A callable that returns an instance of `AbstractBaseTransport`. |`gremlin_python.driver.aiohttp.transport.AiohttpTransport`
-|username |The username to submit on requests that require authentication. |""
-|kerberized_service |the first part of the principal name configured for the gremlin service|"""
-|session | A unique string-based identifier (typically a UUID) to enable a <<sessions,session-based connection>>. This is not a valid configuration for `DriverRemoteConnection`. |None
-|=========================================================
-
-Note that the `transport_factory` can allow for additional configuration of the `AiohttpTransport`, which allows
-pass through of the named parameters available in
-link:https://docs.aiohttp.org/en/stable/client_reference.html#aiohttp.ClientSession.ws_connect[AIOHTTP's ws_connect],
-and the ability to call the api from an event loop:
-
-[source,python]
-----
-<<<<<<< HEAD
-const gremlin = require('gremlin');
-const traversal = gremlin.process.AnonymousTraversalSource.traversal;
-const __ = gremlin.process.statics;
-const DriverRemoteConnection = gremlin.driver.DriverRemoteConnection;
-const column = gremlin.process.column
-const direction = gremlin.process.direction
-Direction: {
-  BOTH: traversalModule.direction.both,
-  IN: traversalModule.direction.in,
-  OUT: traversalModule.direction.out,
-  from_: traversalModule.direction.in,
-  to: traversalModule.direction.out,
-}
-const p = gremlin.process.P
-const textp = gremlin.process.TextP
-const pick = gremlin.process.pick
-const pop = gremlin.process.pop
-const order = gremlin.process.order
-const scope = gremlin.process.scope
-const t = gremlin.process.t
-=======
-import ssl
-...
-g = traversal().withRemote(
-  DriverRemoteConnection('ws://localhost:8182/gremlin','g',
-                         transport_factory=lambda: AiohttpTransport(read_timeout=10,
-                                                                    write_timeout=10,
-                                                                    heartbeat=1.0,
-                                                                    call_from_event_loop=True,
-                                                                    max_content_length=100*1024*1024,
-                                                                    ssl_options=ssl.create_default_context(Purpose.CLIENT_AUTH))))
->>>>>>> f38338b6
-----
-
-Compression configuration options are described in the
-link:https://docs.python.org/3.6/library/zlib.html#zlib.compressobj[zlib documentation]. By default, compression
-settings are configured as shown in the above example.
-
-[[gremlin-python-strategies]]
-=== Traversal Strategies
-
-In order to add and remove <<traversalstrategy,traversal strategies>> from a traversal source, Gremlin-Python has a
-`TraversalStrategy` class along with a collection of subclasses that mirror the standard Gremlin-Java strategies.
-
-[source,python]
-----
->>> g = g.withStrategies(SubgraphStrategy(vertices=hasLabel('person'),edges=has('weight',gt(0.5))))
->>> g.V().name.toList()
-['marko', 'vadas', 'josh', 'peter']
->>> g.V().outE().elementMap().toList()
-[{<T.id: 1>: 8, <T.label: 4>: 'knows', <Direction.IN: 2>: {<T.id: 1>: 4, <T.label: 4>: 'person'}, <Direction.OUT: 3>: {<T.id: 1>: 1, <T.label: 4>: 'person'}, 'weight': 1.0}]
->>> g = g.withoutStrategies(SubgraphStrategy)
->>> g.V().name.toList()
-['marko', 'vadas', 'lop', 'josh', 'ripple', 'peter']
->>> g.V().outE().elementMap().toList()
-[{<T.id: 1>: 9, <T.label: 4>: 'created', <Direction.IN: 2>: {<T.id: 1>: 3, <T.label: 4>: 'software'}, <Direction.OUT: 3>: {<T.id: 1>: 1, <T.label: 4>: 'person'}, 'weight': 0.4}, {<T.id: 1>: 7, <T.label: 4>: 'knows', <Direction.IN: 2>: {<T.id: 1>: 2, <T.label: 4>: 'person'}, <Direction.OUT: 3>: {<T.id: 1>: 1, <T.label: 4>: 'person'}, 'weight': 0.5}, {<T.id: 1>: 8, <T.label: 4>: 'knows', <Direction.IN: 2>: {<T.id: 1>: 4, <T.label: 4>: 'person'}, <Direction.OUT: 3>: {<T.id: 1>: 1, <T.label: 4>: 'person'}, 'weight': 1.0}, {<T.id: 1>: 10, <T.label: 4>: 'created', <Direction.IN: 2>: {<T.id: 1>: 5, <T.label: 4>: 'software'}, <Direction.OUT: 3>: {<T.id: 1>: 4, <T.label: 4>: 'person'}, 'weight': 1.0}, {<T.id: 1>: 11, <T.label: 4>: 'created', <Direction.IN: 2>: {<T.id: 1>: 3, <T.label: 4>: 'software'}, <Direction.OUT: 3>: {<T.id: 1>: 4, <T.label: 4>: 'person'}, 'weight': 0.4}, {<T.id: 1>: 12, <T.label: 4>: 'created', <Direction.IN: 2>: {<T.id: 1>: 3, <T.label: 4>: 'software'}, <Direction.OUT: 3>: {<T.id: 1>: 6, <T.label: 4>: 'person'}, 'weight': 0.2}]
->>> g = g.withComputer(workers=2,vertices=has('name','marko'))
->>> g.V().name.toList()
-['marko']
->>> g.V().outE().valueMap().with_(WithOptions.tokens).toList()
-[{<T.id: 1>: 9, <T.label: 4>: 'created', 'weight': 0.4}, {<T.id: 1>: 7, <T.label: 4>: 'knows', 'weight': 0.5}, {<T.id: 1>: 8, <T.label: 4>: 'knows', 'weight': 1.0}]
 ----
 
 NOTE: Many of the `TraversalStrategy` classes in Gremlin-Python are proxies to the respective strategy on
@@ -1844,7 +1643,7 @@
 
 [source,python]
 ----
-g = traversal().withRemote(DriverRemoteConnection('ws://localhost:8182/gremlin'))
+g = traversal().with_remote(DriverRemoteConnection('ws://localhost:8182/gremlin'))
 
 # Create a Transaction.
 tx = g.tx()
@@ -1854,7 +1653,7 @@
 
 try:
     # Execute a traversal within the transaction.
-    gtx.addV("person").property("name", "Lyndon").iterate(),
+    gtx.add_v("person").property("name", "Lyndon").iterate(),
 
     # Commit the transaction. The transaction can no longer be used and cannot be re-used.
     # A new transaction can be spawned through g.tx().
@@ -1878,7 +1677,7 @@
 
 [source,python]
 ----
->>> g.V().out().map(lambda: "it.get().value('name').length()").sum().toList()
+>>> g.V().out().map(lambda: "it.get().value('name').length()").sum().to_list()
 [24]
 ----
 
@@ -1893,9 +1692,9 @@
 
 [source,python]
 ----
->>> g.V(Bindings.of('x',1)).out('created').map(lambda: "it.get().value('name').length()").sum().toList()
+>>> g.V(Bindings.of('x',1)).out('created').map(lambda: "it.get().value('name').length()").sum_().to_list()
 [3]
->>> g.V(Bindings.of('x',4)).out('created').map(lambda: "it.get().value('name').length()").sum().toList()
+>>> g.V(Bindings.of('x',4)).out('created').map(lambda: "it.get().value('name').length()").sum_().to_list()
 [9]
 ----
 
@@ -1927,7 +1726,7 @@
 results = future_results.result() <3>
 assert results == [1, 2, 3, 4] <4>
 
-future_result_set = client.submitAsync('[1,2,3,4]') <5>
+future_result_set = client.submit_async('[1,2,3,4]') <5>
 result_set = future_result_set.result() <6>
 result = result_set.one() <7>
 assert results == [1, 2, 3, 4] <8>
@@ -1998,13 +1797,13 @@
 class SocialTraversal(GraphTraversal):
 
     def knows(self, person_name):
-        return self.out('knows').hasLabel('person').has('name', person_name)
-
-    def youngestFriendsAge(self):
-        return self.out('knows').hasLabel('person').values('age').min()
-
-    def createdAtLeast(self, number):
-        return self.outE('created').count().is_(P.gte(number))
+        return self.out('knows').has_label('person').has('name', person_name)
+
+    def youngest_friends_age(self):
+        return self.out('knows').has_label('person').values('age').min()
+
+    def created_at_least(self, number):
+        return self.out_e('created').count().is_(P.gte(number))
 
 class __(AnonymousTraversal):
 
@@ -2015,12 +1814,12 @@
         return cls.graph_traversal(None, None, Bytecode()).knows(*args)
 
     @classmethod
-    def youngestFriendsAge(cls, *args):
-        return cls.graph_traversal(None, None, Bytecode()).youngestFriendsAge(*args)
+    def youngest_friends_age(cls, *args):
+        return cls.graph_traversal(None, None, Bytecode()).youngest_friends_age(*args)
 
     @classmethod
-    def createdAtLeast(cls, *args):
-        return cls.graph_traversal(None, None, Bytecode()).createdAtLeast(*args)
+    def created_at_least(cls, *args):
+        return cls.graph_traversal(None, None, Bytecode()).created_at_least(*args)
 
 
 class SocialTraversalSource(GraphTraversalSource):
@@ -2048,37 +1847,25 @@
 
 [source,python]
 ----
-social = traversal(SocialTraversalSource).withRemote(DriverRemoteConnection('ws://localhost:8182/gremlin','g'))
+social = traversal(SocialTraversalSource).with_remote(DriverRemoteConnection('ws://localhost:8182/gremlin','g'))
 social.persons('marko').knows('josh')
-social.persons('marko').youngestFriendsAge()
-social.persons().filter(__.createdAtLeast(2)).count()
-----
-
-<<<<<<< HEAD
-[[javascript-differences]]
-[[gremlin-javascript-differences]]
-=== Differences
-
-In situations where Javascript reserved words and global functions overlap with standard Gremlin steps and tokens, those
-bits of conflicting Gremlin get an underscore appended as a suffix:
-
-*Steps* - <<from-step,from_()>>, <<in-step,in_()>>, <<with-step,with_()>>
-*Tokens* - `Direction.from_`
-=======
+social.persons('marko').youngest_friends_age()
+social.persons().filter(__.created_at_least(2)).count()
+----
+
 [[gremlin-python-sugar]]
 === Syntactic Sugar
->>>>>>> f38338b6
 
 Python supports meta-programming and operator overloading. There are three uses of these techniques in Gremlin-Python
 that makes traversals a bit more concise.
 
 [source,python]
 ----
->>> g.V().both()[1:3].toList()
+>>> g.V().both()[1:3].to_list()
 [v[2], v[4]]
->>> g.V().both()[1].toList()
+>>> g.V().both()[1].to_list()
 [v[2]]
->>> g.V().both().name.toList()
+>>> g.V().both().name.to_list()
 ['lop', 'lop', 'lop', 'vadas', 'josh', 'josh', 'josh', 'marko', 'marko', 'marko', 'peter', 'ripple']
 ----
 
@@ -2088,11 +1875,12 @@
 In situations where Python reserved words and global functions overlap with standard Gremlin steps and tokens, those
 bits of conflicting Gremlin get an underscore appended as a suffix:
 
-*Steps* - <<and-step,and_()>>, <<as-step,as_()>>, <<filter-step,filter_()>>, <<from-step,from_()>>, <<id-step,id_()>>,
-<<is-step,is_()>>, <<in-step,in_()>>, <<max-step,max_()>>, <<min-step,min_()>>, <<not-step,not_()>>, <<or-step,or_()>>,
-<<range-step,range_()>>, <<sum-step,sum_()>>, <<with-step,with_()>>
-
-*Tokens* - <<a-note-on-scopes,Scope.global_>>
+*Steps* - <<and-step,and_()>>, <<as-step,as_()>>, <<filter-step,filter_()>>, <<from-step,from_()>>,
+<<has-step,has_key_>>, <<id-step,id_()>>, <<is-step,is_()>>, <<in-step,in_()>>, <<max-step,max_()>>,
+<<min-step,min_()>>, <<not-step,not_()>>, <<or-step,or_()>>, <<range-step,range_()>>, <<sum-step,sum_()>>,
+<<with-step,with_()>>
+
+*Tokens* - <<a-note-on-scopes,Scope.global_>>, `Direction.from_`, `Operator.sum_`
 
 [[gremlin-python-limitations]]
 === Limitations
