'''
Licensed to the Apache Software Foundation (ASF) under one
or more contributor license agreements.  See the NOTICE file
distributed with this work for additional information
regarding copyright ownership.  The ASF licenses this file
to you under the Apache License, Version 2.0 (the
"License"); you may not use this file except in compliance
with the License.  You may obtain a copy of the License at

http://www.apache.org/licenses/LICENSE-2.0

Unless required by applicable law or agreed to in writing,
software distributed under the License is distributed on an
"AS IS" BASIS, WITHOUT WARRANTIES OR CONDITIONS OF ANY
KIND, either express or implied.  See the License for the
specific language governing permissions and limitations
under the License.
'''

import calendar
import datetime
import json
import time
import uuid
import math
import base64
from collections import OrderedDict
from decimal import *
from datetime import timedelta

import six
from aenum import Enum
from isodate import parse_duration, duration_isoformat

from gremlin_python import statics
from gremlin_python.statics import FloatType, FunctionType, IntType, LongType, TypeType, SingleByte, ByteBufferType, SingleChar
from gremlin_python.process.traversal import Binding, Bytecode, P, TextP, Traversal, Traverser, TraversalStrategy
from gremlin_python.structure.graph import Edge, Property, Vertex, VertexProperty, Path

# When we fall back to a superclass's serializer, we iterate over this map.
# We want that iteration order to be consistent, so we use an OrderedDict,
# not a dict.
_serializers = OrderedDict()
_deserializers = {}


class GraphSONTypeType(type):
    def __new__(mcs, name, bases, dct):
        cls = super(GraphSONTypeType, mcs).__new__(mcs, name, bases, dct)
        if not name.startswith('_'):
            if cls.python_type:
                _serializers[cls.python_type] = cls
            if cls.graphson_type:
                _deserializers[cls.graphson_type] = cls
        return cls


class GraphSONUtil(object):
    TYPE_KEY = "@type"
    VALUE_KEY = "@value"

    @classmethod
    def typedValue(cls, type_name, value, prefix="g"):
        out = {cls.TYPE_KEY: cls.formatType(prefix, type_name)}
        if value is not None:
            out[cls.VALUE_KEY] = value
        return out

    @classmethod
    def formatType(cls, prefix, type_name):
        return "%s:%s" % (prefix, type_name)


# Read/Write classes split to follow precedence of the Java API
class GraphSONWriter(object):
    def __init__(self, serializer_map=None):
        """
        :param serializer_map: map from Python type to serializer instance implementing `dictify`
        """
        self.serializers = _serializers.copy()
        if serializer_map:
            self.serializers.update(serializer_map)

    def writeObject(self, objectData):
        # to JSON
        return json.dumps(self.toDict(objectData), separators=(',', ':'))

    def toDict(self, obj):
        """
        Encodes python objects in GraphSON type-tagged dict values
        """
        try:
            return self.serializers[type(obj)].dictify(obj, self)
        except KeyError:
            for key, serializer in self.serializers.items():
                if isinstance(obj, key):
                    return serializer.dictify(obj, self)

        # list and map are treated as normal json objs (could be isolated serializers)
        if isinstance(obj, (list, set)):
            return [self.toDict(o) for o in obj]
        elif isinstance(obj, dict):
            return dict((self.toDict(k), self.toDict(v)) for k, v in obj.items())
        else:
            return obj


class GraphSONReader(object):
    def __init__(self, deserializer_map=None):
        """
        :param deserializer_map: map from GraphSON type tag to deserializer instance implementing `objectify`
        """
        self.deserializers = _deserializers.copy()
        if deserializer_map:
            self.deserializers.update(deserializer_map)

    def readObject(self, jsonData):
        # from JSON
        return self.toObject(json.loads(jsonData))

    def toObject(self, obj):
        """
        Unpacks GraphSON type-tagged dict values into objects mapped in self.deserializers
        """
        if isinstance(obj, dict):
            try:
                return self.deserializers[obj[GraphSONUtil.TYPE_KEY]].objectify(obj[GraphSONUtil.VALUE_KEY], self)
            except KeyError:
                pass
            # list and map are treated as normal json objs (could be isolated deserializers)
            return dict((self.toObject(k), self.toObject(v)) for k, v in obj.items())
        elif isinstance(obj, list):
            return [self.toObject(o) for o in obj]
        else:
            return obj


@six.add_metaclass(GraphSONTypeType)
class _GraphSONTypeIO(object):
    python_type = None
    graphson_type = None

    symbolMap = {"global_": "global", "as_": "as", "in_": "in", "and_": "and",
                 "or_": "or", "is_": "is", "not_": "not", "from_": "from",
<<<<<<< HEAD
                 "set_": "set", "list_": "list", "all_": "all", "with_": "with"}

=======
                 "set_": "set", "list_": "list", "all_": "all",
                 "filter_": "filter", "id_": "id", "max_": "max", "min_": "min", "sum_": "sum"}
    
>>>>>>> 82b4c714
    @classmethod
    def unmangleKeyword(cls, symbol):
        return cls.symbolMap.get(symbol, symbol)

    def dictify(self, obj, writer):
        raise NotImplementedError()

    def objectify(self, d, reader):
        raise NotImplementedError()


class _BytecodeSerializer(_GraphSONTypeIO):
    @classmethod
    def _dictify_instructions(cls, instructions, writer):
        out = []
        for instruction in instructions:
            inst = [instruction[0]]
            inst.extend(writer.toDict(arg) for arg in instruction[1:])
            out.append(inst)
        return out

    @classmethod
    def dictify(cls, bytecode, writer):
        if isinstance(bytecode, Traversal):
            bytecode = bytecode.bytecode
        out = {}
        if bytecode.source_instructions:
            out["source"] = cls._dictify_instructions(bytecode.source_instructions, writer)
        if bytecode.step_instructions:
            out["step"] = cls._dictify_instructions(bytecode.step_instructions, writer)
        return GraphSONUtil.typedValue("Bytecode", out)

class TraversalSerializer(_BytecodeSerializer):
    python_type = Traversal


class BytecodeSerializer(_BytecodeSerializer):
    python_type = Bytecode


class VertexSerializer(_GraphSONTypeIO):
    python_type = Vertex
    graphson_type = "g:Vertex"

    @classmethod
    def dictify(cls, vertex, writer):
        return GraphSONUtil.typedValue("Vertex", {"id": writer.toDict(vertex.id),
                                                  "label": writer.toDict(vertex.label)})


class EdgeSerializer(_GraphSONTypeIO):
    python_type = Edge
    graphson_type = "g:Edge"

    @classmethod
    def dictify(cls, edge, writer):
        return GraphSONUtil.typedValue("Edge", {"id": writer.toDict(edge.id),
                                                "outV": writer.toDict(edge.outV.id),
                                                "outVLabel": writer.toDict(edge.outV.label),
                                                "label": writer.toDict(edge.label),
                                                "inV": writer.toDict(edge.inV.id),
                                                "inVLabel": writer.toDict(edge.inV.label)})


class VertexPropertySerializer(_GraphSONTypeIO):
    python_type = VertexProperty
    graphson_type = "g:VertexProperty"

    @classmethod
    def dictify(cls, vertex_property, writer):
        return GraphSONUtil.typedValue("VertexProperty", {"id": writer.toDict(vertex_property.id),
                                                          "label": writer.toDict(vertex_property.label),
                                                          "value": writer.toDict(vertex_property.value),
                                                          "vertex": writer.toDict(vertex_property.vertex.id)})


class PropertySerializer(_GraphSONTypeIO):
    python_type = Property
    graphson_type = "g:Property"

    @classmethod
    def dictify(cls, property, writer):
        elementDict = writer.toDict(property.element)
        if elementDict is not None:
            valueDict = elementDict["@value"]
            if "outVLabel" in valueDict:
                del valueDict["outVLabel"]
            if "inVLabel" in valueDict:
                del valueDict["inVLabel"]
            if "properties" in valueDict:
                del valueDict["properties"]
            if "value" in valueDict:
                del valueDict["value"]
        return GraphSONUtil.typedValue("Property", {"key": writer.toDict(property.key),
                                                    "value": writer.toDict(property.value),
                                                    "element": elementDict})


class TraversalStrategySerializer(_GraphSONTypeIO):
    python_type = TraversalStrategy

    @classmethod
    def dictify(cls, strategy, writer):
        return GraphSONUtil.typedValue(strategy.strategy_name, writer.toDict(strategy.configuration))


class TraverserIO(_GraphSONTypeIO):
    python_type = Traverser
    graphson_type = "g:Traverser"

    @classmethod
    def dictify(cls, traverser, writer):
        return GraphSONUtil.typedValue("Traverser", {"value": writer.toDict(traverser.object),
                                                     "bulk": writer.toDict(traverser.bulk)})

    @classmethod
    def objectify(cls, d, reader):
        return Traverser(reader.toObject(d["value"]),
                         reader.toObject(d["bulk"]))


class EnumSerializer(_GraphSONTypeIO):
    python_type = Enum

    @classmethod
    def dictify(cls, enum, _):
        return GraphSONUtil.typedValue(cls.unmangleKeyword(type(enum).__name__),
                                       cls.unmangleKeyword(str(enum.name)))


class PSerializer(_GraphSONTypeIO):
    python_type = P

    @classmethod
    def dictify(cls, p, writer):
        out = {"predicate": p.operator,
               "value": [writer.toDict(p.value), writer.toDict(p.other)] if p.other is not None else
               writer.toDict(p.value)}
        return GraphSONUtil.typedValue("P", out)


class TextPSerializer(_GraphSONTypeIO):
    python_type = TextP

    @classmethod
    def dictify(cls, p, writer):
        out = {"predicate": p.operator,
               "value": [writer.toDict(p.value), writer.toDict(p.other)] if p.other is not None else
               writer.toDict(p.value)}
        return GraphSONUtil.typedValue("TextP", out)


class BindingSerializer(_GraphSONTypeIO):
    python_type = Binding

    @classmethod
    def dictify(cls, binding, writer):
        out = {"key": binding.key,
               "value": writer.toDict(binding.value)}
        return GraphSONUtil.typedValue("Binding", out)


class LambdaSerializer(_GraphSONTypeIO):
    python_type = FunctionType

    @classmethod
    def dictify(cls, lambda_object, writer):
        lambda_result = lambda_object()
        script = lambda_result if isinstance(lambda_result, str) else lambda_result[0]
        language = statics.default_lambda_language if isinstance(lambda_result, str) else lambda_result[1]
        out = {"script": script,
               "language": language}
        if language == "gremlin-jython" or language == "gremlin-python":
            if not script.strip().startswith("lambda"):
                script = "lambda " + script
                out["script"] = script
            out["arguments"] = six.get_function_code(eval(out["script"])).co_argcount
        else:
            out["arguments"] = -1
        return GraphSONUtil.typedValue("Lambda", out)


class TypeSerializer(_GraphSONTypeIO):
    python_type = TypeType

    @classmethod
    def dictify(cls, typ, writer):
        return writer.toDict(typ())


class UUIDIO(_GraphSONTypeIO):
    python_type = uuid.UUID
    graphson_type = "g:UUID"
    graphson_base_type = "UUID"

    @classmethod
    def dictify(cls, obj, writer):
        return GraphSONUtil.typedValue(cls.graphson_base_type, str(obj))

    @classmethod
    def objectify(cls, d, reader):
        return cls.python_type(d)


class DateIO(_GraphSONTypeIO):
    python_type = datetime.datetime
    graphson_type = "g:Date"
    graphson_base_type = "Date"

    @classmethod
    def dictify(cls, obj, writer):
        try:
            timestamp_seconds = calendar.timegm(obj.utctimetuple())
            pts = timestamp_seconds * 1e3 + getattr(obj, 'microsecond', 0) / 1e3
        except AttributeError:
            pts = calendar.timegm(obj.timetuple()) * 1e3

        ts = int(round(pts))
        return GraphSONUtil.typedValue(cls.graphson_base_type, ts)

    @classmethod
    def objectify(cls, ts, reader):
        # Python timestamp expects seconds
        return datetime.datetime.utcfromtimestamp(ts / 1000.0)


# Based on current implementation, this class must always be declared before FloatIO.
# Seems pretty fragile for future maintainers. Maybe look into this.
class TimestampIO(_GraphSONTypeIO):
    """A timestamp in Python is type float"""
    python_type = statics.timestamp
    graphson_type = "g:Timestamp"
    graphson_base_type = "Timestamp"

    @classmethod
    def dictify(cls, obj, writer):
        # Java timestamp expects milliseconds integer
        # Have to use int because of legacy Python
        ts = int(round(obj * 1000))
        return GraphSONUtil.typedValue(cls.graphson_base_type, ts)

    @classmethod
    def objectify(cls, ts, reader):
        # Python timestamp expects seconds
        return cls.python_type(ts / 1000.0)


class _NumberIO(_GraphSONTypeIO):
    @classmethod
    def dictify(cls, n, writer):
        if isinstance(n, bool):  # because isinstance(False, int) and isinstance(True, int)
            return n
        return GraphSONUtil.typedValue(cls.graphson_base_type, n)

    @classmethod
    def objectify(cls, v, _):
        return cls.python_type(v)


class FloatIO(_NumberIO):
    python_type = FloatType
    graphson_type = "g:Float"
    graphson_base_type = "Float"

    @classmethod
    def dictify(cls, n, writer):
        if isinstance(n, bool):  # because isinstance(False, int) and isinstance(True, int)
            return n
        elif math.isnan(n):
            return GraphSONUtil.typedValue(cls.graphson_base_type, "NaN")
        elif math.isinf(n) and n > 0:
            return GraphSONUtil.typedValue(cls.graphson_base_type, "Infinity")
        elif math.isinf(n) and n < 0:
            return GraphSONUtil.typedValue(cls.graphson_base_type, "-Infinity")
        else:
            return GraphSONUtil.typedValue(cls.graphson_base_type, n)

    @classmethod
    def objectify(cls, v, _):
        if isinstance(v, str):
            if v == 'NaN':
                return float('nan')
            elif v == "Infinity":
                return float('inf')
            elif v == "-Infinity":
                return float('-inf')

        return cls.python_type(v)


class BigDecimalIO(_NumberIO):
    python_type = Decimal
    graphson_type = "gx:BigDecimal"
    graphson_base_type = "BigDecimal"

    @classmethod
    def dictify(cls, n, writer):
        if isinstance(n, bool):  # because isinstance(False, int) and isinstance(True, int)
            return n
        elif math.isnan(n):
            return GraphSONUtil.typedValue(cls.graphson_base_type, "NaN", "gx")
        elif math.isinf(n) and n > 0:
            return GraphSONUtil.typedValue(cls.graphson_base_type, "Infinity", "gx")
        elif math.isinf(n) and n < 0:
            return GraphSONUtil.typedValue(cls.graphson_base_type, "-Infinity", "gx")
        else:
            return GraphSONUtil.typedValue(cls.graphson_base_type, str(n), "gx")

    @classmethod
    def objectify(cls, v, _):
        if isinstance(v, str):
            if v == 'NaN':
                return Decimal('nan')
            elif v == "Infinity":
                return Decimal('inf')
            elif v == "-Infinity":
                return Decimal('-inf')

        return Decimal(v)


class DoubleIO(FloatIO):
    graphson_type = "g:Double"
    graphson_base_type = "Double"


class Int64IO(_NumberIO):
    python_type = LongType
    graphson_type = "g:Int64"
    graphson_base_type = "Int64"

    @classmethod
    def dictify(cls, n, writer):
        # if we exceed Java long range then we need a BigInteger
        if isinstance(n, bool):
            return n
        elif n < -9223372036854775808 or n > 9223372036854775807:
            return GraphSONUtil.typedValue("BigInteger", str(n), "gx")
        else:
            return GraphSONUtil.typedValue(cls.graphson_base_type, n)


class BigIntegerIO(Int64IO):
    graphson_type = "gx:BigInteger"


class Int32IO(Int64IO):
    python_type = IntType
    graphson_type = "g:Int32"
    graphson_base_type = "Int32"


class ByteIO(_NumberIO):
    python_type = SingleByte
    graphson_type = "gx:Byte"
    graphson_base_type = "Byte"

    @classmethod
    def dictify(cls, n, writer):
        if isinstance(n, bool):  # because isinstance(False, int) and isinstance(True, int)
            return n
        return GraphSONUtil.typedValue(cls.graphson_base_type, n, "gx")

    @classmethod
    def objectify(cls, v, _):
        return int.__new__(SingleByte, v)


class ByteBufferIO(_GraphSONTypeIO):
    python_type = ByteBufferType
    graphson_type = "gx:ByteBuffer"
    graphson_base_type = "ByteBuffer"

    @classmethod
    def dictify(cls, n, writer):
        return GraphSONUtil.typedValue(cls.graphson_base_type, "".join(chr(x) for x in n), "gx")

    @classmethod
    def objectify(cls, v, _):
        return cls.python_type(v, "utf8")


class CharIO(_GraphSONTypeIO):
    python_type = SingleChar
    graphson_type = "gx:Char"
    graphson_base_type = "Char"

    @classmethod
    def dictify(cls, n, writer):
        return GraphSONUtil.typedValue(cls.graphson_base_type, n, "gx")

    @classmethod
    def objectify(cls, v, _):
        return str.__new__(SingleChar, v)


class DurationIO(_GraphSONTypeIO):
    python_type = timedelta
    graphson_type = "gx:Duration"
    graphson_base_type = "Duration"

    @classmethod
    def dictify(cls, n, writer):
        return GraphSONUtil.typedValue(cls.graphson_base_type, duration_isoformat(n), "gx")

    @classmethod
    def objectify(cls, v, _):
        return parse_duration(v)


class VertexDeserializer(_GraphSONTypeIO):
    graphson_type = "g:Vertex"

    @classmethod
    def objectify(cls, d, reader):
        return Vertex(reader.toObject(d["id"]), d.get("label", "vertex"))


class EdgeDeserializer(_GraphSONTypeIO):
    graphson_type = "g:Edge"

    @classmethod
    def objectify(cls, d, reader):
        return Edge(reader.toObject(d["id"]),
                    Vertex(reader.toObject(d["outV"]), d.get("outVLabel", "vertex")),
                    d.get("label", "edge"),
                    Vertex(reader.toObject(d["inV"]), d.get("inVLabel", "vertex")))


class VertexPropertyDeserializer(_GraphSONTypeIO):
    graphson_type = "g:VertexProperty"

    @classmethod
    def objectify(cls, d, reader):
        vertex = Vertex(reader.toObject(d.get("vertex"))) if "vertex" in d else None
        return VertexProperty(reader.toObject(d["id"]),
                              d["label"],
                              reader.toObject(d["value"]),
                              vertex)


class PropertyDeserializer(_GraphSONTypeIO):
    graphson_type = "g:Property"

    @classmethod
    def objectify(cls, d, reader):
        element = reader.toObject(d["element"]) if "element" in d else None
        return Property(d["key"], reader.toObject(d["value"]), element)


class PathDeserializer(_GraphSONTypeIO):
    graphson_type = "g:Path"

    @classmethod
    def objectify(cls, d, reader):
        labels = [set(label) for label in d["labels"]]
        objects = [reader.toObject(o) for o in d["objects"]]
        return Path(labels, objects)


class TraversalMetricsDeserializer(_GraphSONTypeIO):
    graphson_type = "g:TraversalMetrics"

    @classmethod
    def objectify(cls, d, reader):
        return reader.toObject(d)


class MetricsDeserializer(_GraphSONTypeIO):
    graphson_type = "g:Metrics"

    @classmethod
    def objectify(cls, d, reader):
        return reader.toObject(d)<|MERGE_RESOLUTION|>--- conflicted
+++ resolved
@@ -142,14 +142,9 @@
 
     symbolMap = {"global_": "global", "as_": "as", "in_": "in", "and_": "and",
                  "or_": "or", "is_": "is", "not_": "not", "from_": "from",
-<<<<<<< HEAD
-                 "set_": "set", "list_": "list", "all_": "all", "with_": "with"}
-
-=======
-                 "set_": "set", "list_": "list", "all_": "all",
+                 "set_": "set", "list_": "list", "all_": "all", "with_": "with",
                  "filter_": "filter", "id_": "id", "max_": "max", "min_": "min", "sum_": "sum"}
-    
->>>>>>> 82b4c714
+
     @classmethod
     def unmangleKeyword(cls, symbol):
         return cls.symbolMap.get(symbol, symbol)
