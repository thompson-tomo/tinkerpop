#
# Licensed to the Apache Software Foundation (ASF) under one
# or more contributor license agreements.  See the NOTICE file
# distributed with this work for additional information
# regarding copyright ownership.  The ASF licenses this file
# to you under the Apache License, Version 2.0 (the
# "License"); you may not use this file except in compliance
# with the License.  You may obtain a copy of the License at
#
# http://www.apache.org/licenses/LICENSE-2.0
#
# Unless required by applicable law or agreed to in writing,
# software distributed under the License is distributed on an
# "AS IS" BASIS, WITHOUT WARRANTIES OR CONDITIONS OF ANY
# KIND, either express or implied.  See the License for the
# specific language governing permissions and limitations
# under the License.
#
import logging
import sys
import copy
import warnings
from threading import Lock
from .traversal import Traversal
from .traversal import TraversalStrategies
from .strategies import VertexProgramStrategy, OptionsStrategy
from .traversal import Bytecode
from ..driver.remote_connection import RemoteStrategy
from .. import statics
from ..statics import long

log = logging.getLogger("gremlinpython")

__author__ = 'Stephen Mallette (http://stephen.genoprime.com), Lyndon Bauto (lyndonb@bitquilltech.com)'


class GraphTraversalSource(object):
    def __init__(self, graph, traversal_strategies, bytecode=None):
        log.info("Creating GraphTraversalSource.")
        self.graph = graph
        self.traversal_strategies = traversal_strategies
        if bytecode is None:
            bytecode = Bytecode()
        self.bytecode = bytecode
        self.graph_traversal = GraphTraversal
        self.remote_connection = None

    def __repr__(self):
        return "graphtraversalsource[" + str(self.graph) + "]"

    def get_graph_traversal_source(self):
        return self.__class__(self.graph, TraversalStrategies(self.traversal_strategies), Bytecode(self.bytecode))

    def get_graph_traversal(self):
        return self.graph_traversal(self.graph, self.traversal_strategies, Bytecode(self.bytecode))

    def withBulk(self, *args):
        warnings.warn(
            "gremlin_python.process.GraphTraversalSource.withBulk will be replaced by "
            "gremlin_python.process.GraphTraversalSource.with_bulk.",
            DeprecationWarning)
        return self.with_bulk(*args)

    def with_bulk(self, *args):
        source = self.get_graph_traversal_source()
        source.bytecode.add_source("withBulk", *args)
        return source

    def withPath(self, *args):
        warnings.warn(
            "gremlin_python.process.GraphTraversalSource.withPath will be replaced by "
            "gremlin_python.process.Traversal.with_path.",
            DeprecationWarning)
        return self.with_path(*args)

    def with_path(self, *args):
        source = self.get_graph_traversal_source()
        source.bytecode.add_source("withPath", *args)
        return source

    def withSack(self, *args):
        warnings.warn(
            "gremlin_python.process.GraphTraversalSource.withSack will be replaced by "
            "gremlin_python.process.GraphTraversalSource.with_sack.",
            DeprecationWarning)
        return self.with_sack(*args)

    def with_sack(self, *args):
        source = self.get_graph_traversal_source()
        source.bytecode.add_source("withSack", *args)
        return source

    def withSideEffect(self, *args):
        warnings.warn(
            "gremlin_python.process.GraphTraversalSource.with_side_effect will be replaced by "
            "gremlin_python.process.GraphTraversalSource.with_sack.",
            DeprecationWarning)
        return self.with_side_effect(*args)

    def with_side_effect(self, *args):
        source = self.get_graph_traversal_source()
        source.bytecode.add_source("withSideEffect", *args)
        return source

    def withStrategies(self, *args):
        warnings.warn(
            "gremlin_python.process.GraphTraversalSource.withStrategies will be replaced by "
            "gremlin_python.process.GraphTraversalSource.with_strategies.",
            DeprecationWarning)
        return self.with_strategies(*args)

    def with_strategies(self, *args):
        source = self.get_graph_traversal_source()
        source.bytecode.add_source("withStrategies", *args)
        return source

    def withoutStrategies(self, *args):
        warnings.warn(
            "gremlin_python.process.GraphTraversalSource.withoutStrategies will be replaced by "
            "gremlin_python.process.GraphTraversalSource.without_strategies.",
            DeprecationWarning)
        return self.without_strategies(*args)

    def without_strategies(self, *args):
        source = self.get_graph_traversal_source()
        source.bytecode.add_source("withoutStrategies", *args)
        return source

    def with_(self, k, v=None):
        source = self.get_graph_traversal_source()
        options_strategy = next((x for x in source.bytecode.source_instructions
                                 if x[0] == "withStrategies" and type(x[1]) is OptionsStrategy), None)

        val = True if v is None else v
        if options_strategy is None:
            options_strategy = OptionsStrategy({k: val})
            source = self.withStrategies(options_strategy)
        else:
            options_strategy[1].configuration[k] = val

        return source

    def withRemote(self, remote_connection):
        warnings.warn(
            "gremlin_python.process.GraphTraversalSource.withRemote will be replaced by "
            "gremlin_python.process.GraphTraversalSource.with_remote.",
            DeprecationWarning)
        return self.with_remote(remote_connection)

    def with_remote(self, remote_connection):
        source = self.get_graph_traversal_source()
        source.traversal_strategies.add_strategies([RemoteStrategy(remote_connection)])
        self.remote_connection = remote_connection
        return source

    def tx(self):
        # In order to keep the constructor unchanged within 3.5.x we can try to pop the RemoteConnection out of the
        # TraversalStrategies. keeping this unchanged will allow user DSLs to not take a break.
        # This is the same strategy as gremlin-javascript.
        # TODO https://issues.apache.org/jira/browse/TINKERPOP-2664: refactor this to be nicer in 3.6.0 when
        #  we can take a breaking change
        remote_connection = next((x.remote_connection for x in self.traversal_strategies.traversal_strategies if
                                  x.fqcn == "py:RemoteStrategy"), None)

        if remote_connection is None:
            raise Exception("Error, remote connection is required for transaction.")

        # You can't do g.tx().begin().tx() i.e child transactions are not supported.
        if remote_connection and remote_connection.is_session_bound():
            raise Exception("This TraversalSource is already bound to a transaction - child transactions are not "
                            "supported")
        return Transaction(self, remote_connection)

    def withComputer(self, graph_computer=None, workers=None, result=None, persist=None, vertices=None,
                     edges=None, configuration=None):
        warnings.warn(
            "gremlin_python.process.GraphTraversalSource.withComputer will be replaced by "
            "gremlin_python.process.GraphTraversalSource.with_computer.",
            DeprecationWarning)
        return self.with_computer(graph_computer, workers, result, persist, vertices, edges, configuration)

    def with_computer(self, graph_computer=None, workers=None, result=None, persist=None, vertices=None,
                  edges=None, configuration=None):
        return self.with_strategies(
            VertexProgramStrategy(graph_computer, workers, result, persist, vertices, edges, configuration))

    def E(self, *args):
        traversal = self.get_graph_traversal()
        traversal.bytecode.add_step("E", *args)
        return traversal

    def V(self, *args):
        traversal = self.get_graph_traversal()
        traversal.bytecode.add_step("V", *args)
        return traversal

    def addE(self, *args):
        warnings.warn(
            "gremlin_python.process.GraphTraversalSource.addE will be replaced by "
            "gremlin_python.process.GraphTraversalSource.add_e.",
            DeprecationWarning)
        return self.add_e(*args)

    def add_e(self, *args):
        traversal = self.get_graph_traversal()
        traversal.bytecode.add_step("addE", *args)
        return traversal

    def addV(self, *args):
        warnings.warn(
            "gremlin_python.process.GraphTraversalSource.addV will be replaced by "
            "gremlin_python.process.GraphTraversalSource.add_v.",
            DeprecationWarning)
        return self.add_v(*args)

    def add_v(self, *args):
        traversal = self.get_graph_traversal()
        traversal.bytecode.add_step("addV", *args)
        return traversal

    def merge_v(self, *args):
        traversal = self.get_graph_traversal()
        traversal.bytecode.add_step("mergeV", *args)
        return traversal

    def merge_e(self, *args):
        traversal = self.get_graph_traversal()
        traversal.bytecode.add_step("mergeE", *args)
        return traversal

    def inject(self, *args):
        traversal = self.get_graph_traversal()
        traversal.bytecode.add_step("inject", *args)
        return traversal

    def io(self, *args):
        traversal = self.get_graph_traversal()
        traversal.bytecode.add_step("io", *args)
        return traversal


class GraphTraversal(Traversal):
    def __init__(self, graph, traversal_strategies, bytecode):
        super(GraphTraversal, self).__init__(graph, traversal_strategies, bytecode)

    def __getitem__(self, index):
        if isinstance(index, int):
            return self.range_(long(index), long(index + 1))
        elif isinstance(index, slice):
            low = long(0) if index.start is None else long(index.start)
            high = long(sys.maxsize) if index.stop is None else long(index.stop)
            if low == long(0):
                return self.limit(high)
            else:
                return self.range_(low, high)
        else:
            raise TypeError("Index must be int or slice")

    def __getattr__(self, key):
        if key.startswith('__'):
            raise AttributeError(
                'Python magic methods or keys starting with double underscore cannot be used for Gremlin sugar - prefer values(' + key + ')')
        return self.values(key)

    def clone(self):
        return GraphTraversal(self.graph, self.traversal_strategies, copy.deepcopy(self.bytecode))

    def V(self, *args):
        self.bytecode.add_step("V", *args)
        return self

    def addE(self, *args):
        warnings.warn(
            "gremlin_python.process.GraphTraversal.addE will be replaced by "
            "gremlin_python.process.GraphTraversal.add_e.",
            DeprecationWarning)
        return self.add_e(*args)

    def add_e(self, *args):
        self.bytecode.add_step("addE", *args)
        return self

    def addV(self, *args):
        warnings.warn(
            "gremlin_python.process.GraphTraversalSource.addV will be replaced by "
            "gremlin_python.process.GraphTraversalSource.add_v.",
            DeprecationWarning)
        return self.add_v(*args)

    def add_v(self, *args):
        self.bytecode.add_step("addV", *args)
        return self

    def aggregate(self, *args):
        self.bytecode.add_step("aggregate", *args)
        return self

    def and_(self, *args):
        self.bytecode.add_step("and", *args)
        return self

    def as_(self, *args):
        self.bytecode.add_step("as", *args)
        return self

    def barrier(self, *args):
        self.bytecode.add_step("barrier", *args)
        return self

    def both(self, *args):
        self.bytecode.add_step("both", *args)
        return self

    def bothE(self, *args):
        warnings.warn(
            "gremlin_python.process.GraphTraversalSource.bothE will be replaced by "
            "gremlin_python.process.GraphTraversalSource.both_e.",
            DeprecationWarning)
        return self.both_e(*args)

    def both_e(self, *args):
        self.bytecode.add_step("bothE", *args)
        return self

    def bothV(self, *args):
        warnings.warn(
            "gremlin_python.process.GraphTraversalSource.bothV will be replaced by "
            "gremlin_python.process.GraphTraversalSource.both_v.",
            DeprecationWarning)
        return self.both_v(*args)

    def both_v(self, *args):
        self.bytecode.add_step("bothV", *args)
        return self

    def branch(self, *args):
        self.bytecode.add_step("branch", *args)
        return self

    def by(self, *args):
        self.bytecode.add_step("by", *args)
        return self

    def cap(self, *args):
        self.bytecode.add_step("cap", *args)
        return self

    def choose(self, *args):
        self.bytecode.add_step("choose", *args)
        return self

    def coalesce(self, *args):
        self.bytecode.add_step("coalesce", *args)
        return self

    def coin(self, *args):
        self.bytecode.add_step("coin", *args)
        return self

    def connectedComponent(self, *args):
        warnings.warn(
            "gremlin_python.process.GraphTraversalSource.connectedComponent will be replaced by "
            "gremlin_python.process.GraphTraversalSource.connected_component.",
            DeprecationWarning)
        return self.connected_component(*args)

    def connected_component(self, *args):
        self.bytecode.add_step("connectedComponent", *args)
        return self

    def constant(self, *args):
        self.bytecode.add_step("constant", *args)
        return self

    def count(self, *args):
        self.bytecode.add_step("count", *args)
        return self

    def cyclicPath(self, *args):
        warnings.warn(
            "gremlin_python.process.GraphTraversalSource.cyclicPath will be replaced by "
            "gremlin_python.process.GraphTraversalSource.cyclic_path.",
            DeprecationWarning)
        return self.cyclic_path(*args)

    def cyclic_path(self, *args):
        self.bytecode.add_step("cyclicPath", *args)
        return self

    def dedup(self, *args):
        self.bytecode.add_step("dedup", *args)
        return self

    def drop(self, *args):
        self.bytecode.add_step("drop", *args)
        return self

    def elementMap(self, *args):
        warnings.warn(
            "gremlin_python.process.GraphTraversalSource.elementMap will be replaced by "
            "gremlin_python.process.GraphTraversalSource.element_map.",
            DeprecationWarning)
        return self.element_map(*args)

    def element_map(self, *args):
        self.bytecode.add_step("elementMap", *args)
        return self

    def emit(self, *args):
        self.bytecode.add_step("emit", *args)
        return self

    def fail(self, *args):
        self.bytecode.add_step("fail", *args)
        return self

    def filter_(self, *args):
        self.bytecode.add_step("filter", *args)
        return self

    def flatMap(self, *args):
        warnings.warn(
            "gremlin_python.process.GraphTraversalSource.flatMap will be replaced by "
            "gremlin_python.process.GraphTraversalSource.flat_map.",
            DeprecationWarning)
        return self.flat_map(*args)

    def flat_map(self, *args):
        self.bytecode.add_step("flatMap", *args)
        return self

    def fold(self, *args):
        self.bytecode.add_step("fold", *args)
        return self

    def from_(self, *args):
        self.bytecode.add_step("from", *args)
        return self

    def group(self, *args):
        self.bytecode.add_step("group", *args)
        return self

    def groupCount(self, *args):
        warnings.warn(
            "gremlin_python.process.GraphTraversalSource.groupCount will be replaced by "
            "gremlin_python.process.GraphTraversalSource.group_count.",
            DeprecationWarning)
        return self.group_count(*args)

    def group_count(self, *args):
        self.bytecode.add_step("groupCount", *args)
        return self

    def has(self, *args):
        self.bytecode.add_step("has", *args)
        return self

    def hasId(self, *args):
        warnings.warn(
            "gremlin_python.process.GraphTraversalSource.hasId will be replaced by "
            "gremlin_python.process.GraphTraversalSource.has_id.",
            DeprecationWarning)
        return self.has_id(*args)

    def has_id(self, *args):
        self.bytecode.add_step("hasId", *args)
        return self

    def hasKey(self, *args):
        warnings.warn(
            "gremlin_python.process.GraphTraversalSource.hasKey will be replaced by "
            "gremlin_python.process.GraphTraversalSource.has_key.",
            DeprecationWarning)
        return self.has_key_(*args)

    def has_key_(self, *args):
        self.bytecode.add_step("hasKey", *args)
        return self

    def hasLabel(self, *args):
        warnings.warn(
            "gremlin_python.process.GraphTraversalSource.hasLabel will be replaced by "
            "gremlin_python.process.GraphTraversalSource.has_label.",
            DeprecationWarning)
        return self.has_label(*args)

    def has_label(self, *args):
        self.bytecode.add_step("hasLabel", *args)
        return self

    def hasNot(self, *args):
        warnings.warn(
            "gremlin_python.process.GraphTraversalSource.hasNot will be replaced by "
            "gremlin_python.process.GraphTraversalSource.has_not.",
            DeprecationWarning)
        return self.has_not(*args)

    def has_not(self, *args):
        self.bytecode.add_step("hasNot", *args)
        return self

    def hasValue(self, *args):
        warnings.warn(
            "gremlin_python.process.GraphTraversalSource.hasValue will be replaced by "
            "gremlin_python.process.GraphTraversalSource.has_value.",
            DeprecationWarning)
        return self.has_value(*args)

    def has_value(self, *args):
        self.bytecode.add_step("hasValue", *args)
        return self

    def id_(self, *args):
        self.bytecode.add_step("id", *args)
        return self

    def identity(self, *args):
        self.bytecode.add_step("identity", *args)
        return self

    def inE(self, *args):
        warnings.warn(
            "gremlin_python.process.GraphTraversalSource.inE will be replaced by "
            "gremlin_python.process.GraphTraversalSource.in_e.",
            DeprecationWarning)
        return self.in_e(*args)

    def in_e(self, *args):
        self.bytecode.add_step("inE", *args)
        return self

    def inV(self, *args):
        warnings.warn(
            "gremlin_python.process.GraphTraversalSource.inV will be replaced by "
            "gremlin_python.process.GraphTraversalSource.in_v.",
            DeprecationWarning)
        return self.in_v(*args)

    def in_v(self, *args):
        self.bytecode.add_step("inV", *args)
        return self

    def in_(self, *args):
        self.bytecode.add_step("in", *args)
        return self

    def index(self, *args):
        self.bytecode.add_step("index", *args)
        return self

    def inject(self, *args):
        self.bytecode.add_step("inject", *args)
        return self

    def is_(self, *args):
        self.bytecode.add_step("is", *args)
        return self

    def key(self, *args):
        self.bytecode.add_step("key", *args)
        return self

    def label(self, *args):
        self.bytecode.add_step("label", *args)
        return self

    def limit(self, *args):
        self.bytecode.add_step("limit", *args)
        return self

    def local(self, *args):
        self.bytecode.add_step("local", *args)
        return self

    def loops(self, *args):
        self.bytecode.add_step("loops", *args)
        return self

    def map(self, *args):
        self.bytecode.add_step("map", *args)
        return self

    def match(self, *args):
        self.bytecode.add_step("match", *args)
        return self

    def math(self, *args):
        self.bytecode.add_step("math", *args)
        return self

    def max_(self, *args):
        self.bytecode.add_step("max", *args)
        return self

    def mean(self, *args):
        self.bytecode.add_step("mean", *args)
        return self

    def merge_e(self, *args):
        self.bytecode.add_step("mergeE", *args)
        return self

    def merge_v(self, *args):
        self.bytecode.add_step("mergeV", *args)
        return self

    def min_(self, *args):
        self.bytecode.add_step("min", *args)
        return self

    def none(self, *args):
        self.bytecode.add_step("none", *args)
        return self

    def not_(self, *args):
        self.bytecode.add_step("not", *args)
        return self

    def option(self, *args):
        self.bytecode.add_step("option", *args)
        return self

    def optional(self, *args):
        self.bytecode.add_step("optional", *args)
        return self

    def or_(self, *args):
        self.bytecode.add_step("or", *args)
        return self

    def order(self, *args):
        self.bytecode.add_step("order", *args)
        return self

    def otherV(self, *args):
        warnings.warn(
            "gremlin_python.process.GraphTraversalSource.otherV will be replaced by "
            "gremlin_python.process.GraphTraversalSource.other_v.",
            DeprecationWarning)
        return self.other_v(*args)

    def other_v(self, *args):
        self.bytecode.add_step("otherV", *args)
        return self

    def out(self, *args):
        self.bytecode.add_step("out", *args)
        return self

    def outE(self, *args):
        warnings.warn(
            "gremlin_python.process.GraphTraversalSource.outE will be replaced by "
            "gremlin_python.process.GraphTraversalSource.out_e.",
            DeprecationWarning)
        return self.out_e(*args)

    def out_e(self, *args):
        self.bytecode.add_step("outE", *args)
        return self

    def outV(self, *args):
        warnings.warn(
            "gremlin_python.process.GraphTraversalSource.outV will be replaced by "
            "gremlin_python.process.GraphTraversalSource.out_v.",
            DeprecationWarning)
        return self.out_v(*args)

    def out_v(self, *args):
        self.bytecode.add_step("outV", *args)
        return self

    def pageRank(self, *args):
        warnings.warn(
            "gremlin_python.process.GraphTraversalSource.pageRank will be replaced by "
            "gremlin_python.process.GraphTraversalSource.page_rank.",
            DeprecationWarning)
        return self.page_rank(*args)

    def page_rank(self, *args):
        self.bytecode.add_step("pageRank", *args)
        return self

    def path(self, *args):
        self.bytecode.add_step("path", *args)
        return self

    def peerPressure(self, *args):
        warnings.warn(
            "gremlin_python.process.GraphTraversalSource.peerPressure will be replaced by "
            "gremlin_python.process.GraphTraversalSource.peer_pressure.",
            DeprecationWarning)
        return self.peer_pressure(*args)

    def peer_pressure(self, *args):
        self.bytecode.add_step("peerPressure", *args)
        return self

    def profile(self, *args):
        self.bytecode.add_step("profile", *args)
        return self

    def program(self, *args):
        self.bytecode.add_step("program", *args)
        return self

    def project(self, *args):
        self.bytecode.add_step("project", *args)
        return self

    def properties(self, *args):
        self.bytecode.add_step("properties", *args)
        return self

    def property(self, *args):
        self.bytecode.add_step("property", *args)
        return self

    def propertyMap(self, *args):
        warnings.warn(
            "gremlin_python.process.GraphTraversalSource.propertyMap will be replaced by "
            "gremlin_python.process.GraphTraversalSource.property_map.",
            DeprecationWarning)
        return self.property_map(*args)

    def property_map(self, *args):
        self.bytecode.add_step("propertyMap", *args)
        return self

    def range_(self, *args):
        self.bytecode.add_step("range", *args)
        return self

    def read(self, *args):
        self.bytecode.add_step("read", *args)
        return self

    def repeat(self, *args):
        self.bytecode.add_step("repeat", *args)
        return self

    def sack(self, *args):
        self.bytecode.add_step("sack", *args)
        return self

    def sample(self, *args):
        self.bytecode.add_step("sample", *args)
        return self

    def select(self, *args):
        self.bytecode.add_step("select", *args)
        return self

    def shortestPath(self, *args):
        warnings.warn(
            "gremlin_python.process.GraphTraversalSource.shortestPath will be replaced by "
            "gremlin_python.process.GraphTraversalSource.shortest_path.",
            DeprecationWarning)
        return self.shortest_path(*args)

    def shortest_path(self, *args):
        self.bytecode.add_step("shortestPath", *args)
        return self

    def sideEffect(self, *args):
        warnings.warn(
            "gremlin_python.process.GraphTraversalSource.sideEffect will be replaced by "
            "gremlin_python.process.GraphTraversalSource.side_effect.",
            DeprecationWarning)
        return self.side_effect(*args)

    def side_effect(self, *args):
        self.bytecode.add_step("sideEffect", *args)
        return self

    def simplePath(self, *args):
        warnings.warn(
            "gremlin_python.process.GraphTraversalSource.simplePath will be replaced by "
            "gremlin_python.process.GraphTraversalSource.simple_path.",
            DeprecationWarning)
        return self.simple_path(*args)

    def simple_path(self, *args):
        self.bytecode.add_step("simplePath", *args)
        return self

    def skip(self, *args):
        self.bytecode.add_step("skip", *args)
        return self

    def store(self, *args):
        self.bytecode.add_step("store", *args)
        return self

    def subgraph(self, *args):
        self.bytecode.add_step("subgraph", *args)
        return self

    def sum_(self, *args):
        self.bytecode.add_step("sum", *args)
        return self

    def tail(self, *args):
        self.bytecode.add_step("tail", *args)
        return self

    def timeLimit(self, *args):
        warnings.warn(
            "gremlin_python.process.GraphTraversalSource.timeLimit will be replaced by "
            "gremlin_python.process.GraphTraversalSource.time_limit.",
            DeprecationWarning)
        return self.time_limit(*args)

    def time_limit(self, *args):
        self.bytecode.add_step("timeLimit", *args)
        return self

    def times(self, *args):
        self.bytecode.add_step("times", *args)
        return self

    def to(self, *args):
        self.bytecode.add_step("to", *args)
        return self

    def toE(self, *args):
        warnings.warn(
            "gremlin_python.process.GraphTraversalSource.toE will be replaced by "
            "gremlin_python.process.GraphTraversalSource.to_e.",
            DeprecationWarning)
        return self.to_e(*args)

    def to_e(self, *args):
        self.bytecode.add_step("toE", *args)
        return self

    def toV(self, *args):
        warnings.warn(
            "gremlin_python.process.GraphTraversalSource.toV will be replaced by "
            "gremlin_python.process.GraphTraversalSource.to_v.",
            DeprecationWarning)
        return self.to_v(*args)

    def to_v(self, *args):
        self.bytecode.add_step("toV", *args)
        return self

    def tree(self, *args):
        self.bytecode.add_step("tree", *args)
        return self

    def unfold(self, *args):
        self.bytecode.add_step("unfold", *args)
        return self

    def union(self, *args):
        self.bytecode.add_step("union", *args)
        return self

    def until(self, *args):
        self.bytecode.add_step("until", *args)
        return self

    def value(self, *args):
        self.bytecode.add_step("value", *args)
        return self

    def valueMap(self, *args):
        warnings.warn(
            "gremlin_python.process.GraphTraversalSource.valueMap will be replaced by "
            "gremlin_python.process.GraphTraversalSource.value_map.",
            DeprecationWarning)
        return self.value_map(*args)

    def value_map(self, *args):
        self.bytecode.add_step("valueMap", *args)
        return self

    def values(self, *args):
        self.bytecode.add_step("values", *args)
        return self

    def where(self, *args):
        self.bytecode.add_step("where", *args)
        return self

    def with_(self, *args):
        self.bytecode.add_step("with", *args)
        return self

    def write(self, *args):
        self.bytecode.add_step("write", *args)
        return self


class MagicType(type):

    def __getattr__(cls, k):
        if k.startswith('__'):
            raise AttributeError(
                'Python magic methods or keys starting with double underscore cannot be used for Gremlin sugar - prefer values(' + k + ')')
        return __.values(k)


class __(object, metaclass=MagicType):
    graph_traversal = GraphTraversal

    @classmethod
    def start(cls):
        return GraphTraversal(None, None, Bytecode())

    @classmethod
    def __(cls, *args):
        return __.inject(*args)

    @classmethod
    def V(cls, *args):
        return cls.graph_traversal(None, None, Bytecode()).V(*args)

    @classmethod
    def addE(cls, *args):
        warnings.warn(
            "gremlin_python.process.__.addE will be replaced by "
            "gremlin_python.process.__.add_e.",
            DeprecationWarning)
        return cls.add_e(*args)

    @classmethod
    def add_e(cls, *args):
        return cls.graph_traversal(None, None, Bytecode()).add_e(*args)

    @classmethod
    def addV(cls, *args):
        warnings.warn(
            "gremlin_python.process.__.addV will be replaced by "
            "gremlin_python.process.__.add_v.",
            DeprecationWarning)
        return cls.add_v(*args)

    @classmethod
    def add_v(cls, *args):
        return cls.graph_traversal(None, None, Bytecode()).add_v(*args)

    @classmethod
    def aggregate(cls, *args):
        return cls.graph_traversal(None, None, Bytecode()).aggregate(*args)

    @classmethod
    def and_(cls, *args):
        return cls.graph_traversal(None, None, Bytecode()).and_(*args)

    @classmethod
    def as_(cls, *args):
        return cls.graph_traversal(None, None, Bytecode()).as_(*args)

    @classmethod
    def barrier(cls, *args):
        return cls.graph_traversal(None, None, Bytecode()).barrier(*args)

    @classmethod
    def both(cls, *args):
        return cls.graph_traversal(None, None, Bytecode()).both(*args)

    @classmethod
    def bothE(cls, *args):
        warnings.warn(
            "gremlin_python.process.__.bothE will be replaced by "
            "gremlin_python.process.__.both_e.",
            DeprecationWarning)
        return cls.both_e(*args)

    @classmethod
    def both_e(cls, *args):
        return cls.graph_traversal(None, None, Bytecode()).both_e(*args)

    @classmethod
    def bothV(cls, *args):
        warnings.warn(
            "gremlin_python.process.__.bothV will be replaced by "
            "gremlin_python.process.__.both_v.",
            DeprecationWarning)
        return cls.both_v(*args)

    @classmethod
    def both_v(cls, *args):
        return cls.graph_traversal(None, None, Bytecode()).both_v(*args)

    @classmethod
    def branch(cls, *args):
        return cls.graph_traversal(None, None, Bytecode()).branch(*args)

    @classmethod
    def cap(cls, *args):
        return cls.graph_traversal(None, None, Bytecode()).cap(*args)

    @classmethod
    def choose(cls, *args):
        return cls.graph_traversal(None, None, Bytecode()).choose(*args)

    @classmethod
    def coalesce(cls, *args):
        return cls.graph_traversal(None, None, Bytecode()).coalesce(*args)

    @classmethod
    def coin(cls, *args):
        return cls.graph_traversal(None, None, Bytecode()).coin(*args)

    @classmethod
    def constant(cls, *args):
        return cls.graph_traversal(None, None, Bytecode()).constant(*args)

    @classmethod
    def count(cls, *args):
        return cls.graph_traversal(None, None, Bytecode()).count(*args)

    @classmethod
    def cyclicPath(cls, *args):
        warnings.warn(
            "gremlin_python.process.__.cyclicPath will be replaced by "
            "gremlin_python.process.__.cyclic_path.",
            DeprecationWarning)
        return cls.cyclic_path(*args)

    @classmethod
    def cyclic_path(cls, *args):
        return cls.graph_traversal(None, None, Bytecode()).cyclic_path(*args)

    @classmethod
    def dedup(cls, *args):
        return cls.graph_traversal(None, None, Bytecode()).dedup(*args)

    @classmethod
    def drop(cls, *args):
        return cls.graph_traversal(None, None, Bytecode()).drop(*args)

    @classmethod
    def elementMap(cls, *args):
        warnings.warn(
            "gremlin_python.process.__.elementMap will be replaced by "
            "gremlin_python.process.__.element_map.",
            DeprecationWarning)
        return cls.element_map(*args)

    @classmethod
    def element_map(cls, *args):
        return cls.graph_traversal(None, None, Bytecode()).element_map(*args)

    @classmethod
    def emit(cls, *args):
        return cls.graph_traversal(None, None, Bytecode()).emit(*args)

    @classmethod
    def fail(cls, *args):
        return cls.graph_traversal(None, None, Bytecode()).fail(*args)

    @classmethod
    def filter_(cls, *args):
        return cls.graph_traversal(None, None, Bytecode()).filter_(*args)

    @classmethod
    def flatMap(cls, *args):
        warnings.warn(
            "gremlin_python.process.__.flatMap will be replaced by "
            "gremlin_python.process.__.flat_map.",
            DeprecationWarning)
        return cls.flat_map(*args)

    @classmethod
    def flat_map(cls, *args):
        return cls.graph_traversal(None, None, Bytecode()).flat_map(*args)

    @classmethod
    def fold(cls, *args):
        return cls.graph_traversal(None, None, Bytecode()).fold(*args)

    @classmethod
    def group(cls, *args):
        return cls.graph_traversal(None, None, Bytecode()).group(*args)

    @classmethod
    def groupCount(cls, *args):
        warnings.warn(
            "gremlin_python.process.__.groupCount will be replaced by "
            "gremlin_python.process.__.group_count.",
            DeprecationWarning)
        return cls.group_count(*args)

    @classmethod
    def group_count(cls, *args):
        return cls.graph_traversal(None, None, Bytecode()).group_count(*args)

    @classmethod
    def has(cls, *args):
        return cls.graph_traversal(None, None, Bytecode()).has(*args)

    @classmethod
    def hasId(cls, *args):
        warnings.warn(
            "gremlin_python.process.__.hasId will be replaced by "
            "gremlin_python.process.__.has_id.",
            DeprecationWarning)
        return cls.has_id(*args)

    @classmethod
    def has_id(cls, *args):
        return cls.graph_traversal(None, None, Bytecode()).has_id(*args)

    @classmethod
    def hasKey(cls, *args):
        warnings.warn(
            "gremlin_python.process.__.hasKey will be replaced by "
            "gremlin_python.process.__.has_key.",
            DeprecationWarning)
        return cls.has_key_(*args)

    @classmethod
    def has_key_(cls, *args):
        return cls.graph_traversal(None, None, Bytecode()).has_key_(*args)

    @classmethod
    def hasLabel(cls, *args):
        warnings.warn(
            "gremlin_python.process.__.hasLabel will be replaced by "
            "gremlin_python.process.__.has_label.",
            DeprecationWarning)
        return cls.has_label(*args)

    @classmethod
    def has_label(cls, *args):
        return cls.graph_traversal(None, None, Bytecode()).has_label(*args)

    @classmethod
    def hasNot(cls, *args):
        warnings.warn(
            "gremlin_python.process.__.hasNot will be replaced by "
            "gremlin_python.process.__.has_not.",
            DeprecationWarning)
        return cls.has_not(*args)

    @classmethod
    def has_not(cls, *args):
        return cls.graph_traversal(None, None, Bytecode()).has_not(*args)

    @classmethod
    def hasValue(cls, *args):
        warnings.warn(
            "gremlin_python.process.__.hasValue will be replaced by "
            "gremlin_python.process.__.has_value.",
            DeprecationWarning)
        return cls.has_value(*args)

    @classmethod
    def has_value(cls, *args):
        return cls.graph_traversal(None, None, Bytecode()).has_value(*args)

    @classmethod
    def id_(cls, *args):
        return cls.graph_traversal(None, None, Bytecode()).id_(*args)

    @classmethod
    def identity(cls, *args):
        return cls.graph_traversal(None, None, Bytecode()).identity(*args)

    @classmethod
    def inE(cls, *args):
        warnings.warn(
            "gremlin_python.process.__.inE will be replaced by "
            "gremlin_python.process.__.in_e.",
            DeprecationWarning)
        return cls.in_e(*args)

    @classmethod
    def in_e(cls, *args):
        return cls.graph_traversal(None, None, Bytecode()).in_e(*args)

    @classmethod
    def inV(cls, *args):
        warnings.warn(
            "gremlin_python.process.__.inV will be replaced by "
            "gremlin_python.process.__.in_v.",
            DeprecationWarning)
        return cls.in_v(*args)

    @classmethod
    def in_v(cls, *args):
        return cls.graph_traversal(None, None, Bytecode()).in_v(*args)

    @classmethod
    def in_(cls, *args):
        return cls.graph_traversal(None, None, Bytecode()).in_(*args)

    @classmethod
    def index(cls, *args):
        return cls.graph_traversal(None, None, Bytecode()).index(*args)

    @classmethod
    def inject(cls, *args):
        return cls.graph_traversal(None, None, Bytecode()).inject(*args)

    @classmethod
    def is_(cls, *args):
        return cls.graph_traversal(None, None, Bytecode()).is_(*args)

    @classmethod
    def key(cls, *args):
        return cls.graph_traversal(None, None, Bytecode()).key(*args)

    @classmethod
    def label(cls, *args):
        return cls.graph_traversal(None, None, Bytecode()).label(*args)

    @classmethod
    def limit(cls, *args):
        return cls.graph_traversal(None, None, Bytecode()).limit(*args)

    @classmethod
    def local(cls, *args):
        return cls.graph_traversal(None, None, Bytecode()).local(*args)

    @classmethod
    def loops(cls, *args):
        return cls.graph_traversal(None, None, Bytecode()).loops(*args)

    @classmethod
    def map(cls, *args):
        return cls.graph_traversal(None, None, Bytecode()).map(*args)

    @classmethod
    def match(cls, *args):
        return cls.graph_traversal(None, None, Bytecode()).match(*args)

    @classmethod
    def math(cls, *args):
        return cls.graph_traversal(None, None, Bytecode()).math(*args)

    @classmethod
    def max_(cls, *args):
        return cls.graph_traversal(None, None, Bytecode()).max_(*args)

    @classmethod
    def mean(cls, *args):
        return cls.graph_traversal(None, None, Bytecode()).mean(*args)

    @classmethod
    def merge_e(cls, *args):
        return cls.graph_traversal(None, None, Bytecode()).merge_e(*args)

    @classmethod
    def merge_v(cls, *args):
        return cls.graph_traversal(None, None, Bytecode()).merge_v(*args)

    @classmethod
    def min_(cls, *args):
        return cls.graph_traversal(None, None, Bytecode()).min_(*args)

    @classmethod
    def not_(cls, *args):
        return cls.graph_traversal(None, None, Bytecode()).not_(*args)

    @classmethod
    def optional(cls, *args):
        return cls.graph_traversal(None, None, Bytecode()).optional(*args)

    @classmethod
    def or_(cls, *args):
        return cls.graph_traversal(None, None, Bytecode()).or_(*args)

    @classmethod
    def order(cls, *args):
        return cls.graph_traversal(None, None, Bytecode()).order(*args)

    @classmethod
    def otherV(cls, *args):
        warnings.warn(
            "gremlin_python.process.__.otherV will be replaced by "
            "gremlin_python.process.__.other_v.",
            DeprecationWarning)
        return cls.other_v(*args)

    @classmethod
    def other_v(cls, *args):
        return cls.graph_traversal(None, None, Bytecode()).other_v(*args)

    @classmethod
    def out(cls, *args):
        return cls.graph_traversal(None, None, Bytecode()).out(*args)

    @classmethod
    def outE(cls, *args):
        warnings.warn(
            "gremlin_python.process.__.outE will be replaced by "
            "gremlin_python.process.__.out_e.",
            DeprecationWarning)
        return cls.out_e(*args)

    @classmethod
    def out_e(cls, *args):
        return cls.graph_traversal(None, None, Bytecode()).out_e(*args)

    @classmethod
    def outV(cls, *args):
        warnings.warn(
            "gremlin_python.process.__.outV will be replaced by "
            "gremlin_python.process.__.out_v.",
            DeprecationWarning)
        return cls.out_v(*args)

    @classmethod
    def out_v(cls, *args):
        return cls.graph_traversal(None, None, Bytecode()).out_v(*args)

    @classmethod
    def path(cls, *args):
        return cls.graph_traversal(None, None, Bytecode()).path(*args)

    @classmethod
    def project(cls, *args):
        return cls.graph_traversal(None, None, Bytecode()).project(*args)

    @classmethod
    def properties(cls, *args):
        return cls.graph_traversal(None, None, Bytecode()).properties(*args)

    @classmethod
    def property(cls, *args):
        return cls.graph_traversal(None, None, Bytecode()).property(*args)

    @classmethod
    def propertyMap(cls, *args):
        warnings.warn(
            "gremlin_python.process.__.propertyMap will be replaced by "
            "gremlin_python.process.__.property_map.",
            DeprecationWarning)
        return cls.property_map(*args)

    @classmethod
    def property_map(cls, *args):
        return cls.graph_traversal(None, None, Bytecode()).property_map(*args)

    @classmethod
    def range_(cls, *args):
        return cls.graph_traversal(None, None, Bytecode()).range_(*args)

    @classmethod
    def repeat(cls, *args):
        return cls.graph_traversal(None, None, Bytecode()).repeat(*args)

    @classmethod
    def sack(cls, *args):
        return cls.graph_traversal(None, None, Bytecode()).sack(*args)

    @classmethod
    def sample(cls, *args):
        return cls.graph_traversal(None, None, Bytecode()).sample(*args)

    @classmethod
    def select(cls, *args):
        return cls.graph_traversal(None, None, Bytecode()).select(*args)

    @classmethod
    def sideEffect(cls, *args):
        warnings.warn(
            "gremlin_python.process.__.sideEffect will be replaced by "
            "gremlin_python.process.__.side_effect.",
            DeprecationWarning)
        return cls.side_effect(*args)

    @classmethod
    def side_effect(cls, *args):
        return cls.graph_traversal(None, None, Bytecode()).side_effect(*args)

    @classmethod
    def simplePath(cls, *args):
        warnings.warn(
            "gremlin_python.process.__.simplePath will be replaced by "
            "gremlin_python.process.__.simple_path.",
            DeprecationWarning)
        return cls.simple_path(*args)

    @classmethod
    def simple_path(cls, *args):
        return cls.graph_traversal(None, None, Bytecode()).simple_path(*args)

    @classmethod
    def skip(cls, *args):
        return cls.graph_traversal(None, None, Bytecode()).skip(*args)

    @classmethod
    def store(cls, *args):
        return cls.graph_traversal(None, None, Bytecode()).store(*args)

    @classmethod
    def subgraph(cls, *args):
        return cls.graph_traversal(None, None, Bytecode()).subgraph(*args)

    @classmethod
    def sum_(cls, *args):
        return cls.graph_traversal(None, None, Bytecode()).sum_(*args)

    @classmethod
    def tail(cls, *args):
        return cls.graph_traversal(None, None, Bytecode()).tail(*args)

    @classmethod
    def timeLimit(cls, *args):
        warnings.warn(
            "gremlin_python.process.__.timeLimit will be replaced by "
            "gremlin_python.process.__.time_limit.",
            DeprecationWarning)
        return cls.time_limit(*args)

    @classmethod
    def time_limit(cls, *args):
        return cls.graph_traversal(None, None, Bytecode()).time_limit(*args)

    @classmethod
    def times(cls, *args):
        return cls.graph_traversal(None, None, Bytecode()).times(*args)

    @classmethod
    def to(cls, *args):
        return cls.graph_traversal(None, None, Bytecode()).to(*args)

    @classmethod
    def toE(cls, *args):
        warnings.warn(
            "gremlin_python.process.__.toE will be replaced by "
            "gremlin_python.process.__.to_e.",
            DeprecationWarning)
        return cls.to_e(*args)

    @classmethod
    def to_e(cls, *args):
        return cls.graph_traversal(None, None, Bytecode()).to_e(*args)

    @classmethod
    def toV(cls, *args):
        warnings.warn(
            "gremlin_python.process.__.toV will be replaced by "
            "gremlin_python.process.__.to_v.",
            DeprecationWarning)
        return cls.to_v(*args)

    @classmethod
    def to_v(cls, *args):
        return cls.graph_traversal(None, None, Bytecode()).to_v(*args)

    @classmethod
    def tree(cls, *args):
        return cls.graph_traversal(None, None, Bytecode()).tree(*args)

    @classmethod
    def unfold(cls, *args):
        return cls.graph_traversal(None, None, Bytecode()).unfold(*args)

    @classmethod
    def union(cls, *args):
        return cls.graph_traversal(None, None, Bytecode()).union(*args)

    @classmethod
    def until(cls, *args):
        return cls.graph_traversal(None, None, Bytecode()).until(*args)

    @classmethod
    def value(cls, *args):
        return cls.graph_traversal(None, None, Bytecode()).value(*args)

    @classmethod
    def valueMap(cls, *args):
        warnings.warn(
            "gremlin_python.process.__.valueMap will be replaced by "
            "gremlin_python.process.__.value_map.",
            DeprecationWarning)
        return cls.value_map(*args)

    @classmethod
    def value_map(cls, *args):
        return cls.graph_traversal(None, None, Bytecode()).value_map(*args)

    @classmethod
    def values(cls, *args):
        return cls.graph_traversal(None, None, Bytecode()).values(*args)

    @classmethod
    def where(cls, *args):
        return cls.graph_traversal(None, None, Bytecode()).where(*args)


# Class to handle transactions.
class Transaction:

    def __init__(self, g, remote_connection):
        self._g = g
        self._session_based_connection = None
        self._remote_connection = remote_connection
        self.__is_open = False
        self.__mutex = Lock()

    # Begins transaction.
    def begin(self):
        with self.__mutex:
            # Verify transaction is not open.
            self.__verify_transaction_state(False, "Transaction already started on this object")

            # Create new session using the remote connection.
            self._session_based_connection = self._remote_connection.create_session()
            self.__is_open = True

            # Set the session as a remote strategy within the traversal strategy.
            traversal_strategy = TraversalStrategies()
            traversal_strategy.add_strategies([RemoteStrategy(self._session_based_connection)])

            # Return new GraphTraversalSource.
            return GraphTraversalSource(self._g.graph, traversal_strategy, self._g.bytecode)

    # Rolls transaction back.
    def rollback(self):
        with self.__mutex:
            # Verify transaction is open, close session and return result of transaction's rollback.
            self.__verify_transaction_state(True, "Cannot commit a transaction that is not started.")
            return self.__close_session(self._session_based_connection.rollback())

    # Commits the current transaction.
    def commit(self):
        with self.__mutex:
            # Verify transaction is open, close session and return result of transaction's commit.
            self.__verify_transaction_state(True, "Cannot commit a transaction that is not started.")
            return self.__close_session(self._session_based_connection.commit())

    # Closes session.
    def close(self):
        with self.__mutex:
            # Verify transaction is open.
            self.__verify_transaction_state(True, "Cannot close a transaction that has previously been closed.")
            self.__close_session(None)

    # Return whether or not transaction is open.
    # Allow camelcase function here to keep api consistent with other languages.
    def isOpen(self):
<<<<<<< HEAD
        warnings.warn(
            "gremlin_python.process.Transaction.isOpen will be replaced by "
            "gremlin_python.process.Transaction.is_open.",
            DeprecationWarning)
        return self.is_open()

    def is_open(self):
=======
        # if the underlying DriverRemoteConnection is closed then the Transaction can't be open
        if (self._session_based_connection and self._session_based_connection.is_closed()) or \
                self._remote_connection.is_closed():
            self.__is_open = False

>>>>>>> f12a2711
        return self.__is_open

    def __verify_transaction_state(self, state, error_message):
        if self.__is_open != state:
            raise Exception(error_message)

    def __close_session(self, session):
        self._session_based_connection.close()
        self.__is_open = False
        return session


def V(*args):
    return __.V(*args)


def addE(*args):
    return __.addE(*args)


def add_e(*args):
    return __.add_e(*args)


def addV(*args):
    return __.addV(*args)


def add_v(*args):
    return __.add_v(*args)


def aggregate(*args):
    return __.aggregate(*args)


def and_(*args):
    return __.and_(*args)


def as_(*args):
    return __.as_(*args)


def barrier(*args):
    return __.barrier(*args)


def both(*args):
    return __.both(*args)


def bothE(*args):
    return __.bothE(*args)


def both_e(*args):
    return __.both_e(*args)


def bothV(*args):
    return __.bothV(*args)


def both_v(*args):
    return __.both_v(*args)


def branch(*args):
    return __.branch(*args)


def cap(*args):
    return __.cap(*args)


def choose(*args):
    return __.choose(*args)


def coalesce(*args):
    return __.coalesce(*args)


def coin(*args):
    return __.coin(*args)


def constant(*args):
    return __.constant(*args)


def count(*args):
    return __.count(*args)


def cyclicPath(*args):
    return __.cyclicPath(*args)


def cyclic_path(*args):
    return __.cyclic_path(*args)


def dedup(*args):
    return __.dedup(*args)


def drop(*args):
    return __.drop(*args)


def elementMap(*args):
    return __.elementMap(*args)


def element_map(*args):
    return __.element_map(*args)


def emit(*args):
    return __.emit(*args)


def fail(*args):
    return __.fail(*args)


def filter_(*args):
    return __.filter_(*args)


def flatMap(*args):
    return __.flatMap(*args)


def flat_map(*args):
    return __.flat_map(*args)


def fold(*args):
    return __.fold(*args)


def group(*args):
    return __.group(*args)


def groupCount(*args):
    return __.groupCount(*args)


def group_count(*args):
    return __.group_count(*args)


def has(*args):
    return __.has(*args)


def hasId(*args):
    return __.hasId(*args)


def has_id(*args):
    return __.has_id(*args)


def hasKey(*args):
    return __.hasKey(*args)


def has_key_(*args):
    return __.has_key_(*args)


def hasLabel(*args):
    return __.hasLabel(*args)


def has_label(*args):
    return __.has_label(*args)


def hasNot(*args):
    return __.hasNot(*args)


def has_not(*args):
    return __.has_not(*args)


def hasValue(*args):
    return __.hasValue(*args)


def has_value(*args):
    return __.has_value(*args)


def id_(*args):
    return __.id_(*args)


def identity(*args):
    return __.identity(*args)


def inE(*args):
    return __.inE(*args)


def in_e(*args):
    return __.in_e(*args)


def inV(*args):
    return __.inV(*args)


def in_v(*args):
    return __.in_v(*args)


def in_(*args):
    return __.in_(*args)


def index(*args):
    return __.index(*args)


def inject(*args):
    return __.inject(*args)


def is_(*args):
    return __.is_(*args)


def key(*args):
    return __.key(*args)


def label(*args):
    return __.label(*args)


def limit(*args):
    return __.limit(*args)


def local(*args):
    return __.local(*args)


def loops(*args):
    return __.loops(*args)


def map(*args):
    return __.map(*args)


def match(*args):
    return __.match(*args)


def math(*args):
    return __.math(*args)


def max_(*args):
    return __.max_(*args)


def mean(*args):
    return __.mean(*args)


def merge_e(*args):
    return __.merge_e(*args)


def merge_v(*args):
    return __.merge_v(*args)


def min_(*args):
    return __.min_(*args)


def not_(*args):
    return __.not_(*args)


def optional(*args):
    return __.optional(*args)


def or_(*args):
    return __.or_(*args)


def order(*args):
    return __.order(*args)


def otherV(*args):
    return __.otherV(*args)


def other_v(*args):
    return __.other_v(*args)


def out(*args):
    return __.out(*args)


def outE(*args):
    return __.outE(*args)


def out_e(*args):
    return __.out_e(*args)


def outV(*args):
    return __.outV(*args)


def out_v(*args):
    return __.out_v(*args)


def path(*args):
    return __.path(*args)


def project(*args):
    return __.project(*args)


def properties(*args):
    return __.properties(*args)


def property(*args):
    return __.property(*args)


def propertyMap(*args):
    return __.propertyMap(*args)


def property_map(*args):
    return __.property_map(*args)


def range_(*args):
    return __.range_(*args)


def repeat(*args):
    return __.repeat(*args)


def sack(*args):
    return __.sack(*args)


def sample(*args):
    return __.sample(*args)


def select(*args):
    return __.select(*args)


def sideEffect(*args):
    return __.sideEffect(*args)


def side_effect(*args):
    return __.side_effect(*args)


def simplePath(*args):
    return __.simplePath(*args)


def simple_path(*args):
    return __.simple_path(*args)


def skip(*args):
    return __.skip(*args)


def store(*args):
    return __.store(*args)


def subgraph(*args):
    return __.subgraph(*args)


def sum_(*args):
    return __.sum_(*args)


def tail(*args):
    return __.tail(*args)


def timeLimit(*args):
    return __.timeLimit(*args)


def time_limit(*args):
    return __.time_limit(*args)


def times(*args):
    return __.times(*args)


def to(*args):
    return __.to(*args)


def toE(*args):
    return __.toE(*args)


def to_e(*args):
    return __.to_e(*args)


def toV(*args):
    return __.toV(*args)


def to_v(*args):
    return __.to_v(*args)


def tree(*args):
    return __.tree(*args)


def unfold(*args):
    return __.unfold(*args)


def union(*args):
    return __.union(*args)


def until(*args):
    return __.until(*args)


def value(*args):
    return __.value(*args)


def valueMap(*args):
    return __.valueMap(*args)


def value_map(*args):
    return __.value_map(*args)


def values(*args):
    return __.values(*args)


def where(*args):
    return __.where(*args)


statics.add_static('V', V)

statics.add_static('addE', addE)

statics.add_static('add_E', add_e)

statics.add_static('addV', addV)

statics.add_static('add_v', add_v)

statics.add_static('aggregate', aggregate)

statics.add_static('and_', and_)

statics.add_static('as_', as_)

statics.add_static('barrier', barrier)

statics.add_static('both', both)

statics.add_static('bothE', bothE)

statics.add_static('both_e', both_e)

statics.add_static('bothV', bothV)

statics.add_static('both_v', both_v)

statics.add_static('branch', branch)

statics.add_static('cap', cap)

statics.add_static('choose', choose)

statics.add_static('coalesce', coalesce)

statics.add_static('coin', coin)

statics.add_static('constant', constant)

statics.add_static('count', count)

statics.add_static('cyclicPath', cyclicPath)

statics.add_static('cyclicpath', cyclic_path)

statics.add_static('dedup', dedup)

statics.add_static('drop', drop)

statics.add_static('elementMap', elementMap)

statics.add_static('element_map', element_map)

statics.add_static('emit', emit)

statics.add_static('fail', fail)

statics.add_static('filter_', filter_)

statics.add_static('flatMap', flatMap)

statics.add_static('flat_map', flat_map)

statics.add_static('fold', fold)

statics.add_static('group', group)

statics.add_static('groupCount', groupCount)

statics.add_static('group_count', group_count)

statics.add_static('has', has)

statics.add_static('hasId', hasId)

statics.add_static('has_id', has_id)

statics.add_static('hasKey', hasKey)

statics.add_static('has_key', has_key_)

statics.add_static('hasLabel', hasLabel)

statics.add_static('has_label', has_label)

statics.add_static('hasNot', hasNot)

statics.add_static('has_not', has_not)

statics.add_static('hasValue', hasValue)

statics.add_static('has_value', has_value)

statics.add_static('id_', id_)

statics.add_static('identity', identity)

statics.add_static('inE', inE)

statics.add_static('in_e', in_e)

statics.add_static('in_v', in_v)

statics.add_static('in_', in_)

statics.add_static('index', index)

statics.add_static('inject', inject)

statics.add_static('is_', is_)

statics.add_static('key', key)

statics.add_static('label', label)

statics.add_static('limit', limit)

statics.add_static('local', local)

statics.add_static('loops', loops)

statics.add_static('map', map)

statics.add_static('match', match)

statics.add_static('math', math)

statics.add_static('max_', max_)

statics.add_static('mean', mean)

statics.add_static('merge_e', merge_e)

statics.add_static('merge_v', merge_v)

statics.add_static('min_', min_)

statics.add_static('not_', not_)

statics.add_static('optional', optional)

statics.add_static('or_', or_)

statics.add_static('order', order)

statics.add_static('otherV', otherV)

statics.add_static('other_v', other_v)

statics.add_static('out', out)

statics.add_static('outE', outE)

statics.add_static('out_e', out_e)

statics.add_static('outV', outV)

statics.add_static('out_v', out_v)

statics.add_static('path', path)

statics.add_static('project', project)

statics.add_static('properties', properties)

statics.add_static('property', property)

statics.add_static('propertyMap', propertyMap)

statics.add_static('property_map', property_map)

statics.add_static('range_', range_)

statics.add_static('repeat', repeat)

statics.add_static('sack', sack)

statics.add_static('sample', sample)

statics.add_static('select', select)

statics.add_static('sideEffect', sideEffect)

statics.add_static('side_effect', side_effect)

statics.add_static('simplePath', simplePath)

statics.add_static('simple_path', simple_path)

statics.add_static('skip', skip)

statics.add_static('store', store)

statics.add_static('subgraph', subgraph)

statics.add_static('sum_', sum_)

statics.add_static('tail', tail)

statics.add_static('timeLimit', timeLimit)

statics.add_static('time_limit', time_limit)

statics.add_static('times', times)

statics.add_static('to', to)

statics.add_static('toE', toE)

statics.add_static('to_e', to_e)

statics.add_static('toV', toV)

statics.add_static('to_v', to_v)

statics.add_static('tree', tree)

statics.add_static('unfold', unfold)

statics.add_static('union', union)

statics.add_static('until', until)

statics.add_static('value', value)

statics.add_static('valueMap', valueMap)

statics.add_static('value_map', value_map)

statics.add_static('values', values)

statics.add_static('where', where)<|MERGE_RESOLUTION|>--- conflicted
+++ resolved
@@ -1537,7 +1537,6 @@
     # Return whether or not transaction is open.
     # Allow camelcase function here to keep api consistent with other languages.
     def isOpen(self):
-<<<<<<< HEAD
         warnings.warn(
             "gremlin_python.process.Transaction.isOpen will be replaced by "
             "gremlin_python.process.Transaction.is_open.",
@@ -1545,13 +1544,11 @@
         return self.is_open()
 
     def is_open(self):
-=======
         # if the underlying DriverRemoteConnection is closed then the Transaction can't be open
         if (self._session_based_connection and self._session_based_connection.is_closed()) or \
                 self._remote_connection.is_closed():
             self.__is_open = False
 
->>>>>>> f12a2711
         return self.__is_open
 
     def __verify_transaction_state(self, state, error_message):
