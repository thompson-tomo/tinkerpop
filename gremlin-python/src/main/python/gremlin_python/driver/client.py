#
# Licensed to the Apache Software Foundation (ASF) under one
# or more contributor license agreements.  See the NOTICE file
# distributed with this work for additional information
# regarding copyright ownership.  The ASF licenses this file
# to you under the Apache License, Version 2.0 (the
# "License"); you may not use this file except in compliance
# with the License.  You may obtain a copy of the License at
#
# http://www.apache.org/licenses/LICENSE-2.0
#
# Unless required by applicable law or agreed to in writing,
# software distributed under the License is distributed on an
# "AS IS" BASIS, WITHOUT WARRANTIES OR CONDITIONS OF ANY
# KIND, either express or implied.  See the License for the
# specific language governing permissions and limitations
# under the License.
#
import logging
import warnings
import queue
from concurrent.futures import ThreadPoolExecutor

from gremlin_python.driver import connection, protocol, request, serializer
from gremlin_python.process import traversal

log = logging.getLogger("gremlinpython")

# This is until concurrent.futures backport 3.1.0 release
try:
    from multiprocessing import cpu_count
except ImportError:
    # some platforms don't have multiprocessing
    def cpu_count():
        return None

__author__ = 'David M. Brown (davebshow@gmail.com), Lyndon Bauto (lyndonb@bitquilltech.com)'


class Client:

    def __init__(self, url, traversal_source, protocol_factory=None,
                 transport_factory=None, pool_size=None, max_workers=None,
                 message_serializer=None, username="", password="",
                 kerberized_service="", headers=None, session=None,
<<<<<<< HEAD
                 **transport_kwargs):
        log.info("Creating Client with url '%s'", url)
=======
                 enable_user_agent_on_connect=True, **transport_kwargs):
        logging.info("Creating Client with url '%s'", url)
>>>>>>> ea67b9e6
        self._closed = False
        self._url = url
        self._headers = headers
        self._enable_user_agent_on_connect = enable_user_agent_on_connect
        self._traversal_source = traversal_source
        if "max_content_length" not in transport_kwargs:
            transport_kwargs["max_content_length"] = 10 * 1024 * 1024
        if message_serializer is None:
            message_serializer = serializer.GraphBinarySerializersV1()

        self._message_serializer = message_serializer
        self._username = username
        self._password = password
        self._session = session
        self._session_enabled = (session is not None and session != "")
        if transport_factory is None:
            try:
                from gremlin_python.driver.aiohttp.transport import (
                    AiohttpTransport)
            except ImportError:
                raise Exception("Please install AIOHTTP or pass "
                                "custom transport factory")
            else:
                def transport_factory():
                    return AiohttpTransport(**transport_kwargs)
        self._transport_factory = transport_factory
        if protocol_factory is None:
            def protocol_factory(): return protocol.GremlinServerWSProtocol(
                self._message_serializer,
                username=self._username,
                password=self._password,
                kerberized_service=kerberized_service,
                max_content_length=transport_kwargs["max_content_length"])
        self._protocol_factory = protocol_factory
        if self._session_enabled:
            if pool_size is None:
                pool_size = 1
            elif pool_size != 1:
                raise Exception("PoolSize must be 1 on session mode!")
        if pool_size is None:
            pool_size = 8
        self._pool_size = pool_size
        # This is until concurrent.futures backport 3.1.0 release
        if max_workers is None:
            # If your application is overlapping Gremlin I/O on multiple threads
            # consider passing kwarg max_workers = (cpu_count() or 1) * 5
            max_workers = pool_size
        self._executor = ThreadPoolExecutor(max_workers=max_workers)
        # Threadsafe queue
        self._pool = queue.Queue()
        self._fill_pool()

    @property
    def available_pool_size(self):
        return self._pool.qsize()

    @property
    def executor(self):
        return self._executor

    @property
    def traversal_source(self):
        return self._traversal_source

    def _fill_pool(self):
        for i in range(self._pool_size):
            conn = self._get_connection()
            self._pool.put_nowait(conn)

    def is_closed(self):
        return self._closed

    def close(self):
        # prevent the Client from being closed more than once. it raises errors if new jobby jobs
        # get submitted to the executor when it is shutdown
        if self._closed:
            return

        if self._session_enabled:
            self._close_session()
        log.info("Closing Client with url '%s'", self._url)
        while not self._pool.empty():
            conn = self._pool.get(True)
            conn.close()
        self._executor.shutdown()
        self._closed = True

    def _close_session(self):
        message = request.RequestMessage(
            processor='session', op='close',
            args={'session': str(self._session)})
        conn = self._pool.get(True)
        return conn.write(message).result()

    def _get_connection(self):
        protocol = self._protocol_factory()
        return connection.Connection(
            self._url, self._traversal_source, protocol,
            self._transport_factory, self._executor, self._pool,
            headers=self._headers, enable_user_agent_on_connect=self._enable_user_agent_on_connect)

    def submit(self, message, bindings=None, request_options=None):
        return self.submit_async(message, bindings=bindings, request_options=request_options).result()

    def submitAsync(self, message, bindings=None, request_options=None):
        warnings.warn(
            "gremlin_python.driver.client.Client.submitAsync will be replaced by "
            "gremlin_python.driver.client.Client.submit_async.",
            DeprecationWarning)
        return self.submit_async(message, bindings, request_options)

    def submit_async(self, message, bindings=None, request_options=None):
        log.debug("message '%s'", str(message))
        args = {'gremlin': message, 'aliases': {'g': self._traversal_source}}
        processor = ''
        op = 'eval'
        if isinstance(message, traversal.Bytecode):
            op = 'bytecode'
            processor = 'traversal'

        if isinstance(message, str) and bindings:
            args['bindings'] = bindings

        if self._session_enabled:
            args['session'] = str(self._session)
            processor = 'session'

        if isinstance(message, traversal.Bytecode) or isinstance(message, str):
            log.debug("processor='%s', op='%s', args='%s'", str(processor), str(op), str(args))
            message = request.RequestMessage(processor=processor, op=op, args=args)

        conn = self._pool.get(True)
        if request_options:
            message.args.update(request_options)
        return conn.write(message)<|MERGE_RESOLUTION|>--- conflicted
+++ resolved
@@ -43,13 +43,8 @@
                  transport_factory=None, pool_size=None, max_workers=None,
                  message_serializer=None, username="", password="",
                  kerberized_service="", headers=None, session=None,
-<<<<<<< HEAD
-                 **transport_kwargs):
+                 enable_user_agent_on_connect=True, **transport_kwargs):
         log.info("Creating Client with url '%s'", url)
-=======
-                 enable_user_agent_on_connect=True, **transport_kwargs):
-        logging.info("Creating Client with url '%s'", url)
->>>>>>> ea67b9e6
         self._closed = False
         self._url = url
         self._headers = headers
