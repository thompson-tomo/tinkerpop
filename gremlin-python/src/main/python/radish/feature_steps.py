#
# Licensed to the Apache Software Foundation (ASF) under one
# or more contributor license agreements.  See the NOTICE file
# distributed with this work for additional information
# regarding copyright ownership.  The ASF licenses this file
# to you under the Apache License, Version 2.0 (the
# "License"); you may not use this file except in compliance
# with the License.  You may obtain a copy of the License at
# 
# http://www.apache.org/licenses/LICENSE-2.0
# 
# Unless required by applicable law or agreed to in writing,
# software distributed under the License is distributed on an
# "AS IS" BASIS, WITHOUT WARRANTIES OR CONDITIONS OF ANY
# KIND, either express or implied.  See the License for the
# specific language governing permissions and limitations
# under the License.
#

from datetime import datetime
import json
import re
from gremlin_python.statics import long
from gremlin_python.structure.graph import Path, Vertex
from gremlin_python.process.anonymous_traversal import traversal
from gremlin_python.process.graph_traversal import __
from gremlin_python.process.traversal import Barrier, Cardinality, P, TextP, Pop, Scope, Column, Order, Direction, T, \
    Pick, Operator, IO, WithOptions, Merge, GValue
from radish import given, when, then, world
from hamcrest import *

outV = __.out_v
label = __.label
inV = __.in_v
project = __.project
tail = __.tail

ignores = [
    "g.withoutStrategies(CountStrategy).V().count()",  # serialization issues with Class in GraphSON
    "g.withoutStrategies(LazyBarrierStrategy).V().as(\"label\").aggregate(local,\"x\").select(\"x\").select(\"label\")",
    "g.withSack(xx1, Operator.assign).V().local(__.out(\"knows\").barrier(Barrier.normSack)).in(\"knows\").barrier().sack()", # issues with BigInteger/BigDecimal - why do we carry BigDecimal? just use python Decimal module?
    "g.withSack(2).V().sack(Operator.div).by(__.constant(xx1)).sack()", # issues with BigInteger/BigDecimal - why do we carry BigDecimal? just use python Decimal module?
    ## The following section has queries that aren't supported by gremlin-lang parameters
    'g.V().branch(l1).option("a", __.values("age")).option("b", __.values("lang")).option("b", __.values("name"))',
    'g.V().choose(pred1, __.out("knows"), __.in("created")).values("name")',
    'g.V().repeat(__.both()).until(pred1).groupCount().by("name")',
    'g.V().both().properties("name").order().by(c1).dedup().value()',
    'g.V().filter(pred1)',
    'g.V(vid1).filter(pred1)',
    'g.V(vid2).filter(pred1)',
    'g.V(vid1).out().filter(pred1)',
    'g.E().filter(pred1)',
    'g.V().out("created").has("name", __.map(l1).is(P.gt(3))).values("name")',
    'g.V(vid1).map(l1)',
    'g.V(vid1).outE().label().map(l1)',
    'g.V(vid1).out().map(l1).map(l2)',
    'g.withPath().V().as("a").out().map(l1)',
    'g.withPath().V().as("a").out().out().map(l1)',
    'g.V().values("name").order().by(c1).by(c2)',
    'g.V().order().by("name", c1).by("name", c2).values("name")',
    'g.V().hasLabel("person").order().by(l1, Order.desc).values("name")',
    'g.V(v1).hasLabel("person").map(l1).order(Scope.local).by(Column.values, Order.desc).by(Column.keys, Order.asc)',
    'g.V().valueMap().unfold().map(l1)',
    'g.E(e11)',
    'g.E(e7,e11)',
    'g.E(xx1)',
    'g.withSideEffect("a", xx1).V().both().values("name").aggregate(Scope.local,"a").cap("a")',
    'g.V().group().by(l1).by(__.constant(1))',
    'g.V(vid1).out().values("name").inject("daniel").as("a").map(l1).path()',
    'g.V().group("a").by(l1).by(__.constant(1)).cap("a")',
    'g.withSideEffect("a", xx1).V().both().values("name").store("a").cap("a")',
    ## section end
    'g.withStrategies(ReservedKeysVerificationStrategy(throwException: true, keys: {"age"})).addV("person").property("age", 29).property("name", "marko")', # TINKERPOP-3055
    'g.withStrategies(ReservedKeysVerificationStrategy(throwException: true)).addV("person").property("id", 123).property("name", "marko")', # TINKERPOP-3055
    'g.withoutStrategies(ReservedKeysVerificationStrategy).addV("person").property("id", 123).property("name", "marko")' # TINKERPOP-3055
]


@given("the {graph_name:w} graph")
def choose_graph(step, graph_name):
    # if we have no traversals then we are ignoring the test - should be temporary until we can settle out the
    # issue of handling the removal of lambdas from Gremlin as a language
    step.context.ignore = len(step.context.traversals) == 0
    tagset = [tag.name for tag in step.all_tags]
    if not step.context.ignore:
        step.context.ignore = "AllowNullPropertyValues" in tagset

    if not step.context.ignore:
        step.context.ignore = "WithReservedKeysVerificationStrategy" in tagset

    if (step.context.ignore):
        return

    step.context.graph_name = graph_name
    step.context.g = traversal().with_(step.context.remote_conn[graph_name]).with_('language', 'gremlin-lang')


@given("the graph initializer of")
def initialize_graph(step):
    if (step.context.ignore):
        return

    t = step.context.traversals.pop(0)(g=step.context.g)

    # just be sure that the traversal returns something to prove that it worked to some degree. probably
    # is overkill to try to assert the complete success of this init operation. presumably the test
    # suite would fail elsewhere if this didn't work which would help identify a problem.
    result = t.to_list()
    assert len(result) > 0


@given("an unsupported test")
def unsupported_scenario(step):
    # this is a do nothing step as the test can't be supported for whatever reason
    return


@given("using the parameter {param_name:w} defined as {param:QuotedString}")
def add_parameter(step, param_name, param):
    if (step.context.ignore):
        return

    if not hasattr(step.context, "traversal_params"):
        step.context.traversal_params = {}

    step.context.traversal_params[param_name] = _convert(param.replace('\\"', '"'), step.context)


@given("the traversal of")
def translate_traversal(step):
    if step.context.ignore == False:
        step.context.ignore = step.text in ignores
<<<<<<< HEAD
=======

    # after backport of strategy construction improvements from master, there are now test failures (not currently
    # running GLV tests on master) - TINKERPOP-3055
    if step.context.ignore == False:
        step.context.ignore = "withoutStrategies" in step.text
    if step.context.ignore == False:
        step.context.ignore = "withStrategies" in step.text

>>>>>>> 53008f11
    if step.context.ignore:
        return

    p = {}
    if hasattr(step.context, "traversal_params"):
        # user flag "parameterize", when set to 'true' will use GValue to parameterize parameters instead of flattening them out into string
        if world.config.user_data.get("parameterize"):
            for k, v in step.context.traversal_params.items():
                p[k] = GValue(k, v)
        else:
            p = step.context.traversal_params

    localg = step.context.g.with_('language', 'gremlin-lang')
    tagset = [tag.name for tag in step.all_tags]
    if "GraphComputerOnly" in tagset:
        localg = step.context.g.with_('language', 'gremlin-lang').with_computer()
    p['g'] = localg
    step.context.traversal = step.context.traversals.pop(0)(**p)


@when("iterated to list")
def iterate_the_traversal(step):
    if step.context.ignore:
        return

    try:
        step.context.result = list(map(lambda x: _convert_results(x), step.context.traversal.to_list()))
        step.context.failed = False
        step.context.failed_message = ''
    except Exception as e:
        step.context.failed = True
        step.context.failed_message = getattr(e, 'message', repr(e))


@when("iterated next")
def next_the_traversal(step):
    if step.context.ignore:
        return

    try:
        step.context.result = list(map(lambda x: _convert_results(x), step.context.traversal.next()))
        step.context.failed = False
        step.context.failed_message = ''
    except Exception as e:
        step.context.failed = True
        step.context.failed_message = getattr(e, 'message', repr(e))


@then("the traversal will raise an error")
def raise_an_error(step):
    if (step.context.ignore):
        return

    assert_that(step.context.failed, equal_to(True))


@then("the traversal will raise an error with message {comparison:w} text of {expected_message:QuotedString}")
def raise_an_error_with_message(step, comparison, expected_message):
    if (step.context.ignore):
        return
    
    assert_that(step.context.failed, equal_to(True))

    if comparison == "containing":
        assert_that(step.context.failed_message.upper(), contains_string(expected_message.upper()))
    elif comparison == "ending":
        assert_that(step.context.failed_message.upper(), ends_with(expected_message.upper()))
    elif comparison == "starting":
        assert_that(step.context.failed_message.upper(), starts_with(expected_message.upper()))
    else:
        raise ValueError("unknown comparison '" + comparison + "'- must be: containing, ending or starting")


@then("the result should be {characterized_as:w}")
def assert_result(step, characterized_as):
    if step.context.ignore:
        return

    assert_that(step.context.failed, equal_to(False), step.context.failed_message)

    if characterized_as == "empty":  # no results
        assert_that(len(step.context.result), equal_to(0))
    elif characterized_as == "ordered":  # results asserted in the order of the data table
        _table_assertion(step.table, step.context.result, step.context, True)
    elif characterized_as == "unordered":  # results asserted in any order
        _table_assertion(step.table, step.context.result, step.context, False)
    elif characterized_as == "of":  # results may be of any of the specified items in the data table
        _any_assertion(step.table, step.context.result, step.context)
    else:
        raise ValueError("unknown data characterization of " + characterized_as)


@then("the graph should return {count:d} for count of {traversal_string:QuotedString}")
def assert_side_effects(step, count, traversal_string):
    if step.context.ignore:
        return

    assert_that(step.context.failed, equal_to(False), step.context.failed_message)

    p = step.context.traversal_params if hasattr(step.context, "traversal_params") else {}
    p['g'] = step.context.g
    t = step.context.traversals.pop(0)(**p)

    assert_that(t.count().next(), equal_to(count))


@then("the result should have a count of {count:d}")
def assert_count(step, count):
    if step.context.ignore:
        return

    assert_that(step.context.failed, equal_to(False), step.context.failed_message)

    assert_that(len(list(step.context.result)), equal_to(count))


@then("nothing should happen because")
def nothing_happening(step):
    return


def _convert(val, ctx):
    graph_name = ctx.graph_name
    if isinstance(val, dict):  # convert dictionary keys/values
        n = {}
        for key, value in val.items():
            k = _convert(key, ctx)
            # convert to tuple key if list/set as neither are hashable
            n[tuple(k) if isinstance(k, (set, list)) else k] = _convert(value, ctx)
        return n
    elif isinstance(val, str) and re.match(r"^l\[.*\]$", val):  # parse list
        return [] if val == "l[]" else list(map((lambda x: _convert(x, ctx)), val[2:-1].split(",")))
    elif isinstance(val, str) and re.match(r"^s\[.*\]$", val):  # parse set
        return set() if val == "s[]" else set(map((lambda x: _convert(x, ctx)), val[2:-1].split(",")))
    elif isinstance(val, str) and re.match(r"^str\[.*\]$", val):  # return string as is
        return val[4:-1]
    elif isinstance(val, str) and re.match(r"^dt\[.*\]$", val):  # parse datetime
        # python 3.8 can handle only subset of ISO 8601 dates
        return datetime.fromisoformat(val[3:-1].replace('Z', '+00:00'))
    elif isinstance(val, str) and re.match(r"^d\[NaN\]$", val):  # parse nan
        return float("nan")
    elif isinstance(val, str) and re.match(r"^d\[Infinity\]$", val):  # parse +inf
        return float("inf")
    elif isinstance(val, str) and re.match(r"^d\[-Infinity\]$", val):  # parse -inf
        return float("-inf")
    elif isinstance(val, str) and re.match(r"^d\[.*\]\.[bsilfdmn]$", val):  # parse numeric
        return float(val[2:-3]) if val[2:-3].__contains__(".") else long(val[2:-3])
    elif isinstance(val, str) and re.match(r"^v\[.*\]\.id$", val):  # parse vertex id
        return __find_cached_element(ctx, graph_name, val[2:-4], "v").id
    elif isinstance(val, str) and re.match(r"^v\[.*\]\.sid$", val):  # parse vertex id as string
        return str(__find_cached_element(ctx, graph_name, val[2:-5], "v").id)
    elif isinstance(val, str) and re.match(r"^v\[.*\]$", val):  # parse vertex
        return __find_cached_element(ctx, graph_name, val[2:-1], "v")
    elif isinstance(val, str) and re.match(r"^e\[.*\]\.id$", val):  # parse edge id
        return __find_cached_element(ctx, graph_name, val[2:-4], "e").id
    elif isinstance(val, str) and re.match(r"^e\[.*\]\.sid$", val):  # parse edge id as string
        return str(__find_cached_element(ctx, graph_name, val[2:-5], "e").id)
    elif isinstance(val, str) and re.match(r"^e\[.*\]$", val):  # parse edge
        return __find_cached_element(ctx, graph_name, val[2:-1], "e")
    elif isinstance(val, str) and re.match(r"^vp\[.*\]$", val):  # parse vertexproperty
        return __find_cached_element(ctx, graph_name, val[3:-1], "vp")
    elif isinstance(val, str) and re.match(r"^m\[.*\]$", val):  # parse json as a map
        return _convert(json.loads(val[2:-1]), ctx)
    elif isinstance(val, str) and re.match(r"^p\[.*\]$", val):  # parse path
        path_objects = list(map((lambda x: _convert(x, ctx)), val[2:-1].split(",")))
        return Path([set([])], path_objects)
    elif isinstance(val, str) and re.match(r"^c\[.*\]$", val):  # parse lambda/closure
        return lambda: (val[2:-1], "gremlin-groovy")
    elif isinstance(val, str) and re.match(r"^t\[.*\]$", val):  # parse instance of T enum
        return T[val[2:-1]]
    elif isinstance(val, str) and re.match(r"^D\[.*\]$", val):  # parse instance of Direction enum
        return Direction[__alias_direction(val[2:-1])]
    elif isinstance(val, str) and re.match(r"^M\[.*\]$", val):  # parse instance of Merge enum
        return Merge[__alias_merge(val[2:-1])]
    elif isinstance(val, str) and re.match(r"^null$", val):  # parse null to None
        return None
    elif isinstance(val, str) and re.match(r"^true$", val):  # parse to boolean
        return True
    elif isinstance(val, str) and re.match(r"^false$", val):  # parse to boolean
        return False
    else:
        return val


def __alias_direction(d):
    return "from_" if d == "from" else d


def __alias_merge(m):
    if m == "inV":
        return "in_v"
    elif m == "outV":
        return "out_v"
    elif m == "onCreate":
        return "on_create"
    elif m == "onMatch":
        return "on_match"
    else:
        return


def __find_cached_element(ctx, graph_name, identifier, element_type):
    if graph_name == "empty":
        if element_type == "v":
            cache = world.create_lookup_v(ctx.remote_conn["empty"])
        elif element_type == "vp":
            cache = world.create_lookup_vp(ctx.remote_conn["empty"])
        else:
            cache = world.create_lookup_e(ctx.remote_conn["empty"])
    else:
        if element_type == "v":
            cache = ctx.lookup_v[graph_name]
        elif element_type == "vp":
            cache = ctx.lookup_vp[graph_name]
        else:
            cache = ctx.lookup_e[graph_name]

    # try to lookup the element - if it can't be found then it must be a reference Vertex
    if identifier in cache:
        return cache[identifier]
    else:
        return Vertex(identifier)


def _is_nan(val):
    return isinstance(val, float) and (val != val)


def _convert_results(val):
    if isinstance(val, Path):
        # kill out labels as they aren't in the assertion logic
        return Path([set([])], val.objects)
    elif _is_nan(val):
        # we need to use the string form for NaN to test the results since float.nan != float.nan
        return "d[NaN]"
    else:
        return val


def _any_assertion(data, result, ctx):
    converted = [_convert(line['result'], ctx) for line in data]
    for r in result:
        assert_that(r, is_in(converted))


def _table_assertion(data, result, ctx, ordered):
    # results from traversal should have the same number of entries as the feature data table
    assert_that(len(result), equal_to(len(data)), "result:" + str(result))

    results_to_test = list(result)

    # finds a match in the results for each line of data to assert and then removes that item
    # from the list - in the end there should be no items left over and each will have been asserted
    for ix, line in enumerate(data):
        val = _convert(line['result'], ctx)
        # we need to use the string form for NaN to test the results since float.nan != float.nan
        if _is_nan(val):
            val = "d[NaN]"

        # clear the labels since we don't define them in .feature files
        if isinstance(val, Path):
            val.labels = [set([])]

        if ordered:
            assert_that(results_to_test[ix], equal_to(val))
        else:
            assert_that(val, is_in(results_to_test))
            results_to_test.remove(val)

    if not ordered:
        assert_that(len(results_to_test), is_(0))<|MERGE_RESOLUTION|>--- conflicted
+++ resolved
@@ -85,6 +85,7 @@
     if not step.context.ignore:
         step.context.ignore = "AllowNullPropertyValues" in tagset
 
+    # TINKERPOP-3055
     if not step.context.ignore:
         step.context.ignore = "WithReservedKeysVerificationStrategy" in tagset
 
@@ -130,17 +131,6 @@
 def translate_traversal(step):
     if step.context.ignore == False:
         step.context.ignore = step.text in ignores
-<<<<<<< HEAD
-=======
-
-    # after backport of strategy construction improvements from master, there are now test failures (not currently
-    # running GLV tests on master) - TINKERPOP-3055
-    if step.context.ignore == False:
-        step.context.ignore = "withoutStrategies" in step.text
-    if step.context.ignore == False:
-        step.context.ignore = "withStrategies" in step.text
-
->>>>>>> 53008f11
     if step.context.ignore:
         return
 
@@ -201,7 +191,7 @@
 def raise_an_error_with_message(step, comparison, expected_message):
     if (step.context.ignore):
         return
-    
+
     assert_that(step.context.failed, equal_to(True))
 
     if comparison == "containing":
