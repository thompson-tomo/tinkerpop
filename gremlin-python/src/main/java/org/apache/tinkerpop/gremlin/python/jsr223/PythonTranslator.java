--- conflicted
+++ resolved
@@ -191,20 +191,6 @@
         else if (object instanceof P)
             return convertPToString((P) object, new StringBuilder()).toString();
         else if (object instanceof Element) {
-<<<<<<< HEAD
-            final String id = convertToString(((Element) object).id());
-            if (object instanceof Vertex)
-                return "Vertex(" + id + "," + convertToString(((Vertex) object).label()) + ")";
-            else if (object instanceof Edge) {
-                final Edge edge = (Edge) object;
-                return "Edge(" + id + "," +
-                        convertToString(edge.outVertex()) + "," +
-                        convertToString(edge.label()) + "," +
-                        convertToString(edge.inVertex()) + ")";
-            } else {
-                final VertexProperty vertexProperty = (VertexProperty) object;
-                return "VertexProperty(" + id + "," + convertToString(vertexProperty.label()) + "," + convertToString(vertexProperty.value()) + "," + convertToString(vertexProperty.element()) + ")";
-=======
             if (object instanceof Vertex) {
                 final Vertex vertex = (Vertex) object;
                 return "Vertex(" + convertToString(vertex.id()) + "," + convertToString(vertex.label()) + ")";
@@ -219,7 +205,6 @@
                 return "VertexProperty(" + convertToString(vertexProperty.id()) + "," +
                         convertToString(vertexProperty.label()) + "," +
                         convertToString(vertexProperty.value()) + ")";
->>>>>>> ff49cbea
             }
         } else if (object instanceof Lambda)
             return convertLambdaToString((Lambda) object);
