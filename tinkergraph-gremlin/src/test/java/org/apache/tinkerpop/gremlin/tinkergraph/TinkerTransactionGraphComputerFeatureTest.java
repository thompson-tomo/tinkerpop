/*
 * Licensed to the Apache Software Foundation (ASF) under one
 * or more contributor license agreements.  See the NOTICE file
 * distributed with this work for additional information
 * regarding copyright ownership.  The ASF licenses this file
 * to you under the Apache License, Version 2.0 (the
 * "License"); you may not use this file except in compliance
 * with the License.  You may obtain a copy of the License at
 *
 * http://www.apache.org/licenses/LICENSE-2.0
 *
 * Unless required by applicable law or agreed to in writing,
 * software distributed under the License is distributed on an
 * "AS IS" BASIS, WITHOUT WARRANTIES OR CONDITIONS OF ANY
 * KIND, either express or implied.  See the License for the
 * specific language governing permissions and limitations
 * under the License.
 */
package org.apache.tinkerpop.gremlin.tinkergraph;

import com.google.inject.AbstractModule;
import com.google.inject.Guice;
import com.google.inject.Provides;
import com.google.inject.Stage;
import io.cucumber.guice.CucumberModules;
import io.cucumber.junit.Cucumber;
import io.cucumber.junit.CucumberOptions;
import org.apache.tinkerpop.gremlin.features.AbstractGuiceFactory;
import org.apache.tinkerpop.gremlin.features.World;
import org.junit.runner.RunWith;

@RunWith(Cucumber.class)
@CucumberOptions(
<<<<<<< HEAD
        tags = "not @RemoteOnly and not @GraphComputerVerificationElementSupported and not @InsertionOrderingRequired",
=======
        tags = World.GRAPHCOMPUTER_TAG_FILTER,
>>>>>>> 45bf1ba3
        glue = { "org.apache.tinkerpop.gremlin.features" },
        objectFactory = TinkerTransactionGraphComputerFeatureTest.TinkerGraphGuiceFactory.class,
        features = { "classpath:/org/apache/tinkerpop/gremlin/test/features" },
        plugin = {"progress", "junit:target/cucumber.xml"})
public class TinkerTransactionGraphComputerFeatureTest {
    public static class TinkerGraphGuiceFactory extends AbstractGuiceFactory {
        public TinkerGraphGuiceFactory() {
            super(Guice.createInjector(Stage.PRODUCTION, CucumberModules.createScenarioModule(), new ServiceModule()));
        }
    }

    public static final class ServiceModule extends AbstractModule {
        @Override
        protected void configure() {
            bind(World.class).to(TinkerWorld.ComputerWorld.class);
        }

        @Provides
        static TinkerWorld.ComputerWorld provideComputerWorld() {
            return new TinkerWorld.ComputerWorld(new TinkerWorld.TinkerTransactionGraphWorld());
        }
    }
}<|MERGE_RESOLUTION|>--- conflicted
+++ resolved
@@ -31,11 +31,7 @@
 
 @RunWith(Cucumber.class)
 @CucumberOptions(
-<<<<<<< HEAD
-        tags = "not @RemoteOnly and not @GraphComputerVerificationElementSupported and not @InsertionOrderingRequired",
-=======
         tags = World.GRAPHCOMPUTER_TAG_FILTER,
->>>>>>> 45bf1ba3
         glue = { "org.apache.tinkerpop.gremlin.features" },
         objectFactory = TinkerTransactionGraphComputerFeatureTest.TinkerGraphGuiceFactory.class,
         features = { "classpath:/org/apache/tinkerpop/gremlin/test/features" },
