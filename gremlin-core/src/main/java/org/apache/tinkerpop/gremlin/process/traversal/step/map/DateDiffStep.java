/*
 * Licensed to the Apache Software Foundation (ASF) under one
 * or more contributor license agreements.  See the NOTICE file
 * distributed with this work for additional information
 * regarding copyright ownership.  The ASF licenses this file
 * to you under the Apache License, Version 2.0 (the
 * "License"); you may not use this file except in compliance
 * with the License.  You may obtain a copy of the License at
 *
 * http://www.apache.org/licenses/LICENSE-2.0
 *
 * Unless required by applicable law or agreed to in writing,
 * software distributed under the License is distributed on an
 * "AS IS" BASIS, WITHOUT WARRANTIES OR CONDITIONS OF ANY
 * KIND, either express or implied.  See the License for the
 * specific language governing permissions and limitations
 * under the License.
 */
package org.apache.tinkerpop.gremlin.process.traversal.step.map;

import org.apache.tinkerpop.gremlin.process.traversal.Traversal;
import org.apache.tinkerpop.gremlin.process.traversal.Traverser;
import org.apache.tinkerpop.gremlin.process.traversal.step.TraversalParent;
import org.apache.tinkerpop.gremlin.process.traversal.traverser.TraverserRequirement;
import org.apache.tinkerpop.gremlin.process.traversal.util.TraversalUtil;
import org.apache.tinkerpop.gremlin.structure.util.StringFactory;

<<<<<<< HEAD
import java.time.OffsetDateTime;
=======
import java.time.Duration;
import java.time.OffsetDateTime;
import java.time.ZoneOffset;
>>>>>>> a0c58515
import java.util.Collections;
import java.util.Date;
import java.util.Set;

/**
 * Reference implementation for date difference step.
 *
 * @author Valentyn Kahamlyk
 */
public final class DateDiffStep<S> extends ScalarMapStep<S, Long> implements TraversalParent {

    private OffsetDateTime value;
<<<<<<< HEAD
    private Traversal.Admin<S, OffsetDateTime> dateTraversal;
=======
    private Traversal.Admin<S, ?> dateTraversal;
>>>>>>> a0c58515

    public DateDiffStep(final Traversal.Admin traversal, final OffsetDateTime value) {
        super(traversal);
        this.value = value == null ? null : value.toInstant().atOffset(ZoneOffset.UTC);
    }

    public DateDiffStep(final Traversal.Admin traversal, final OffsetDateTime value) {
        super(traversal);
        this.value = value;
    }

<<<<<<< HEAD
    public DateDiffStep(final Traversal.Admin traversal, final Traversal<?, OffsetDateTime> dateTraversal) {
=======
    public DateDiffStep(final Traversal.Admin traversal, final Traversal<?, ?> dateTraversal) {
>>>>>>> a0c58515
        super(traversal);
        this.dateTraversal = this.integrateChild(dateTraversal.asAdmin());
    }

    @Override
    protected Long map(final Traverser.Admin<S> traverser) {
        final Object object = traverser.get();
<<<<<<< HEAD

        if (!(object instanceof OffsetDateTime))
            throw new IllegalArgumentException(
                    String.format("DateDiff can only take DateTime as argument, encountered %s", object.getClass()));

        final OffsetDateTime otherDate = value != null ? value :
                dateTraversal != null ? TraversalUtil.apply(traverser, dateTraversal) : null;

        // let's not throw exception and assume null date == 0
        final long otherDateMs = otherDate == null ? 0 : otherDate.toEpochSecond();

        return (((OffsetDateTime) object).toEpochSecond() - otherDateMs);
=======
        OffsetDateTime date;
        OffsetDateTime otherDate;

        if (!(object instanceof OffsetDateTime)) {
            // allow incoming traverser to resolve into Date object for compatibility
            if (object instanceof Date) {
                date = ((Date) object).toInstant().atOffset(ZoneOffset.UTC);
            } else {
                // note: null handling consistency to be resolved https://issues.apache.org/jira/browse/TINKERPOP-3152
                throw new IllegalArgumentException(
                        String.format("DateDiff can only take OffsetDateTime or Date (deprecated) as argument, encountered %s", object.getClass()));
            }
        } else {
            date = (OffsetDateTime) object;
        }


        if (null == value && null != dateTraversal) {
            Object traversalDate = TraversalUtil.apply(traverser, dateTraversal);
            if (traversalDate == null) {
                otherDate = null;
            } else if (traversalDate instanceof Date) {
                // for cases when traversal resolves to a java.util.Date object (e.g. inject(new Date()))
                otherDate = ((Date) traversalDate).toInstant().atOffset(ZoneOffset.UTC);
            } else if (traversalDate instanceof OffsetDateTime) {
                otherDate = (OffsetDateTime) traversalDate;
            } else {
                throw new IllegalArgumentException(String.format("DateDiff can only take OffsetDateTime or Date (deprecated) as argument, encountered %s", object.getClass()));
            }
        } else {
            otherDate = value;
        }

        // let's not throw exception and assume null date == 0
        return otherDate == null ? date.toEpochSecond() : Duration.between(otherDate, date).getSeconds();
>>>>>>> a0c58515
    }

    @Override
    public Set<TraverserRequirement> getRequirements() {
        return Collections.singleton(TraverserRequirement.OBJECT);
    }

    @Override
    public void setTraversal(final Traversal.Admin<?, ?> parentTraversal) {
        super.setTraversal(parentTraversal);
    }

    @Override
    public int hashCode() {
        int result = super.hashCode();
        result = 31 * result + (value != null ? value.hashCode() : dateTraversal.hashCode());
        return result;
    }

    @Override
    public DateDiffStep<S> clone() {
        final DateDiffStep<S> clone = (DateDiffStep<S>) super.clone();
        clone.value = this.value;
        clone.dateTraversal = this.dateTraversal;
        return clone;
    }

    @Override
    public String toString() {
        return StringFactory.stepString(this);
    }

    public OffsetDateTime getValue() {
        return this.value;
    }

<<<<<<< HEAD
    public Traversal.Admin<S, OffsetDateTime> getDateTraversal() {
=======
    public Traversal.Admin<S, ?> getDateTraversal() {
>>>>>>> a0c58515
        return this.dateTraversal;
    }
}<|MERGE_RESOLUTION|>--- conflicted
+++ resolved
@@ -25,13 +25,9 @@
 import org.apache.tinkerpop.gremlin.process.traversal.util.TraversalUtil;
 import org.apache.tinkerpop.gremlin.structure.util.StringFactory;
 
-<<<<<<< HEAD
-import java.time.OffsetDateTime;
-=======
 import java.time.Duration;
 import java.time.OffsetDateTime;
 import java.time.ZoneOffset;
->>>>>>> a0c58515
 import java.util.Collections;
 import java.util.Date;
 import java.util.Set;
@@ -44,13 +40,9 @@
 public final class DateDiffStep<S> extends ScalarMapStep<S, Long> implements TraversalParent {
 
     private OffsetDateTime value;
-<<<<<<< HEAD
-    private Traversal.Admin<S, OffsetDateTime> dateTraversal;
-=======
     private Traversal.Admin<S, ?> dateTraversal;
->>>>>>> a0c58515
 
-    public DateDiffStep(final Traversal.Admin traversal, final OffsetDateTime value) {
+    public DateDiffStep(final Traversal.Admin traversal, final Date value) {
         super(traversal);
         this.value = value == null ? null : value.toInstant().atOffset(ZoneOffset.UTC);
     }
@@ -60,11 +52,7 @@
         this.value = value;
     }
 
-<<<<<<< HEAD
-    public DateDiffStep(final Traversal.Admin traversal, final Traversal<?, OffsetDateTime> dateTraversal) {
-=======
     public DateDiffStep(final Traversal.Admin traversal, final Traversal<?, ?> dateTraversal) {
->>>>>>> a0c58515
         super(traversal);
         this.dateTraversal = this.integrateChild(dateTraversal.asAdmin());
     }
@@ -72,20 +60,6 @@
     @Override
     protected Long map(final Traverser.Admin<S> traverser) {
         final Object object = traverser.get();
-<<<<<<< HEAD
-
-        if (!(object instanceof OffsetDateTime))
-            throw new IllegalArgumentException(
-                    String.format("DateDiff can only take DateTime as argument, encountered %s", object.getClass()));
-
-        final OffsetDateTime otherDate = value != null ? value :
-                dateTraversal != null ? TraversalUtil.apply(traverser, dateTraversal) : null;
-
-        // let's not throw exception and assume null date == 0
-        final long otherDateMs = otherDate == null ? 0 : otherDate.toEpochSecond();
-
-        return (((OffsetDateTime) object).toEpochSecond() - otherDateMs);
-=======
         OffsetDateTime date;
         OffsetDateTime otherDate;
 
@@ -121,7 +95,6 @@
 
         // let's not throw exception and assume null date == 0
         return otherDate == null ? date.toEpochSecond() : Duration.between(otherDate, date).getSeconds();
->>>>>>> a0c58515
     }
 
     @Override
@@ -158,11 +131,7 @@
         return this.value;
     }
 
-<<<<<<< HEAD
-    public Traversal.Admin<S, OffsetDateTime> getDateTraversal() {
-=======
     public Traversal.Admin<S, ?> getDateTraversal() {
->>>>>>> a0c58515
         return this.dateTraversal;
     }
 }