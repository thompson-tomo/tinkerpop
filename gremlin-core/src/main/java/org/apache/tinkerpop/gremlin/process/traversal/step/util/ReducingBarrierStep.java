/*
 * Licensed to the Apache Software Foundation (ASF) under one
 * or more contributor license agreements.  See the NOTICE file
 * distributed with this work for additional information
 * regarding copyright ownership.  The ASF licenses this file
 * to you under the Apache License, Version 2.0 (the
 * "License"); you may not use this file except in compliance
 * with the License.  You may obtain a copy of the License at
 *
 * http://www.apache.org/licenses/LICENSE-2.0
 *
 * Unless required by applicable law or agreed to in writing,
 * software distributed under the License is distributed on an
 * "AS IS" BASIS, WITHOUT WARRANTIES OR CONDITIONS OF ANY
 * KIND, either express or implied.  See the License for the
 * specific language governing permissions and limitations
 * under the License.
 */
package org.apache.tinkerpop.gremlin.process.traversal.step.util;

import org.apache.tinkerpop.gremlin.process.computer.MemoryComputeKey;
import org.apache.tinkerpop.gremlin.process.traversal.Step;
import org.apache.tinkerpop.gremlin.process.traversal.Traversal;
import org.apache.tinkerpop.gremlin.process.traversal.Traverser;
import org.apache.tinkerpop.gremlin.process.traversal.step.Barrier;
import org.apache.tinkerpop.gremlin.process.traversal.step.Generating;
import org.apache.tinkerpop.gremlin.process.traversal.util.FastNoSuchElementException;

import java.util.Iterator;
import java.util.function.BinaryOperator;
import java.util.function.Supplier;

/**
 * @author Marko A. Rodriguez (http://markorodriguez.com)
 */

public abstract class ReducingBarrierStep<S, E> extends AbstractStep<S, E> implements Barrier<E>, Generating<E, E> {

    protected Supplier<E> seedSupplier;
    protected BinaryOperator<E> reducingBiOperator;
    private boolean done = false;
    private E seed = null;
    protected boolean onGraphComputer = false;

    public ReducingBarrierStep(final Traversal.Admin traversal) {
        super(traversal);
    }

    public void setSeedSupplier(final Supplier<E> seedSupplier) {
        this.seedSupplier = seedSupplier;
    }

    public Supplier<E> getSeedSupplier() {
        return this.seedSupplier;
    }

    public abstract E projectTraverser(final Traverser.Admin<S> traverser);

    public void setReducingBiOperator(final BinaryOperator<E> reducingBiOperator) {
        this.reducingBiOperator = reducingBiOperator;
    }

    public BinaryOperator<E> getBiOperator() {
        return this.reducingBiOperator;
    }

    public void reset() {
        super.reset();
        this.done = false;
        this.seed = null;
    }

    @Override
    public void addStarts(final Iterator<Traverser.Admin<S>> starts) {
        if (starts.hasNext()) {
            this.done = false;
            super.addStarts(starts);
        }
    }

    @Override
    public void done() {
        this.done = true;
    }

    @Override
<<<<<<< HEAD
    public void addStart(final Traverser<S> start) {
=======
    public void addStart(final Traverser.Admin<S> start) {
>>>>>>> 6c7962f5
        this.done = false;
        super.addStart(start);
    }

    @Override
    public void processAllStarts() {
        if (this.seed == null) this.seed = this.seedSupplier.get();
        while (this.starts.hasNext())
            this.seed = this.reducingBiOperator.apply(this.seed, this.projectTraverser(this.starts.next()));
    }

    @Override
    public boolean hasNextBarrier() {
        return !this.done;
    }

    @Override
    public E nextBarrier() {
        if (this.done)
            throw FastNoSuchElementException.instance();
        else {
            processAllStarts();
            final E temp = this.seed;
            this.seed = null;
            this.done = true;
            return temp;
        }
    }

    @Override
    public void addBarrier(final E barrier) {
        this.done = false;
        this.seed = null == this.seed ?
                barrier :
                this.reducingBiOperator.apply(this.seed, barrier);
    }

    @Override
    public Traverser.Admin<E> processNextStart() {
        if (this.done)
            throw FastNoSuchElementException.instance();
        this.processAllStarts();
        this.done = true;
        final Traverser.Admin<E> traverser = this.getTraversal().getTraverserGenerator().generate(this.generateFinalResult(this.seed), (Step<E, E>) this, 1l);
        this.seed = null;
        return traverser;
    }

    @Override
    public ReducingBarrierStep<S, E> clone() {
        final ReducingBarrierStep<S, E> clone = (ReducingBarrierStep<S, E>) super.clone();
        clone.done = false;
        clone.seed = null;
        return clone;
    }

    @Override
    public MemoryComputeKey<E> getMemoryComputeKey() {
        return MemoryComputeKey.of(this.getId(), this.getBiOperator(), false, true);
    }

}<|MERGE_RESOLUTION|>--- conflicted
+++ resolved
@@ -84,11 +84,7 @@
     }
 
     @Override
-<<<<<<< HEAD
-    public void addStart(final Traverser<S> start) {
-=======
     public void addStart(final Traverser.Admin<S> start) {
->>>>>>> 6c7962f5
         this.done = false;
         super.addStart(start);
     }
