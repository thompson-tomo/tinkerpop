/*
 * Licensed to the Apache Software Foundation (ASF) under one
 * or more contributor license agreements.  See the NOTICE file
 * distributed with this work for additional information
 * regarding copyright ownership.  The ASF licenses this file
 * to you under the Apache License, Version 2.0 (the
 * "License"); you may not use this file except in compliance
 * with the License.  You may obtain a copy of the License at
 *
 * http://www.apache.org/licenses/LICENSE-2.0
 *
 * Unless required by applicable law or agreed to in writing,
 * software distributed under the License is distributed on an
 * "AS IS" BASIS, WITHOUT WARRANTIES OR CONDITIONS OF ANY
 * KIND, either express or implied.  See the License for the
 * specific language governing permissions and limitations
 * under the License.
 */
package org.apache.tinkerpop.gremlin.language.translator;

import org.antlr.v4.runtime.tree.ParseTree;
import org.apache.tinkerpop.gremlin.language.grammar.GremlinParser;
import org.apache.tinkerpop.gremlin.process.traversal.TraversalStrategies;
import org.apache.tinkerpop.gremlin.process.traversal.TraversalStrategy;
import org.apache.tinkerpop.gremlin.structure.VertexProperty;
import org.apache.tinkerpop.gremlin.util.DatetimeHelper;

import java.math.BigInteger;
import java.util.HashMap;
import java.util.List;
import java.util.Map;
import java.util.Optional;
import java.util.stream.Collectors;

/**
 * Converts a Gremlin traversal string into a Python source code representation of that traversal with an aim at
 * sacrificing some formatting for the ability to compile correctly.
 * <ul>
 *     <li>Range syntax has no direct support</li>
 *     <li>Normalizes whitespace</li>
 *     <li>If floats are not suffixed they will translate as BigDecimal</li>
 *     <li>Makes anonymous traversals explicit with double underscore</li>
 *     <li>Makes enums explicit with their proper name</li>
 * </ul>
 */
public class PythonTranslateVisitor extends AbstractTranslateVisitor {

    public PythonTranslateVisitor() {
        super("g");
    }

    public PythonTranslateVisitor(final String graphTraversalSourceName) {
        super(graphTraversalSourceName);
    }

    @Override
    public Void visitBooleanLiteral(final GremlinParser.BooleanLiteralContext ctx) {
        // capitalize the first letter of the text
        final String text = ctx.getText();
        sb.append(text.substring(0, 1).toUpperCase()).append(text.substring(1));
        return null;
    }

    @Override
    public Void visitStructureVertexLiteral(final GremlinParser.StructureVertexLiteralContext ctx) {
        sb.append("Vertex(");
        visit(ctx.getChild(3)); // id
        sb.append(", ");
        visit(ctx.getChild(5)); // label
        sb.append(")");
        return null;
    }

    @Override
    public Void visitTraversalStrategy(final GremlinParser.TraversalStrategyContext ctx) {
        if (ctx.getChildCount() == 1)
            sb.append(ctx.getText()).append("()");
        else {
            sb.append(ctx.getChild(0).getText().equals("new") ? ctx.getChild(1).getText() : ctx.getChild(0).getText()).append("(");

            final List<ParseTree> configs = ctx.children.stream().
                    filter(c -> c instanceof GremlinParser.ConfigurationContext).collect(Collectors.toList());

            // the rest are the arguments to the strategy
            for (int ix = 0; ix < configs.size(); ix++) {
                visit(configs.get(ix));
                if (ix < configs.size() - 1)
                    sb.append(", ");
            }

            sb.append(")");
        }

        return null;
    }

    @Override
    public Void visitConfiguration(final GremlinParser.ConfigurationContext ctx) {
        // form of three tokens of key:value to become key=value
        sb.append(SymbolHelper.toPython(ctx.getChild(0).getText()));
        sb.append("=");
        visit(ctx.getChild(2));
        return null;
    }

    @Override
<<<<<<< HEAD
    public Void visitGenericLiteralMap(final GremlinParser.GenericLiteralMapContext ctx) {
=======
    public Void visitTraversalSourceSelfMethod_withoutStrategies(final GremlinParser.TraversalSourceSelfMethod_withoutStrategiesContext ctx) {
        sb.append(SymbolHelper.toPython(ctx.getChild(0).getText())).append("(*[");
        visit(ctx.classType());

        if (ctx.classTypeList() != null && ctx.classTypeList().getChildCount() > 0) {
            sb.append(", ");
            visit(ctx.classTypeList());
        }

        sb.append("])");
        return null;
    }

    @Override
    public Void visitClassType(final GremlinParser.ClassTypeContext ctx) {
        final Optional<? extends Class<? extends TraversalStrategy>> strategy = TraversalStrategies.GlobalCache.getRegisteredStrategyClass(ctx.getText());
        final String fqcn = strategy.map(Class::getName).orElse(ctx.getText());
        sb.append("GremlinType('").append(fqcn).append("')");
        return null;
    }

    @Override
    public Void visitGenericMapLiteral(final GremlinParser.GenericMapLiteralContext ctx) {
>>>>>>> 746fd637
        sb.append("{ ");
        for (int i = 0; i < ctx.mapEntry().size(); i++) {
            final GremlinParser.MapEntryContext mapEntryContext = ctx.mapEntry(i);
            visit(mapEntryContext);
            if (i < ctx.mapEntry().size() - 1)
                sb.append(", ");
        }
        sb.append(" }");
        return null;
    }

    @Override
    public Void visitMapEntry(final GremlinParser.MapEntryContext ctx) {
        // if it is a terminal node that isn't a starting form like "(T.id)" then it has to be processed as a string
        // for python but otherwise it can just be handled as a generic literal
        final GremlinParser.MapKeyContext mapKeyContext = ctx.mapKey();
        visit(mapKeyContext);
        sb.append(": ");
        visit(ctx.getChild(2)); // value
        return null;
    }

    @Override
    public Void visitMapKey(final GremlinParser.MapKeyContext ctx) {
        final int keyIndex = ctx.LPAREN() != null && ctx.RPAREN() != null ? 1 : 0;
        visit(ctx.getChild(keyIndex));
        return null;
    }

    @Override
    public Void visitDateLiteral(final GremlinParser.DateLiteralContext ctx) {
        // child at 2 is the date argument to datetime() and comes enclosed in quotes
        final String dtString = ctx.getChild(2).getText();
        // for consistency, use the way OffsetDateTime formats the date strings
        final String dt = DatetimeHelper.parse(removeFirstAndLastCharacters(dtString)).toString();
        // specially handling as python isoformat does not support zulu until 3.11
        final String dtISOString = dt.endsWith("Z") ? dt.replace("Z", "+00:00") : dt;
        sb.append("datetime.datetime.fromisoformat('").append(dtISOString).append("')");
        return null;
    }

    @Override
    public Void visitNullLiteral(final GremlinParser.NullLiteralContext ctx) {
        sb.append("None");
        return null;
    }

    @Override
    public Void visitNanLiteral(final GremlinParser.NanLiteralContext ctx) {
        sb.append("float('nan')");
        return null;
    }

    @Override
    public Void visitInfLiteral(final GremlinParser.InfLiteralContext ctx) {
        if (ctx.SignedInfLiteral() != null && ctx.SignedInfLiteral().getText().equals("-Infinity"))
            sb.append("float('-inf')");
        else
            sb.append("float('inf')");
        return null;
    }

    @Override
    public Void visitStringNullableLiteral(final GremlinParser.StringNullableLiteralContext ctx) {
        // remove the first and last character (single or double quotes) but only if it is not null
        if (ctx.getText().equals("null")) {
            sb.append("None");
        } else {
            final String text = removeFirstAndLastCharacters(ctx.getText());
            handleStringLiteralText(text);
        }
        return null;
    }

    @Override
    public Void visitIntegerLiteral(final GremlinParser.IntegerLiteralContext ctx) {
        String integerLiteral = ctx.getText().toLowerCase();

        // check suffix
        int lastCharIndex = integerLiteral.length() - 1;
        char lastChar = integerLiteral.charAt(lastCharIndex);

        // if the last character is not alphabetic then try to interpret the right type and append the suffix
        if (!Character.isAlphabetic(lastChar)) {
            final BigInteger bi = new BigInteger(integerLiteral);

            // get explicit about long
            if (bi.bitLength() > 32) {
                integerLiteral = integerLiteral + "l";
                lastChar = 'l';
                lastCharIndex++;
            }
        }

        switch (lastChar) {
            case 'b':
            case 's':
            case 'i':
                sb.append(integerLiteral, 0, lastCharIndex);
                break;
            case 'n':
                sb.append("bigint(");
                sb.append(integerLiteral, 0, lastCharIndex);
                sb.append(")");
                break;
            case 'l':
                sb.append("long(");
                sb.append(integerLiteral, 0, lastCharIndex);
                sb.append(")");
                break;
            default:
                // everything else just goes as specified
                sb.append(integerLiteral);
                break;
        }
        return null;
    }

    @Override
    public Void visitFloatLiteral(final GremlinParser.FloatLiteralContext ctx) {
        if (ctx.infLiteral() != null) return visit(ctx.infLiteral());
        if (ctx.nanLiteral() != null) return visit(ctx.nanLiteral());

        final String floatLiteral = ctx.getText().toLowerCase();

        // check suffix
        final int lastCharIndex = floatLiteral.length() - 1;
        final char lastChar = floatLiteral.charAt(lastCharIndex);
        switch (lastChar) {
            case 'm':
            case 'f':
            case 'd':
                sb.append(floatLiteral, 0, lastCharIndex);
                break;
            default:
                // everything else just goes as specified
                sb.append(floatLiteral);
                break;
        }
        return null;
    }

    @Override
    public Void visitGenericRangeLiteral(final GremlinParser.GenericRangeLiteralContext ctx) {
        throw new TranslatorException("Python does not support range literals");
    }

    @Override
    public Void visitGenericSetLiteral(final GremlinParser.GenericSetLiteralContext ctx) {
        sb.append("{");
        for (int i = 0; i < ctx.genericLiteral().size(); i++) {
            final GremlinParser.GenericLiteralContext genericLiteralContext = ctx.genericLiteral(i);
            visit(genericLiteralContext);
            if (i < ctx.genericLiteral().size() - 1)
                sb.append(", ");
        }
        sb.append("}");
        return null;
    }

    @Override
    public Void visitGenericCollectionLiteral(final GremlinParser.GenericCollectionLiteralContext ctx) {
        sb.append("[");
        for (int i = 0; i < ctx.genericLiteral().size(); i++) {
            final GremlinParser.GenericLiteralContext genericLiteralContext = ctx.genericLiteral(i);
            visit(genericLiteralContext);
            if (i < ctx.genericLiteral().size() - 1)
                sb.append(", ");
        }
        sb.append("]");
        return null;
    }

    @Override
    public Void visitUuidLiteral(final GremlinParser.UuidLiteralContext ctx) {
        if (ctx.stringLiteral() == null) {
            sb.append("uuid.uuid4()");
            return null;
        }
        sb.append("uuid.UUID(");
        visitStringLiteral(ctx.stringLiteral());
        sb.append(")");
        return null;
    }

    @Override
    protected String getCardinalityFunctionClass() {
        return "CardinalityValue";
    }

    @Override
    protected String processGremlinSymbol(final String step) {
        return SymbolHelper.toPython(step);
    }

    protected void handleStringLiteralText(final String text) {
        sb.append("'");
        sb.append(text);
        sb.append("'");
    }

    static final class SymbolHelper {

        private final static Map<String, String> TO_PYTHON_MAP = new HashMap<>();
        private final static Map<String, String> FROM_PYTHON_MAP = new HashMap<>();

        static {
            TO_PYTHON_MAP.put("global", "global_");
            TO_PYTHON_MAP.put("all", "all_");
            TO_PYTHON_MAP.put("and", "and_");
            TO_PYTHON_MAP.put("any", "any_");
            TO_PYTHON_MAP.put("as", "as_");
            TO_PYTHON_MAP.put("filter", "filter_");
            TO_PYTHON_MAP.put("format", "format_");
            TO_PYTHON_MAP.put("from", "from_");
            TO_PYTHON_MAP.put("id", "id_");
            TO_PYTHON_MAP.put("in", "in_");
            TO_PYTHON_MAP.put("is", "is_");
            TO_PYTHON_MAP.put("list", "list_");
            TO_PYTHON_MAP.put("max", "max_");
            TO_PYTHON_MAP.put("min", "min_");
            TO_PYTHON_MAP.put("or", "or_");
            TO_PYTHON_MAP.put("not", "not_");
            TO_PYTHON_MAP.put("range", "range_");
            TO_PYTHON_MAP.put("set", "set_");
            TO_PYTHON_MAP.put("sum", "sum_");
            TO_PYTHON_MAP.put("with", "with_");
            //
            TO_PYTHON_MAP.forEach((k, v) -> FROM_PYTHON_MAP.put(v, k));
        }

        private SymbolHelper() {
            // static methods only, do not instantiate
        }

        public static String toPython(final String symbol) {
            return TO_PYTHON_MAP.getOrDefault(symbol, convertCamelCaseToSnakeCase(symbol));
        }

        public static String convertCamelCaseToSnakeCase(final String camelCase) {
            if (camelCase == null || camelCase.isEmpty())
                return camelCase;

            // skip if this is a class/enum indicated by the first letter being upper case
            if (Character.isUpperCase(camelCase.charAt(0)))
                return camelCase;

            final StringBuilder sb = new StringBuilder();
            for (int i = 0; i < camelCase.length(); i++) {
                final char c = camelCase.charAt(i);
                if (Character.isUpperCase(c)) {
                    sb.append("_");
                    sb.append(Character.toLowerCase(c));
                } else {
                    sb.append(c);
                }
            }
            return sb.toString();
        }

        public static String toJava(final String symbol) {
            return FROM_PYTHON_MAP.getOrDefault(symbol, symbol);
        }

    }

}<|MERGE_RESOLUTION|>--- conflicted
+++ resolved
@@ -104,33 +104,7 @@
     }
 
     @Override
-<<<<<<< HEAD
-    public Void visitGenericLiteralMap(final GremlinParser.GenericLiteralMapContext ctx) {
-=======
-    public Void visitTraversalSourceSelfMethod_withoutStrategies(final GremlinParser.TraversalSourceSelfMethod_withoutStrategiesContext ctx) {
-        sb.append(SymbolHelper.toPython(ctx.getChild(0).getText())).append("(*[");
-        visit(ctx.classType());
-
-        if (ctx.classTypeList() != null && ctx.classTypeList().getChildCount() > 0) {
-            sb.append(", ");
-            visit(ctx.classTypeList());
-        }
-
-        sb.append("])");
-        return null;
-    }
-
-    @Override
-    public Void visitClassType(final GremlinParser.ClassTypeContext ctx) {
-        final Optional<? extends Class<? extends TraversalStrategy>> strategy = TraversalStrategies.GlobalCache.getRegisteredStrategyClass(ctx.getText());
-        final String fqcn = strategy.map(Class::getName).orElse(ctx.getText());
-        sb.append("GremlinType('").append(fqcn).append("')");
-        return null;
-    }
-
-    @Override
     public Void visitGenericMapLiteral(final GremlinParser.GenericMapLiteralContext ctx) {
->>>>>>> 746fd637
         sb.append("{ ");
         for (int i = 0; i < ctx.mapEntry().size(); i++) {
             final GremlinParser.MapEntryContext mapEntryContext = ctx.mapEntry(i);
