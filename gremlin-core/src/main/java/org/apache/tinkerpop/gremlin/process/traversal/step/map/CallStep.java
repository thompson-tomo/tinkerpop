/*
 * Licensed to the Apache Software Foundation (ASF) under one
 * or more contributor license agreements.  See the NOTICE file
 * distributed with this work for additional information
 * regarding copyright ownership.  The ASF licenses this file
 * to you under the Apache License, Version 2.0 (the
 * "License"); you may not use this file except in compliance
 * with the License.  You may obtain a copy of the License at
 *
 * http://www.apache.org/licenses/LICENSE-2.0
 *
 * Unless required by applicable law or agreed to in writing,
 * software distributed under the License is distributed on an
 * "AS IS" BASIS, WITHOUT WARRANTIES OR CONDITIONS OF ANY
 * KIND, either express or implied.  See the License for the
 * specific language governing permissions and limitations
 * under the License.
 */
package org.apache.tinkerpop.gremlin.process.traversal.step.map;

import org.apache.tinkerpop.gremlin.process.traversal.Step;
import org.apache.tinkerpop.gremlin.process.traversal.Traversal;
import org.apache.tinkerpop.gremlin.process.traversal.Traverser;
import org.apache.tinkerpop.gremlin.process.traversal.step.Configuring;
import org.apache.tinkerpop.gremlin.process.traversal.step.GValue;
import org.apache.tinkerpop.gremlin.process.traversal.step.TraversalParent;
import org.apache.tinkerpop.gremlin.process.traversal.step.util.AbstractStep;
import org.apache.tinkerpop.gremlin.process.traversal.step.util.Parameters;
import org.apache.tinkerpop.gremlin.process.traversal.traverser.TraverserRequirement;
import org.apache.tinkerpop.gremlin.process.traversal.traverser.util.DummyTraverser;
import org.apache.tinkerpop.gremlin.process.traversal.traverser.util.TraverserSet;
import org.apache.tinkerpop.gremlin.process.traversal.util.FastNoSuchElementException;
import org.apache.tinkerpop.gremlin.process.traversal.util.TraversalUtil;
import org.apache.tinkerpop.gremlin.structure.Graph;
import org.apache.tinkerpop.gremlin.structure.service.Service;
import org.apache.tinkerpop.gremlin.structure.service.ServiceRegistry;
import org.apache.tinkerpop.gremlin.structure.util.CloseableIterator;
import org.apache.tinkerpop.gremlin.structure.util.StringFactory;

import java.util.ArrayList;
import java.util.Collections;
import java.util.HashSet;
import java.util.LinkedHashMap;
import java.util.List;
import java.util.Map;
import java.util.Objects;
import java.util.Set;

import static org.apache.tinkerpop.gremlin.structure.util.CloseableIterator.EmptyCloseableIterator;
import static org.apache.tinkerpop.gremlin.structure.service.Service.ServiceCallContext;

/**
 * Reference implementation for service calls via the {@link ServiceRegistry} and {@link Service} APIs. This step
 * can be used to start a traversal or it can be used mid-traversal with one at a time or barrier execution.
 *
 * @author Mike Personick (http://github.com/mikepersonick)
 */
public final class CallStep<S, E> extends AbstractStep<S, E> implements TraversalParent, AutoCloseable, Configuring {

    private final boolean isStart;
    private boolean first = true;

<<<<<<< HEAD
    private ServiceCallContext ctx;
    private String serviceName;
    private Service<S, E> service;
    private GValue<Map> staticParams;
=======
    private transient ServiceCallContext ctx;
    private final String serviceName;
    private transient Service<S, E> service;
    private final Map staticParams;
>>>>>>> c52dc724
    private Traversal.Admin<S,Map> mapTraversal;
    private Parameters parameters;

    private transient Traverser.Admin<S> head = null;
    private transient CloseableIterator iterator = EmptyCloseableIterator.instance();

    public CallStep(final Traversal.Admin traversal, final boolean isStart) {
        this(traversal, isStart, null);
    }

    public CallStep(final Traversal.Admin traversal, final boolean isStart, final String service) {
        this(traversal, isStart, service, (Map) null);
    }

    public CallStep(final Traversal.Admin traversal, final boolean isStart, final String service, final Map staticParams) {
        this(traversal, isStart, service, GValue.ofMap(null, staticParams));
    }

    public CallStep(final Traversal.Admin traversal, final boolean isStart, final String service, final GValue<Map> staticParams) {
        this(traversal, isStart, service, staticParams, null);
    }

    public CallStep(final Traversal.Admin traversal, final boolean isStart, final String service, final Map staticParams,
                    final Traversal.Admin<S, Map> mapTraversal) {
        this(traversal, isStart, service, GValue.ofMap(null, staticParams), mapTraversal);
    }

    public CallStep(final Traversal.Admin traversal, final boolean isStart, final String service, final GValue<Map> staticParams,
                    final Traversal.Admin<S, Map> mapTraversal) {
        super(traversal);

        this.isStart = isStart;
        this.serviceName = service;
        this.staticParams = staticParams == null || staticParams.isNull() ? GValue.ofMap(staticParams.getName(), new LinkedHashMap()) : staticParams;
        this.mapTraversal = mapTraversal == null ? null : integrateChild(mapTraversal);
        this.parameters = new Parameters();
    }

    protected Service<S, E> service() {
        // throws exception for unrecognized service
        return service != null ? service : (service = getServiceRegistry().get(serviceName, isStart, staticParams.get()));
    }

    private ServiceCallContext ctx() {
        return ctx != null ? ctx : (ctx = new ServiceCallContext(traversal, this));
    }

    public String getServiceName() {
        return serviceName;
    }

    public GValue<Map> getStaticParams() {
        return staticParams;
    }

    @Override
    protected Traverser.Admin<E> processNextStart() {
        if (isStart && first) {
            first = false;

            /*
             * Start of a traversal (no input). Obtain the one-time service iterator.
             */

            if (this.starts.hasNext()) {
                throw new IllegalStateException("This service must be called without input: " + serviceName);
            }

            this.iterator = start();
        }

        while (true) {
            if (this.iterator.hasNext()) {

                /*
                 * Still draining the current iterator.
                 */

                final Object next = this.iterator.next();
                if (next instanceof Traverser.Admin) {
                    /*
                     * Service is producing its own traversers (or is a pass-through on the input). Possible for
                     * streaming or barrier.
                     */
                    return (Traverser.Admin<E>) next;
                } else if (this.head != null) {
                    /*
                     * Streaming service mapping input (head) to non-traverser output. This applies to streaming
                     * service execution only.
                     */
                    return this.head.split((E) next, this);
                } else {
                    /*
                     * Barrier service producing non-traverser output, we have no head to split against. This loses
                     * all path information.
                     */
                    return this.traversal.getTraverserGenerator().generate(next, (Step) this, 1l);
                }
            } else {

                /*
                 * Time to obtain another iterator from upstream input.
                 */

                closeIterator();
                if (!this.starts.hasNext()) {
                    // no more input
                    throw FastNoSuchElementException.instance();
                }
                if (service().isBarrier()) {
                    /*
                     * Barrier service - gather upstream input and call.
                     */
                    final TraverserSet<S> traverserSet = (TraverserSet<S>) this.traversal.getTraverserSetSupplier().get();
                    final int maxBarrierSize = service().getMaxBarrierSize();
                    if (maxBarrierSize == Integer.MAX_VALUE) {
                        // all-at-once
                        this.starts.forEachRemaining(traverserSet::add);
                    } else {
                        // chunked
                        while (this.starts.hasNext() && traverserSet.size() < maxBarrierSize) {
                            traverserSet.add(this.starts.next());
                        }
                    }
                    this.iterator = this.flatMap(traverserSet);
                } else {
                    /*
                     * Streaming service, mark the next start and call.
                     */
                    this.head = this.starts.next();
                    this.iterator = this.flatMap(this.head);
                }
            }
        }
    }

    @Override
    public void close() {
        closeIterator();
        if (service != null)
            service.close();
        service = null;
    }

    protected void closeIterator() {
        CloseableIterator.closeIterator(iterator);
        this.iterator = EmptyCloseableIterator.instance();
    }

    public Map getMergedParams() {
        if (mapTraversal == null && parameters.isEmpty()) {
            // static params only
            return Collections.unmodifiableMap(this.staticParams.get());
        }

        return getMergedParams(new DummyTraverser(this.traversal.getTraverserGenerator()));
    }

    protected Map getMergedParams(final Traverser.Admin<S> traverser) {
        if (mapTraversal == null && parameters.isEmpty()) {
            // static params only
            return Collections.unmodifiableMap(this.staticParams.get());
        }

        // merge dynamic with static params
        final Map params = new LinkedHashMap(this.staticParams.get());
        if (mapTraversal != null) params.putAll(TraversalUtil.apply(traverser, mapTraversal));
        final Object[] kvs = this.parameters.getKeyValues(traverser);
        for (int i = 0; i < kvs.length; i += 2) {
            // this will overwrite any multi-valued kvs
            params.put(kvs[i], kvs[i + 1]);
        }
        return params;
    }

    protected Map getMergedParams(final TraverserSet<S> traverserSet) {
        if (mapTraversal == null && parameters.isEmpty()) {
            // static params only
            return Collections.unmodifiableMap(this.staticParams.get());
        }

        /*
         * Dynamic params with a barrier service. We need to reduce to one set of params. For now just disallow
         * multiple property sets. Also could be sensible to group traversers by parameter set.
         */
        final Set<Map> paramsSet = new HashSet<>();
        for (final Traverser.Admin<S> traverser : traverserSet) {
            paramsSet.add(getMergedParams(traverser));
        }
        if (paramsSet.size() > 1) {
            throw new UnsupportedOperationException("Cannot use multiple dynamic parameter sets with a barrier service call.");
        }
        return paramsSet.iterator().next();
    }

    protected CloseableIterator start() {
        final Map params = getMergedParams();
        return service().execute(this.ctx(), params);
    }

    protected CloseableIterator flatMap(final Traverser.Admin<S> traverser) {
        final Map params = getMergedParams(traverser);
        return service().execute(this.ctx(), traverser, params);
    }

    protected CloseableIterator flatMap(final TraverserSet<S> traverserSet) {
        final Map params = getMergedParams(traverserSet);
        return service().execute(this.ctx(), traverserSet, params);
    }

    protected ServiceRegistry getServiceRegistry() {
        final Graph graph = (Graph) this.traversal.getGraph().get();
        return graph.getServiceRegistry();
    }

    @Override
    public void reset() {
        super.reset();
        first = true;
        if (mapTraversal != null)
            mapTraversal.reset();
        parameters.getTraversals().forEach(Traversal.Admin::reset);

        closeIterator();
        head = null;
    }

    @Override
    public <S, E> List<Traversal.Admin<S, E>> getLocalChildren() {
        final List<Traversal.Admin<S, E>> children = new ArrayList<>();
        if (mapTraversal != null) children.add((Traversal.Admin<S, E>) mapTraversal);
        children.addAll(parameters.getTraversals());
        return children;
    }

    @Override
    public void setTraversal(final Traversal.Admin<?, ?> parentTraversal) {
        super.setTraversal(parentTraversal);
        if (mapTraversal != null)
            this.integrateChild(mapTraversal);
        parameters.getTraversals().forEach(this::integrateChild);
        ctx = null;
    }

    @Override
    public Set<TraverserRequirement> getRequirements() {
        final Set<TraverserRequirement> requirements = this.getSelfAndChildRequirements();
        requirements.addAll(service().getRequirements());
        return requirements;
    }

    @Override
    public String toString() {
        final ArrayList args = new ArrayList();
        args.add(serviceName);
        if (!staticParams.get().isEmpty())
            args.add(staticParams);
        if (mapTraversal != null)
            args.add(mapTraversal);
        if (!parameters.isEmpty())
            args.add(parameters);
        return StringFactory.stepString(this, args.toArray());
    }

    @Override
    public int hashCode() {
        int hashCode = super.hashCode() ^ Objects.hashCode(this.serviceName);
        if (!staticParams.get().isEmpty())
            hashCode ^= staticParams.get().hashCode();
        if (mapTraversal != null)
            hashCode ^= mapTraversal.hashCode();
        if (!parameters.isEmpty())
            hashCode ^= parameters.hashCode();
        return hashCode;
    }

    @Override
    public CallStep<S, E> clone() {
        final CallStep<S, E> clone = (CallStep<S, E>) super.clone();
        clone.mapTraversal = mapTraversal != null ? mapTraversal.clone() : null;
        clone.parameters = parameters.clone();
        clone.iterator = EmptyCloseableIterator.instance();
        clone.head = null;
        return clone;
    }

    @Override
    public void configure(final Object... keyValues) {
        this.parameters.set(this, keyValues);
    }

    @Override
    public Parameters getParameters() {
        return this.parameters;
    }
}<|MERGE_RESOLUTION|>--- conflicted
+++ resolved
@@ -60,17 +60,10 @@
     private final boolean isStart;
     private boolean first = true;
 
-<<<<<<< HEAD
-    private ServiceCallContext ctx;
-    private String serviceName;
-    private Service<S, E> service;
-    private GValue<Map> staticParams;
-=======
     private transient ServiceCallContext ctx;
     private final String serviceName;
     private transient Service<S, E> service;
-    private final Map staticParams;
->>>>>>> c52dc724
+    private GValue<Map> staticParams;
     private Traversal.Admin<S,Map> mapTraversal;
     private Parameters parameters;
 
