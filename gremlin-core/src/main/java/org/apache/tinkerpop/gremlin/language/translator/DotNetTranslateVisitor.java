/*
 * Licensed to the Apache Software Foundation (ASF) under one
 * or more contributor license agreements.  See the NOTICE file
 * distributed with this work for additional information
 * regarding copyright ownership.  The ASF licenses this file
 * to you under the Apache License, Version 2.0 (the
 * "License"); you may not use this file except in compliance
 * with the License.  You may obtain a copy of the License at
 *
 * http://www.apache.org/licenses/LICENSE-2.0
 *
 * Unless required by applicable law or agreed to in writing,
 * software distributed under the License is distributed on an
 * "AS IS" BASIS, WITHOUT WARRANTIES OR CONDITIONS OF ANY
 * KIND, either express or implied.  See the License for the
 * specific language governing permissions and limitations
 * under the License.
 */
package org.apache.tinkerpop.gremlin.language.translator;

import org.antlr.v4.runtime.tree.ParseTree;
import org.antlr.v4.runtime.tree.TerminalNode;
import org.apache.commons.lang3.StringUtils;
import org.apache.tinkerpop.gremlin.language.grammar.GremlinParser;
import org.apache.tinkerpop.gremlin.process.traversal.dsl.graph.GraphTraversal;
import org.apache.tinkerpop.gremlin.structure.VertexProperty;
import org.apache.tinkerpop.gremlin.util.DatetimeHelper;

import java.time.OffsetDateTime;
import java.util.HashMap;
import java.util.List;
import java.util.Map;
import java.util.stream.Collectors;

/**
 * Converts a Gremlin traversal string into a C# source code representation of that traversal with an aim at
 * sacrificing some formatting for the ability to compile correctly.
 * <ul>
 *     <li>Range syntax has no direct support</li>
 *     <li>Normalizes whitespace</li>
 *     <li>Normalize numeric suffixes to lower case</li>
 *     <li>If floats are not suffixed they will translate as BigDecimal</li>
 *     <li>Makes anonymous traversals explicit with double underscore</li>
 *     <li>Makes enums explicit with their proper name</li>
 * </ul>
 */
public class DotNetTranslateVisitor extends AbstractTranslateVisitor {
    public DotNetTranslateVisitor() {
        this("g");
    }

    public DotNetTranslateVisitor(final String graphTraversalSourceName) {
        super(graphTraversalSourceName);
    }

    @Override
    public Void visitTraversalDirection(final GremlinParser.TraversalDirectionContext ctx) {
        final String direction = ctx.getText().toLowerCase();
        sb.append("Direction.");
        if (direction.contains("out"))
            sb.append("Out");
        else if (direction.contains("in"))
            sb.append("In");
        else if (direction.contains("from"))
            sb.append("From");
        else if (direction.contains("to"))
            sb.append("To");
        else
            sb.append("Both");
        return null;
    }

    @Override
    public Void visitNanLiteral(final GremlinParser.NanLiteralContext ctx) {
        sb.append("Double.NaN");
        return null;
    }

    @Override
    public Void visitInfLiteral(final GremlinParser.InfLiteralContext ctx) {
        if (ctx.SignedInfLiteral().getText().equals("-Infinity"))
            sb.append("Double.NegativeInfinity");
        else
            sb.append("Double.PositiveInfinity");
        return null;
    }

    @Override
    public Void visitIntegerLiteral(final GremlinParser.IntegerLiteralContext ctx) {
        final String integerLiteral = ctx.getText().toLowerCase();

        // check suffix
        final int lastCharIndex = integerLiteral.length() - 1;
        final char lastCharacter = integerLiteral.charAt(lastCharIndex);
        switch (lastCharacter) {
            case 'b':
                // parse B/b as byte
                sb.append("(byte) ");
                sb.append(integerLiteral, 0, lastCharIndex);
                break;
            case 's':
                // parse S/s as short
                sb.append("(short) ");
                sb.append(integerLiteral, 0, lastCharIndex);
                break;
            case 'i':
                // parse I/i as integer.
                sb.append(integerLiteral, 0, lastCharIndex);
                break;
            case 'l':
                // parse L/l as long
                sb.append(integerLiteral);
                break;
            case 'n':
                sb.append("new BigInteger(");
                sb.append(integerLiteral, 0, lastCharIndex);
                sb.append(")");
                break;
            default:
                // everything else just goes as specified
                sb.append(integerLiteral);
                break;
        }
        return null;
    }

    @Override
    public Void visitFloatLiteral(final GremlinParser.FloatLiteralContext ctx) {
        final String floatLiteral = ctx.getText().toLowerCase();

        // check suffix
        final int lastCharIndex = floatLiteral.length() - 1;
        final char lastCharacter = floatLiteral.charAt(lastCharIndex);
        switch (lastCharacter) {
            case 'f':
            case 'd':
                // parse F/f as Float and D/d suffix as Double
                sb.append(floatLiteral);
                break;
            case 'm':
                // parse M/m or whatever which could be a parse exception
                sb.append("(decimal) ");
                sb.append(floatLiteral, 0, lastCharIndex);
                break;
            default:
                // everything else just goes as specified
                sb.append(floatLiteral);
                break;
        }
        return null;
    }

    @Override
    public Void visitDateLiteral(final GremlinParser.DateLiteralContext ctx) {
        // child at 2 is the date argument to datetime() and comes enclosed in quotes
        final String dtString = ctx.getChild(2).getText();
        final OffsetDateTime dt = DatetimeHelper.parse(removeFirstAndLastCharacters(dtString));
        // todo: update when dotnet datetime serializer is implemented
        sb.append("DateTimeOffset.FromUnixTimeMilliseconds(");
        sb.append(dt.toInstant().toEpochMilli());
        sb.append(")");
        return null;
    }

    @Override
    public Void visitGenericLiteralRange(final GremlinParser.GenericLiteralRangeContext ctx) {
        throw new TranslatorException(".NET does not support range literals");
    }

    @Override
    public Void visitGenericLiteralMap(final GremlinParser.GenericLiteralMapContext ctx) {
        sb.append("new Dictionary<object, object> {");
        for (int i = 0; i < ctx.mapEntry().size(); i++) {
            final GremlinParser.MapEntryContext mapEntryContext = ctx.mapEntry(i);
            visit(mapEntryContext);
            if (i < ctx.mapEntry().size() - 1)
                sb.append(", ");
        }
        sb.append("}");
        return null;
    }

    @Override
    public Void visitGenericLiteralSet(final GremlinParser.GenericLiteralSetContext ctx) {
        sb.append("new HashSet<object> { ");
        for (int i = 0; i < ctx.genericLiteral().size(); i++) {
            final GremlinParser.GenericLiteralContext genericLiteralContext = ctx.genericLiteral(i);
            visit(genericLiteralContext);
            if (i < ctx.genericLiteral().size() - 1)
                sb.append(", ");
        }
        sb.append(" }");
        return null;
    }

    @Override
    public Void visitGenericLiteralCollection(final GremlinParser.GenericLiteralCollectionContext ctx) {
        sb.append("new List<object> { ");
        for (int i = 0; i < ctx.genericLiteral().size(); i++) {
            final GremlinParser.GenericLiteralContext genericLiteralContext = ctx.genericLiteral(i);
            visit(genericLiteralContext);
            if (i < ctx.genericLiteral().size() - 1)
                sb.append(", ");
        }
        sb.append(" }");
        return null;
    }

    @Override
    public Void visitStringLiteralList(final GremlinParser.StringLiteralListContext ctx) {
        sb.append("new List<string> { ");
        for (int ix = 0; ix < ctx.getChild(1).getChildCount(); ix++) {
            if (ctx.getChild(1).getChild(ix) instanceof TerminalNode)
                continue;
            visit(ctx.getChild(1).getChild(ix));
            if (ix < ctx.getChild(1).getChildCount() - 1)
                sb.append(", ");
        }
        sb.append(" }");
        return null;
    }

    @Override
    public Void visitMapEntry(final GremlinParser.MapEntryContext ctx) {
        sb.append("{ ");
        // if it is a terminal node that isn't a starting form like "(T.id)" then it has to be processed as a string
        // for Java but otherwise it can just be handled as a generic literal
        final boolean isKeyWrappedInParens = ctx.getChild(0).getText().equals("(");
        if (ctx.getChild(0) instanceof TerminalNode && !isKeyWrappedInParens) {
            handleStringLiteralText(ctx.getChild(0).getText());
        }  else {
            final int indexOfActualKey = isKeyWrappedInParens ? 1 : 0;
            visit(ctx.getChild(indexOfActualKey));
        }
        sb.append(", ");
        final int indexOfValue = isKeyWrappedInParens ? 4 : 2;
        visit(ctx.getChild(indexOfValue)); // value
        sb.append(" }");
        return null;
    }

    @Override
    public Void visitTraversalStrategy(final GremlinParser.TraversalStrategyContext ctx) {

        if (ctx.getChildCount() == 1)
            sb.append("new ").append(ctx.getText()).append("()");
        else {
            sb.append("new ").append(ctx.getChild(0).getText().equals("new") ? ctx.getChild(1).getText() : ctx.getChild(0).getText()).append("(");

            final List<ParseTree> configs = ctx.children.stream().
                    filter(c -> c instanceof GremlinParser.ConfigurationContext).collect(Collectors.toList());

            // the rest are the arguments to the strategy
            for (int ix = 0; ix < configs.size(); ix++) {
                visit(configs.get(ix));
                if (ix < configs.size() - 1)
                    sb.append(", ");
            }

            sb.append(")");;
        }
        return null;
    }

    @Override
    public Void visitConfiguration(final GremlinParser.ConfigurationContext ctx) {
        // form of three tokens of key:value to become key=value
        sb.append(ctx.getChild(0).getText());
        sb.append(": ");
        visit(ctx.getChild(2));

        // need to convert List to Set for readPartitions until TINKERPOP-3032
        if (ctx.getChild(0).getText().equals("readPartitions")) {
            // find the last "List" in sb and replace it with "HashSet"
            final int ix = sb.lastIndexOf("List<object>");
            sb.replace(ix, ix + 12, "HashSet<string>");
<<<<<<< HEAD
=======
        } else if (ctx.getChild(0).getText().equals("keys")) {
            // find the last "List" in sb and replace it with "HashSet"
            final int ix = sb.lastIndexOf("List<object>");
            if (ix > -1)
                sb.replace(ix, ix + 12, "List<string>");
>>>>>>> 250b4eaa
        }

        return null;
    }

    @Override
    public Void visitTraversalCardinality(final GremlinParser.TraversalCardinalityContext ctx) {
        // handle the enum style of cardinality if there is one child, otherwise it's the function call style
        if (ctx.getChildCount() == 1)
            appendExplicitNaming(ctx.getText(), VertexProperty.Cardinality.class.getSimpleName());
        else {
            String txt = ctx.getChild(0).getText();
            if (txt.startsWith("Cardinality.")) {
                txt = txt.replaceFirst("Cardinality.", "");
            }
            appendExplicitNaming(txt, "CardinalityValue");
            appendStepOpen();
            visit(ctx.getChild(2));
            appendStepClose();
        }

        return null;
    }

    @Override
    public Void visitTraversalSourceSpawnMethod_inject(final GremlinParser.TraversalSourceSpawnMethod_injectContext ctx) {
        return handleGenerics(ctx);
    }

    @Override
    public Void visitTraversalSourceSpawnMethod_io(final GremlinParser.TraversalSourceSpawnMethod_ioContext ctx) {
        return handleGenerics(ctx);
    }

    @Override
    public Void visitTraversalSourceSpawnMethod_call_empty(final GremlinParser.TraversalSourceSpawnMethod_call_emptyContext ctx) {
        return handleGenerics(ctx);
    }

    @Override
    public Void visitTraversalSourceSpawnMethod_call_string(final GremlinParser.TraversalSourceSpawnMethod_call_stringContext ctx) {
        final String step = ctx.getChild(0).getText();
        sb.append(convertToPascalCase(step));
        sb.append("<object>").append("((string) ");
        visit(ctx.stringLiteral());
        sb.append(")");
        return null;
    }

    @Override
    public Void visitTraversalSourceSpawnMethod_call_string_map(final GremlinParser.TraversalSourceSpawnMethod_call_string_mapContext ctx) {
        final String step = ctx.getChild(0).getText();
        sb.append(convertToPascalCase(step));
        sb.append("<object>").append("(");
        visit(ctx.stringLiteral());
        sb.append(", ");
        sb.append("(IDictionary<object, object>) ");
        visit(ctx.genericLiteralMapArgument());
        sb.append(")");
        return null;
    }

    @Override
    public Void visitTraversalSourceSpawnMethod_call_string_traversal(final GremlinParser.TraversalSourceSpawnMethod_call_string_traversalContext ctx) {
        final String step = ctx.getChild(0).getText();
        sb.append(convertToPascalCase(step));
        sb.append("<object>").append("(");
        visit(ctx.stringLiteral());
        sb.append(", ");
        sb.append("(ITraversal) ");
        visit(ctx.nestedTraversal());
        sb.append(")");
        return null;
    }

    @Override
    public Void visitTraversalSourceSpawnMethod_call_string_map_traversal(final GremlinParser.TraversalSourceSpawnMethod_call_string_map_traversalContext ctx) {
        final String step = ctx.getChild(0).getText();
        sb.append(convertToPascalCase(step));
        sb.append("<object>").append("(");
        visit(ctx.stringLiteral());
        sb.append(", ");
        sb.append("(IDictionary<object, object>) ");
        visit(ctx.genericLiteralMapArgument());
        sb.append(", ");
        sb.append("(ITraversal) ");
        visit(ctx.nestedTraversal());
        sb.append(")");
        return null;
    }

    @Override
    public Void visitTraversalSourceSpawnMethod_mergeV_Map(final GremlinParser.TraversalSourceSpawnMethod_mergeV_MapContext ctx) {
        // call is ambiguous without an explicit cast
        visit(ctx.getChild(0));
        sb.append("(");
        sb.append("(IDictionary<object, object>) ");
        visit(ctx.genericLiteralMapNullableArgument());
        sb.append(")");
        return null;
    }

    @Override
    public Void visitTraversalSourceSpawnMethod_mergeV_Traversal(final GremlinParser.TraversalSourceSpawnMethod_mergeV_TraversalContext ctx) {
        // call is ambiguous without an explicit cast
        visit(ctx.getChild(0));
        sb.append("(");
        sb.append("(ITraversal) ");
        visit(ctx.nestedTraversal());
        sb.append(")");
        return null;
    }

    @Override
    public Void visitTraversalSourceSpawnMethod_mergeE_Map(final GremlinParser.TraversalSourceSpawnMethod_mergeE_MapContext ctx) {
        // call is ambiguous without an explicit cast
        visit(ctx.getChild(0));
        sb.append("(");
        sb.append("(IDictionary<object, object>) ");
        visit(ctx.genericLiteralMapNullableArgument());
        sb.append(")");
        return null;
    }

    @Override
    public Void visitTraversalSourceSpawnMethod_mergeE_Traversal(final GremlinParser.TraversalSourceSpawnMethod_mergeE_TraversalContext ctx) {
        // call is ambiguous without an explicit cast
        visit(ctx.getChild(0));
        sb.append("(");
        sb.append("(ITraversal) ");
        visit(ctx.nestedTraversal());
        sb.append(")");
        return null;
    }

    @Override
    public Void visitTraversalSourceSpawnMethod_union(final GremlinParser.TraversalSourceSpawnMethod_unionContext ctx) {
        return handleGenerics(ctx);
    }

    @Override
    public Void visitTraversalMethod_asString_Scope(final GremlinParser.TraversalMethod_asString_ScopeContext ctx) {
        return handleGenerics(ctx);
    }

    @Override
    public Void visitTraversalMethod_branch(final GremlinParser.TraversalMethod_branchContext ctx) {
        return handleGenerics(ctx);
    }

    @Override
    public Void visitTraversalMethod_call_string(final GremlinParser.TraversalMethod_call_stringContext ctx) {
        final String step = ctx.getChild(0).getText();
        sb.append(convertToPascalCase(step));
        sb.append("<object>").append("((string) ");
        visit(ctx.stringLiteral());
        sb.append(")");
        return null;
    }

    @Override
    public Void visitTraversalMethod_call_string_map(final GremlinParser.TraversalMethod_call_string_mapContext ctx) {
        final String step = ctx.getChild(0).getText();
        sb.append(convertToPascalCase(step));
        sb.append("<object>").append("(");
        visit(ctx.stringLiteral());
        sb.append(", ");
        sb.append("(IDictionary<object, object>) ");
        visit(ctx.genericLiteralMapArgument());
        sb.append(")");
        return null;
    }

    @Override
    public Void visitTraversalMethod_call_string_traversal(final GremlinParser.TraversalMethod_call_string_traversalContext ctx) {
        final String step = ctx.getChild(0).getText();
        sb.append(convertToPascalCase(step));
        sb.append("<object>").append("(");
        visit(ctx.stringLiteral());
        sb.append(", ");
        sb.append("(ITraversal) ");
        visit(ctx.nestedTraversal());
        sb.append(")");
        return null;
    }

    @Override
    public Void visitTraversalMethod_call_string_map_traversal(final GremlinParser.TraversalMethod_call_string_map_traversalContext ctx) {
        final String step = ctx.getChild(0).getText();
        sb.append(convertToPascalCase(step));
        sb.append("<object>").append("(");
        visit(ctx.stringLiteral());
        sb.append(", ");
        sb.append("(IDictionary<object, object>) ");
        visit(ctx.genericLiteralMapArgument());
        sb.append(", ");
        sb.append("(ITraversal) ");
        visit(ctx.nestedTraversal());
        sb.append(")");
        return null;
    }

    @Override
    public Void visitTraversalMethod_cap(final GremlinParser.TraversalMethod_capContext ctx) {
        return handleGenerics(ctx);
    }

    @Override
    public Void visitTraversalMethod_choose_Function(final GremlinParser.TraversalMethod_choose_FunctionContext ctx) {
        return handleGenerics(ctx);
    }

    @Override
    public Void visitTraversalMethod_choose_Predicate_Traversal(final GremlinParser.TraversalMethod_choose_Predicate_TraversalContext ctx) {
        return handleGenerics(ctx);
    }

    @Override
    public Void visitTraversalMethod_choose_Predicate_Traversal_Traversal(final GremlinParser.TraversalMethod_choose_Predicate_Traversal_TraversalContext ctx) {
        return handleGenerics(ctx);
    }

    @Override
    public Void visitTraversalMethod_choose_Traversal(final GremlinParser.TraversalMethod_choose_TraversalContext ctx) {
        return handleGenerics(ctx);
    }

    @Override
    public Void visitTraversalMethod_choose_Traversal_Traversal(final GremlinParser.TraversalMethod_choose_Traversal_TraversalContext ctx) {
        return handleGenerics(ctx);
    }

    @Override
    public Void visitTraversalMethod_choose_Traversal_Traversal_Traversal(final GremlinParser.TraversalMethod_choose_Traversal_Traversal_TraversalContext ctx) {
        return handleGenerics(ctx);
    }

    @Override
    public Void visitTraversalMethod_coalesce(final GremlinParser.TraversalMethod_coalesceContext ctx) {
        return handleGenerics(ctx);
    }

    @Override
    public Void visitTraversalMethod_constant(final GremlinParser.TraversalMethod_constantContext ctx) {
        return handleGenerics(ctx);
    }

    @Override
    public Void visitTraversalMethod_elementMap(final GremlinParser.TraversalMethod_elementMapContext ctx) {
        return handleGenerics(ctx);
    }

    @Override
    public Void visitTraversalMethod_flatMap(final GremlinParser.TraversalMethod_flatMapContext ctx) {
        return handleGenerics(ctx);
    }

    @Override
    public Void visitTraversalMethod_fold_Empty(final GremlinParser.TraversalMethod_fold_EmptyContext ctx) {
        // calling __.fold() as a start step needs the generics
        if (isCalledAsFirstStepInAnonymousTraversal(ctx))
            return handleGenerics(ctx);
        else
            return super.visitTraversalMethod_fold_Empty(ctx);
    }

    @Override
    public Void visitTraversalMethod_fold_Object_BiFunction(final GremlinParser.TraversalMethod_fold_Object_BiFunctionContext ctx) {
        return handleGenerics(ctx);
    }

    @Override
    public Void visitTraversalMethod_group_Empty(final GremlinParser.TraversalMethod_group_EmptyContext ctx) {
        return handleGenerics(ctx);
    }

    @Override
    public Void visitTraversalMethod_groupCount_Empty(final GremlinParser.TraversalMethod_groupCount_EmptyContext ctx) {
        return handleGenerics(ctx);
    }

    @Override
    public Void visitTraversalMethod_has_String_Object(final GremlinParser.TraversalMethod_has_String_ObjectContext ctx) {
        final String step = ctx.getChild(0).getText();
        sb.append(convertToPascalCase(step));
        sb.append("(");
        tryAppendCastToString(ctx.stringNullableLiteral());
        visit(ctx.stringNullableLiteral());
        sb.append(", ");
        tryAppendCastToObject(ctx.genericLiteralArgument());
        visit(ctx.genericLiteralArgument());
        sb.append(")");
        return null;
    }

    @Override
    public Void visitTraversalMethod_has_String_P(GremlinParser.TraversalMethod_has_String_PContext ctx) {
        final String step = ctx.getChild(0).getText();
        sb.append(convertToPascalCase(step));
        sb.append("(");
        tryAppendCastToString(ctx.stringNullableLiteral());
        visit(ctx.stringNullableLiteral());
        sb.append(", ");
        visit(ctx.traversalPredicate());
        sb.append(")");
        return null;
    }

    @Override
    public Void visitTraversalMethod_has_String_String_Object(final GremlinParser.TraversalMethod_has_String_String_ObjectContext ctx) {
        final String step = ctx.getChild(0).getText();
        sb.append(convertToPascalCase(step));
        sb.append("(");
        tryAppendCastToString(ctx.stringNullableArgument());
        visit(ctx.stringNullableArgument());
        sb.append(", ");
        tryAppendCastToString(ctx.stringNullableLiteral());
        visit(ctx.stringNullableLiteral());
        sb.append(", ");
        tryAppendCastToObject(ctx.genericLiteralArgument());
        visit(ctx.genericLiteralArgument());
        sb.append(")");
        return null;
    }

    @Override
    public Void visitTraversalMethod_has_String_String_P(final GremlinParser.TraversalMethod_has_String_String_PContext ctx) {
        final String step = ctx.getChild(0).getText();
        sb.append(convertToPascalCase(step));
        sb.append("(");
        tryAppendCastToString(ctx.stringNullableArgument());
        visit(ctx.stringNullableArgument());
        sb.append(", ");
        tryAppendCastToString(ctx.stringNullableLiteral());
        visit(ctx.stringNullableLiteral());
        sb.append(", ");
        visit(ctx.traversalPredicate());
        sb.append(")");
        return null;
    }

    @Override
    public Void visitTraversalMethod_has_String_Traversal(final GremlinParser.TraversalMethod_has_String_TraversalContext ctx) {
        final String step = ctx.getChild(0).getText();
        sb.append(convertToPascalCase(step));
        sb.append("(");
        tryAppendCastToString(ctx.stringNullableLiteral());
        visit(ctx.stringNullableLiteral());
        sb.append(", ");
        visit(ctx.nestedTraversal());
        sb.append(")");
        return null;
    }

    @Override
    public Void visitTraversalMethod_has_T_Object(final GremlinParser.TraversalMethod_has_T_ObjectContext ctx) {
        final String step = ctx.getChild(0).getText();
        sb.append(convertToPascalCase(step));
        sb.append("(");
        visit(ctx.traversalToken());
        sb.append(", ");
        tryAppendCastToObject(ctx.genericLiteralArgument());
        visit(ctx.genericLiteralArgument());
        sb.append(")");
        return null;
    }

    @Override
    public Void visitTraversalMethod_has_T_P(final GremlinParser.TraversalMethod_has_T_PContext ctx) {
        final String step = ctx.getChild(0).getText();
        sb.append(convertToPascalCase(step));
        sb.append("(");
        visit(ctx.traversalToken());
        sb.append(", ");
        visit(ctx.traversalPredicate());
        sb.append(")");
        return null;
    }

    @Override
    public Void visitTraversalMethod_has_T_Traversal(final GremlinParser.TraversalMethod_has_T_TraversalContext ctx) {
        final String step = ctx.getChild(0).getText();
        sb.append(convertToPascalCase(step));
        sb.append("(");
        visit(ctx.traversalToken());
        sb.append(", ");
        visit(ctx.nestedTraversal());
        sb.append(")");
        return null;
    }

    @Override
    public Void visitTraversalMethod_hasKey_P(final GremlinParser.TraversalMethod_hasKey_PContext ctx) {
        final String step = ctx.getChild(0).getText();
        sb.append(convertToPascalCase(step));
        sb.append("(");
        visit(ctx.traversalPredicate());
        sb.append(")");
        return null;
    }

    @Override
    public Void visitTraversalMethod_hasKey_String_String(final GremlinParser.TraversalMethod_hasKey_String_StringContext ctx) {
        // if there is only one argument then cast to string otherwise it's ambiguous with hasKey(P)
        if (ctx.stringLiteralVarargsLiterals() == null || ctx.stringLiteralVarargsLiterals().getChildCount() == 0) {
            final String step = ctx.getChild(0).getText();
            sb.append(convertToPascalCase(step));
            sb.append("(");
            tryAppendCastToString(ctx.stringNullableLiteral());
            visit(ctx.stringNullableLiteral());
            sb.append(")");
            return null;
        } else {
            return super.visitTraversalMethod_hasKey_String_String(ctx);
        }
    }

    @Override
    public Void visitTraversalMethod_hasValue_Object_Object(final GremlinParser.TraversalMethod_hasValue_Object_ObjectContext ctx) {
        // if there is only one argument then cast to object otherwise it's ambiguous with hasValue(P)
        if (ctx.genericLiteralVarargs() == null || ctx.genericLiteralVarargs().getChildCount() == 0) {
            final String step = ctx.getChild(0).getText();
            sb.append(convertToPascalCase(step));
            sb.append("(");
            tryAppendCastToObject(ctx.genericLiteralArgument());
            visit(ctx.genericLiteralArgument());
            sb.append(")");
            return null;
        } else {
            return super.visitTraversalMethod_hasValue_Object_Object(ctx);
        }
    }

    @Override
    public Void visitTraversalMethod_hasValue_P(final GremlinParser.TraversalMethod_hasValue_PContext ctx) {
        final String step = ctx.getChild(0).getText();
        sb.append(convertToPascalCase(step));
        sb.append("(");
        visit(ctx.traversalPredicate());
        sb.append(")");
        return null;
    }

    @Override
    public Void visitTraversalMethod_hasLabel_P(final GremlinParser.TraversalMethod_hasLabel_PContext ctx) {
        final String step = ctx.getChild(0).getText();
        sb.append(convertToPascalCase(step));
        sb.append("(");
        visit(ctx.traversalPredicate());
        sb.append(")");
        return null;
    }

    @Override
    public Void visitTraversalMethod_hasLabel_String_String(final GremlinParser.TraversalMethod_hasLabel_String_StringContext ctx) {
        // if there is only one argument then cast to string otherwise it's ambiguous with hasLabel(P)
        if (ctx.stringLiteralVarargs() == null || ctx.stringLiteralVarargs().getChildCount() == 0) {
            final String step = ctx.getChild(0).getText();
            sb.append(convertToPascalCase(step));
            sb.append("(");
            tryAppendCastToString(ctx.stringNullableArgument());
            visit(ctx.stringNullableArgument());
            sb.append(")");
            return null;
        } else {
            final String step = ctx.getChild(0).getText();
            sb.append(convertToPascalCase(step));
            sb.append("(");
            tryAppendCastToString(ctx.stringNullableArgument());
            visit(ctx.stringNullableArgument());

            // more arguments to come
            if (!ctx.stringLiteralVarargs().isEmpty())  sb.append(", ");
            visit(ctx.stringLiteralVarargs());

            sb.append(")");
            return null;
        }
    }

    @Override
    public Void visitStringLiteralVarargs(final GremlinParser.StringLiteralVarargsContext ctx) {
        for (int ix = 0; ix < ctx.getChildCount(); ix++) {
            final ParseTree pt = ctx.getChild(ix);
            if (pt instanceof GremlinParser.StringNullableArgumentContext) {
                GremlinParser.StringNullableArgumentContext sna = (GremlinParser.StringNullableArgumentContext) pt;
                tryAppendCastToString(sna);
                visit(sna);
            } else {
                visit(pt);
            }
        };
        return null;
    }

    @Override
    public Void visitTraversalMethod_index(final GremlinParser.TraversalMethod_indexContext ctx) {
        return handleGenerics(ctx);
    }

    @Override
    public Void visitTraversalMethod_length_Scope(final GremlinParser.TraversalMethod_length_ScopeContext ctx) {
        return handleGenerics(ctx);
    }

    @Override
    public Void visitTraversalMethod_limit_Scope_long(final GremlinParser.TraversalMethod_limit_Scope_longContext ctx) {
        return handleGenerics(ctx);
    }

    @Override
    public Void visitTraversalMethod_limit_long(final GremlinParser.TraversalMethod_limit_longContext ctx) {
        return handleGenerics(ctx);
    }

    @Override
    public Void visitTraversalMethod_local(final GremlinParser.TraversalMethod_localContext ctx) {
        return handleGenerics(ctx);
    }

    @Override
    public Void visitTraversalMethod_lTrim_Scope(final GremlinParser.TraversalMethod_lTrim_ScopeContext ctx) {
        return handleGenerics(ctx);
    }

    @Override
    public Void visitTraversalMethod_map(final GremlinParser.TraversalMethod_mapContext ctx) {
        return handleGenerics(ctx);
    }

    @Override
    public Void visitTraversalMethod_match(final GremlinParser.TraversalMethod_matchContext ctx) {
        return handleGenerics(ctx);
    }

    @Override
    public Void visitTraversalMethod_max_Empty(final GremlinParser.TraversalMethod_max_EmptyContext ctx) {
        return handleGenerics(ctx);
    }

    @Override
    public Void visitTraversalMethod_max_Scope(final GremlinParser.TraversalMethod_max_ScopeContext ctx) {
        return handleGenerics(ctx);
    }

    @Override
    public Void visitTraversalMethod_mean_Empty(final GremlinParser.TraversalMethod_mean_EmptyContext ctx) {
        return handleGenerics(ctx);
    }

    @Override
    public Void visitTraversalMethod_mean_Scope(final GremlinParser.TraversalMethod_mean_ScopeContext ctx) {
        return handleGenerics(ctx);
    }

    @Override
    public Void visitTraversalMethod_mergeV_Map(final GremlinParser.TraversalMethod_mergeV_MapContext ctx) {
        // call is ambiguous without an explicit cast
        visit(ctx.getChild(0));
        sb.append("(");
        sb.append("(IDictionary<object, object>) ");
        visit(ctx.genericLiteralMapNullableArgument());
        sb.append(")");
        return null;
    }

    @Override
    public Void visitTraversalMethod_mergeV_Traversal(final GremlinParser.TraversalMethod_mergeV_TraversalContext ctx) {
        // call is ambiguous without an explicit cast
        visit(ctx.getChild(0));
        sb.append("(");
        sb.append("(ITraversal) ");
        visit(ctx.nestedTraversal());
        sb.append(")");
        return null;
    }

    @Override
    public Void visitTraversalMethod_mergeE_Map(final GremlinParser.TraversalMethod_mergeE_MapContext ctx) {
        // call is ambiguous without an explicit cast
        visit(ctx.getChild(0));
        sb.append("(");
        sb.append("(IDictionary<object, object>) ");
        visit(ctx.genericLiteralMapNullableArgument());
        sb.append(")");
        return null;
    }

    @Override
    public Void visitTraversalMethod_mergeE_Traversal(final GremlinParser.TraversalMethod_mergeE_TraversalContext ctx) {
        // call is ambiguous without an explicit cast
        visit(ctx.getChild(0));
        sb.append("(");
        sb.append("(ITraversal) ");
        visit(ctx.nestedTraversal());
        sb.append(")");
        return null;
    }

    @Override
    public Void visitTraversalMethod_min_Empty(final GremlinParser.TraversalMethod_min_EmptyContext ctx) {
        return handleGenerics(ctx);
    }

    @Override
    public Void visitTraversalMethod_min_Scope(final GremlinParser.TraversalMethod_min_ScopeContext ctx) {
        return handleGenerics(ctx);
    }

    @Override
    public Void visitTraversalMethod_option_Merge_Map(final GremlinParser.TraversalMethod_option_Merge_MapContext ctx) {
        // call is ambiguous without an explicit cast
        visit(ctx.getChild(0));
        sb.append("(");
        visit(ctx.traversalMerge());
        sb.append(", ");
        sb.append("(IDictionary<object, object>) ");
        visit(ctx.genericLiteralMapNullableArgument()); // second argument
        sb.append(")");
        return null;
    }

    @Override
    public Void visitTraversalMethod_option_Object_Traversal(final GremlinParser.TraversalMethod_option_Object_TraversalContext ctx) {
        if (ctx.genericLiteralArgument().genericLiteral() != null && ctx.genericLiteralArgument().genericLiteral().traversalMerge() != null) {
            visit(ctx.getChild(0));
            sb.append("(");
            visit(ctx.genericLiteralArgument());
            sb.append(", ");
            sb.append("(ITraversal) ");
            visit(ctx.nestedTraversal());
            sb.append(")");
            return null;
        } else {
            return super.visitTraversalMethod_option_Object_Traversal(ctx);
        }
    }

    @Override
    public Void visitTraversalMethod_option_Merge_Traversal(final GremlinParser.TraversalMethod_option_Merge_TraversalContext ctx) {
        visit(ctx.getChild(0));
        sb.append("(");
        visit(ctx.traversalMerge());
        sb.append(", ");
        sb.append("(ITraversal) ");
        visit(ctx.nestedTraversal());
        sb.append(")");
        return null;
    }

    @Override
    public Void visitTraversalMethod_optional(final GremlinParser.TraversalMethod_optionalContext ctx) {
        return handleGenerics(ctx);
    }

    @Override
    public Void visitTraversalMethod_profile_Empty(final GremlinParser.TraversalMethod_profile_EmptyContext ctx) {
        return handleGenerics(ctx);
    }

    @Override
    public Void visitTraversalMethod_project(final GremlinParser.TraversalMethod_projectContext ctx) {
        return handleGenerics(ctx);
    }

    @Override
    public Void visitTraversalMethod_properties(final GremlinParser.TraversalMethod_propertiesContext ctx) {
        return handleGenerics(ctx);
    }

    @Override
    public Void visitTraversalMethod_property_Cardinality_Object_Object_Object(final GremlinParser.TraversalMethod_property_Cardinality_Object_Object_ObjectContext ctx) {
        if (ctx.genericLiteralVarargs() == null || ctx.genericLiteralVarargs().getChildCount() == 0) {
            final String step = ctx.getChild(0).getText();
            sb.append(convertToPascalCase(step));
            sb.append("(");
            visit(ctx.traversalCardinality());
            sb.append(", ");
            tryAppendCastToObject(ctx.genericLiteralArgument(0));
            visit(ctx.genericLiteralArgument(0));
            sb.append(", ");
            tryAppendCastToObject(ctx.genericLiteralArgument(1));
            visit(ctx.genericLiteralArgument(1));
            sb.append(")");
            return null;
        } else {
            return super.visitTraversalMethod_property_Cardinality_Object_Object_Object(ctx);
        }
    }

    @Override
    public Void visitTraversalMethod_conjoin_String(final GremlinParser.TraversalMethod_conjoin_StringContext ctx) {
        final String step = ctx.getChild(0).getText();
        sb.append(convertToPascalCase(step));
        sb.append("(");
        tryAppendCastToString(ctx.stringArgument());
        visit(ctx.stringArgument());
        sb.append(")");
        return null;
    }

    @Override
    public Void visitTraversalMethod_propertyMap(final GremlinParser.TraversalMethod_propertyMapContext ctx) {
        return handleGenerics(ctx);
    }

    @Override
    public Void visitTraversalMethod_range_Scope_long_long(final GremlinParser.TraversalMethod_range_Scope_long_longContext ctx) {
        return handleGenerics(ctx);
    }

    @Override
    public Void visitTraversalMethod_range_long_long(final GremlinParser.TraversalMethod_range_long_longContext ctx) {
        return handleGenerics(ctx);
    }

    @Override
    public Void visitTraversalMethod_replace_Scope_String_String(final GremlinParser.TraversalMethod_replace_Scope_String_StringContext ctx) {
        return handleGenerics(ctx);
    }

    @Override
    public Void visitTraversalMethod_rTrim_Scope(final GremlinParser.TraversalMethod_rTrim_ScopeContext ctx) {
        return handleGenerics(ctx);
    }

    @Override
    public Void visitTraversalMethod_sack_Empty(final GremlinParser.TraversalMethod_sack_EmptyContext ctx) {
        return handleGenerics(ctx);
    }

    @Override
    public Void visitTraversalMethod_select_Column(final GremlinParser.TraversalMethod_select_ColumnContext ctx) {
        return handleGenerics(ctx);
    }

    @Override
    public Void visitTraversalMethod_select_Pop_String(final GremlinParser.TraversalMethod_select_Pop_StringContext ctx) {
        return handleGenerics(ctx);
    }

    @Override
    public Void visitTraversalMethod_select_Pop_String_String_String(final GremlinParser.TraversalMethod_select_Pop_String_String_StringContext ctx) {
        return handleGenerics(ctx);
    }

    @Override
    public Void visitTraversalMethod_select_Pop_Traversal(final GremlinParser.TraversalMethod_select_Pop_TraversalContext ctx) {
        return handleGenerics(ctx);
    }

    @Override
    public Void visitTraversalMethod_select_String(final GremlinParser.TraversalMethod_select_StringContext ctx) {
        return handleGenerics(ctx);
    }

    @Override
    public Void visitTraversalMethod_select_String_String_String(final GremlinParser.TraversalMethod_select_String_String_StringContext ctx) {
        return handleGenerics(ctx);
    }

    @Override
    public Void visitTraversalMethod_select_Traversal(final GremlinParser.TraversalMethod_select_TraversalContext ctx) {
        return handleGenerics(ctx);
    }

    @Override
    public Void visitTraversalMethod_skip_long(final GremlinParser.TraversalMethod_skip_longContext ctx) {
        return handleGenerics(ctx);
    }

    @Override
    public Void visitTraversalMethod_skip_Scope_long(final GremlinParser.TraversalMethod_skip_Scope_longContext ctx) {
        return handleGenerics(ctx);
    }

    @Override
    public Void visitTraversalMethod_split_Scope_String(final GremlinParser.TraversalMethod_split_Scope_StringContext ctx) {
        return handleGenerics(ctx);
    }

    @Override
    public Void visitTraversalMethod_substring_Scope_int(final GremlinParser.TraversalMethod_substring_Scope_intContext ctx) {
        return handleGenerics(ctx);
    }

    @Override
    public Void visitTraversalMethod_substring_Scope_int_int(final GremlinParser.TraversalMethod_substring_Scope_int_intContext ctx) {
        return handleGenerics(ctx);
    }

    @Override
    public Void visitTraversalMethod_sum_Empty(final GremlinParser.TraversalMethod_sum_EmptyContext ctx) {
        return handleGenerics(ctx);
    }

    @Override
    public Void visitTraversalMethod_sum_Scope(final GremlinParser.TraversalMethod_sum_ScopeContext ctx) {
        return handleGenerics(ctx);
    }

    @Override
    public Void visitTraversalMethod_tail_Empty(final GremlinParser.TraversalMethod_tail_EmptyContext ctx) {
        return handleGenerics(ctx);
    }

    @Override
    public Void visitTraversalMethod_tail_Scope(final GremlinParser.TraversalMethod_tail_ScopeContext ctx) {
        return handleGenerics(ctx);
    }

    @Override
    public Void visitTraversalMethod_tail_Scope_long(final GremlinParser.TraversalMethod_tail_Scope_longContext ctx) {
        return handleGenerics(ctx);
    }

    @Override
    public Void visitTraversalMethod_tail_long(final GremlinParser.TraversalMethod_tail_longContext ctx) {
        return handleGenerics(ctx);
    }

    @Override
    public Void visitTraversalMethod_toUpper_Scope(final GremlinParser.TraversalMethod_toUpper_ScopeContext ctx) {
        return handleGenerics(ctx);
    }

    @Override
    public Void visitTraversalMethod_toLower_Scope(final GremlinParser.TraversalMethod_toLower_ScopeContext ctx) {
        return handleGenerics(ctx);
    }

    @Override
    public Void visitTraversalMethod_tree_Empty(final GremlinParser.TraversalMethod_tree_EmptyContext ctx) {
        return handleGenerics(ctx);
    }

    @Override
    public Void visitTraversalMethod_trim_Scope(final GremlinParser.TraversalMethod_trim_ScopeContext ctx) {
        return handleGenerics(ctx);
    }

    @Override
    public Void visitTraversalMethod_unfold(final GremlinParser.TraversalMethod_unfoldContext ctx) {
        return handleGenerics(ctx);
    }

    @Override
    public Void visitTraversalMethod_union(final GremlinParser.TraversalMethod_unionContext ctx) {
        return handleGenerics(ctx);
    }

    @Override
    public Void visitTraversalMethod_value(final GremlinParser.TraversalMethod_valueContext ctx) {
        return handleGenerics(ctx);
    }

    @Override
    public Void visitTraversalMethod_valueMap_String(final GremlinParser.TraversalMethod_valueMap_StringContext ctx) {
        return handleGenerics(ctx);
    }

    @Override
    public Void visitTraversalMethod_valueMap_boolean_String(final GremlinParser.TraversalMethod_valueMap_boolean_StringContext ctx) {
        return handleGenerics(ctx);
    }

    @Override
    public Void visitTraversalMethod_values(final GremlinParser.TraversalMethod_valuesContext ctx) {
        return handleGenerics(ctx);
    }

    @Override
    public Void visitClassType(final GremlinParser.ClassTypeContext ctx) {
        sb.append("typeof(").append(ctx.getText()).append(")");
        return null;
    }

    /**
     * Steps with a {@code <TNewEnd>} defined need special handling to append generics.
     */
    private Void handleGenerics(final ParseTree ctx) {
        final String step = ctx.getChild(0).getText();
        sb.append(convertToPascalCase(step));

        if (step.equals(GraphTraversal.Symbols.group) || step.equals(GraphTraversal.Symbols.valueMap))
            sb.append("<object, object>");
        else
            sb.append("<object>");

        for (int ix = 1; ix < ctx.getChildCount(); ix++) {
            visit(ctx.getChild(ix));
        }
        return null;
    }

    @Override
    protected String processGremlinSymbol(final String step) {
        return SymbolHelper.toCSharp(step);
    }

    /**
     * The default behavior for this method is to call {@link #processGremlinSymbol(String)} but there really isn't a
     * need to do that for C# because the mappings of the {@link SymbolHelper} don't apply to enums.
     */
    @Override
    protected void appendExplicitNaming(final String txt, final String prefix) {
        if (!txt.startsWith(prefix + ".")) {
            sb.append(prefix).append(".");
            sb.append(convertToPascalCase(txt));
        } else {
            final String[] split = txt.split("\\.");
            sb.append(split[0]).append(".");
            sb.append(convertToPascalCase(split[1]));
        }
    }

    private void tryAppendCastToString(final GremlinParser.StringArgumentContext ctx) {
        if (ctx.variable() != null || ctx.stringLiteral() != null) {
            sb.append("(string) ");
        }
    }

    private void tryAppendCastToString(final GremlinParser.StringNullableArgumentContext ctx) {
        if (ctx.variable() != null || ctx.stringNullableLiteral().NullLiteral() != null) {
            sb.append("(string) ");
        }
    }

    private void tryAppendCastToString(final GremlinParser.StringNullableLiteralContext ctx) {
        if (ctx.NullLiteral() != null) {
            sb.append("(string) ");
        }
    }

    private void tryAppendCastToObject(final GremlinParser.GenericLiteralArgumentContext ctx) {
        if (ctx.variable() != null || ctx.genericLiteral().nullLiteral() != null)
            sb.append("(object) ");
    }

    private boolean isCalledAsFirstStepInAnonymousTraversal(final ParseTree stepToTest) {
        final ParseTree parent = stepToTest.getParent();
        final ParseTree parentParent = parent.getParent();
        final ParseTree firstStepOfNestedTraversal = parentParent.getChild(0).getChild(0);
        final ParseTree parentParentParent = parentParent.getParent();

        // the step is first if it matches the first step of the nested traversal and if the parent of the parent is
        // a nested traversal
        return stepToTest == firstStepOfNestedTraversal && parentParentParent instanceof GremlinParser.NestedTraversalContext;
    }

    private String convertToPascalCase(final String txt) {
        return txt.substring(0,1).toUpperCase() + txt.substring(1);
    }

    static final class SymbolHelper {

        private final static Map<String, String> TO_CS_MAP = new HashMap<>();
        private final static Map<String, String> FROM_CS_MAP = new HashMap<>();

        static {
            TO_CS_MAP.put("graphml", "GraphML");
            TO_CS_MAP.put("graphson", "GraphSON");
            TO_CS_MAP.forEach((k, v) -> FROM_CS_MAP.put(v, k));
        }

        private SymbolHelper() {
            // static methods only, do not instantiate
        }

        public static String toCSharp(final String symbol) {
            return TO_CS_MAP.getOrDefault(symbol, StringUtils.capitalize(symbol));
        }

        public static String toJava(final String symbol) {
            return FROM_CS_MAP.getOrDefault(symbol, StringUtils.uncapitalize(symbol));
        }

    }
}<|MERGE_RESOLUTION|>--- conflicted
+++ resolved
@@ -23,6 +23,7 @@
 import org.apache.commons.lang3.StringUtils;
 import org.apache.tinkerpop.gremlin.language.grammar.GremlinParser;
 import org.apache.tinkerpop.gremlin.process.traversal.dsl.graph.GraphTraversal;
+import org.apache.tinkerpop.gremlin.process.traversal.strategy.decoration.OptionsStrategy;
 import org.apache.tinkerpop.gremlin.structure.VertexProperty;
 import org.apache.tinkerpop.gremlin.util.DatetimeHelper;
 
@@ -249,12 +250,22 @@
 
             final List<ParseTree> configs = ctx.children.stream().
                     filter(c -> c instanceof GremlinParser.ConfigurationContext).collect(Collectors.toList());
-
-            // the rest are the arguments to the strategy
-            for (int ix = 0; ix < configs.size(); ix++) {
-                visit(configs.get(ix));
-                if (ix < configs.size() - 1)
-                    sb.append(", ");
+            if (configs.size() > 0 && ctx.children.stream().anyMatch(t -> t.getText().equals(OptionsStrategy.class.getSimpleName()))) {
+                sb.append("new Dictionary<string, object> {");
+                for (int ix = 0; ix < configs.size(); ix++) {
+                    sb.append("{\"").append(configs.get(ix).getChild(0).getText());
+                    sb.append("\",");
+                    visit(configs.get(ix).getChild(2));
+                    sb.append("},");
+                }
+                sb.append("}");
+            } else {
+                // the rest are the arguments to the strategy
+                for (int ix = 0; ix < configs.size(); ix++) {
+                    visit(configs.get(ix));
+                    if (ix < configs.size() - 1)
+                        sb.append(", ");
+                }
             }
 
             sb.append(")");;
@@ -274,14 +285,11 @@
             // find the last "List" in sb and replace it with "HashSet"
             final int ix = sb.lastIndexOf("List<object>");
             sb.replace(ix, ix + 12, "HashSet<string>");
-<<<<<<< HEAD
-=======
         } else if (ctx.getChild(0).getText().equals("keys")) {
             // find the last "List" in sb and replace it with "HashSet"
             final int ix = sb.lastIndexOf("List<object>");
             if (ix > -1)
                 sb.replace(ix, ix + 12, "List<string>");
->>>>>>> 250b4eaa
         }
 
         return null;
