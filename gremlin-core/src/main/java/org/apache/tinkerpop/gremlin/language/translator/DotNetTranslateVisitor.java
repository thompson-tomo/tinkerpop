/*
 * Licensed to the Apache Software Foundation (ASF) under one
 * or more contributor license agreements.  See the NOTICE file
 * distributed with this work for additional information
 * regarding copyright ownership.  The ASF licenses this file
 * to you under the Apache License, Version 2.0 (the
 * "License"); you may not use this file except in compliance
 * with the License.  You may obtain a copy of the License at
 *
 * http://www.apache.org/licenses/LICENSE-2.0
 *
 * Unless required by applicable law or agreed to in writing,
 * software distributed under the License is distributed on an
 * "AS IS" BASIS, WITHOUT WARRANTIES OR CONDITIONS OF ANY
 * KIND, either express or implied.  See the License for the
 * specific language governing permissions and limitations
 * under the License.
 */
package org.apache.tinkerpop.gremlin.language.translator;

import org.antlr.v4.runtime.tree.ParseTree;
import org.antlr.v4.runtime.tree.TerminalNode;
import org.apache.commons.lang3.StringUtils;
import org.apache.tinkerpop.gremlin.language.grammar.GremlinParser;
import org.apache.tinkerpop.gremlin.process.traversal.dsl.graph.GraphTraversal;
import org.apache.tinkerpop.gremlin.process.traversal.strategy.decoration.OptionsStrategy;
import org.apache.tinkerpop.gremlin.structure.VertexProperty;
import org.apache.tinkerpop.gremlin.util.DatetimeHelper;

import java.time.OffsetDateTime;
import java.util.HashMap;
import java.util.List;
import java.util.Map;
import java.util.stream.Collectors;

/**
 * Converts a Gremlin traversal string into a C# source code representation of that traversal with an aim at
 * sacrificing some formatting for the ability to compile correctly.
 * <ul>
 *     <li>Range syntax has no direct support</li>
 *     <li>Normalizes whitespace</li>
 *     <li>Normalize numeric suffixes to lower case</li>
 *     <li>If floats are not suffixed they will translate as BigDecimal</li>
 *     <li>Makes anonymous traversals explicit with double underscore</li>
 *     <li>Makes enums explicit with their proper name</li>
 * </ul>
 */
public class DotNetTranslateVisitor extends AbstractTranslateVisitor {
    public DotNetTranslateVisitor() {
        this("g");
    }

    public DotNetTranslateVisitor(final String graphTraversalSourceName) {
        super(graphTraversalSourceName);
    }

    @Override
    public Void visitTraversalDirection(final GremlinParser.TraversalDirectionContext ctx) {
        final String direction = ctx.getText().toLowerCase();
        sb.append("Direction.");
        if (direction.contains("out"))
            sb.append("Out");
        else if (direction.contains("in"))
            sb.append("In");
        else if (direction.contains("from"))
            sb.append("From");
        else if (direction.contains("to"))
            sb.append("To");
        else
            sb.append("Both");
        return null;
    }

    @Override
    public Void visitNanLiteral(final GremlinParser.NanLiteralContext ctx) {
        sb.append("Double.NaN");
        return null;
    }

    @Override
    public Void visitInfLiteral(final GremlinParser.InfLiteralContext ctx) {
        if (ctx.SignedInfLiteral().getText().equals("-Infinity"))
            sb.append("Double.NegativeInfinity");
        else
            sb.append("Double.PositiveInfinity");
        return null;
    }

    @Override
    public Void visitIntegerLiteral(final GremlinParser.IntegerLiteralContext ctx) {
        final String integerLiteral = ctx.getText().toLowerCase();

        // check suffix
        final int lastCharIndex = integerLiteral.length() - 1;
        final char lastCharacter = integerLiteral.charAt(lastCharIndex);
        switch (lastCharacter) {
            case 'b':
                // parse B/b as byte
                sb.append("(byte) ");
                sb.append(integerLiteral, 0, lastCharIndex);
                break;
            case 's':
                // parse S/s as short
                sb.append("(short) ");
                sb.append(integerLiteral, 0, lastCharIndex);
                break;
            case 'i':
                // parse I/i as integer.
                sb.append(integerLiteral, 0, lastCharIndex);
                break;
            case 'l':
                // parse L/l as long
                sb.append(integerLiteral);
                break;
            case 'n':
                sb.append("new BigInteger(");
                sb.append(integerLiteral, 0, lastCharIndex);
                sb.append(")");
                break;
            default:
                // everything else just goes as specified
                sb.append(integerLiteral);
                break;
        }
        return null;
    }

    @Override
    public Void visitFloatLiteral(final GremlinParser.FloatLiteralContext ctx) {
        final String floatLiteral = ctx.getText().toLowerCase();

        // check suffix
        final int lastCharIndex = floatLiteral.length() - 1;
        final char lastCharacter = floatLiteral.charAt(lastCharIndex);
        switch (lastCharacter) {
            case 'f':
            case 'd':
                // parse F/f as Float and D/d suffix as Double
                sb.append(floatLiteral);
                break;
            case 'm':
                // parse M/m or whatever which could be a parse exception
                sb.append("(decimal) ");
                sb.append(floatLiteral, 0, lastCharIndex);
                break;
            default:
                // everything else just goes as specified
                sb.append(floatLiteral);
                break;
        }
        return null;
    }

    @Override
    public Void visitDateLiteral(final GremlinParser.DateLiteralContext ctx) {
        // child at 2 is the date argument to datetime() and comes enclosed in quotes
        final String dtString = ctx.getChild(2).getText();
        final OffsetDateTime dt = DatetimeHelper.parse(removeFirstAndLastCharacters(dtString));
        // todo: update when dotnet datetime serializer is implemented
        sb.append("DateTimeOffset.FromUnixTimeMilliseconds(");
        sb.append(dt.toInstant().toEpochMilli());
        sb.append(")");
        return null;
    }

    @Override
    public Void visitGenericLiteralRange(final GremlinParser.GenericLiteralRangeContext ctx) {
        throw new TranslatorException(".NET does not support range literals");
    }

    @Override
    public Void visitGenericLiteralMap(final GremlinParser.GenericLiteralMapContext ctx) {
        sb.append("new Dictionary<object, object> {");
        for (int i = 0; i < ctx.mapEntry().size(); i++) {
            final GremlinParser.MapEntryContext mapEntryContext = ctx.mapEntry(i);
            visit(mapEntryContext);
            if (i < ctx.mapEntry().size() - 1)
                sb.append(", ");
        }
        sb.append("}");
        return null;
    }

    @Override
    public Void visitGenericLiteralSet(final GremlinParser.GenericLiteralSetContext ctx) {
        sb.append("new HashSet<object> { ");
        for (int i = 0; i < ctx.genericLiteral().size(); i++) {
            final GremlinParser.GenericLiteralContext genericLiteralContext = ctx.genericLiteral(i);
            visit(genericLiteralContext);
            if (i < ctx.genericLiteral().size() - 1)
                sb.append(", ");
        }
        sb.append(" }");
        return null;
    }

    @Override
    public Void visitGenericLiteralCollection(final GremlinParser.GenericLiteralCollectionContext ctx) {
        sb.append("new List<object> { ");
        for (int i = 0; i < ctx.genericLiteral().size(); i++) {
            final GremlinParser.GenericLiteralContext genericLiteralContext = ctx.genericLiteral(i);
            visit(genericLiteralContext);
            if (i < ctx.genericLiteral().size() - 1)
                sb.append(", ");
        }
        sb.append(" }");
        return null;
    }

    @Override
    public Void visitStringLiteralList(final GremlinParser.StringLiteralListContext ctx) {
        sb.append("new List<string> { ");
        for (int ix = 0; ix < ctx.getChild(1).getChildCount(); ix++) {
            if (ctx.getChild(1).getChild(ix) instanceof TerminalNode)
                continue;
            visit(ctx.getChild(1).getChild(ix));
            if (ix < ctx.getChild(1).getChildCount() - 1)
                sb.append(", ");
        }
        sb.append(" }");
        return null;
    }

    @Override
    public Void visitMapEntry(final GremlinParser.MapEntryContext ctx) {
        sb.append("{ ");
        // if it is a terminal node that isn't a starting form like "(T.id)" then it has to be processed as a string
        // for Java but otherwise it can just be handled as a generic literal
        final boolean isKeyWrappedInParens = ctx.getChild(0).getText().equals("(");
        if (ctx.getChild(0) instanceof TerminalNode && !isKeyWrappedInParens) {
            handleStringLiteralText(ctx.getChild(0).getText());
        }  else {
            final int indexOfActualKey = isKeyWrappedInParens ? 1 : 0;
            visit(ctx.getChild(indexOfActualKey));
        }
        sb.append(", ");
        final int indexOfValue = isKeyWrappedInParens ? 4 : 2;
        visit(ctx.getChild(indexOfValue)); // value
        sb.append(" }");
        return null;
    }

    @Override
    public Void visitTraversalStrategy(final GremlinParser.TraversalStrategyContext ctx) {

        if (ctx.getChildCount() == 1)
            sb.append("new ").append(ctx.getText()).append("()");
        else {
            sb.append("new ").append(ctx.getChild(0).getText().equals("new") ? ctx.getChild(1).getText() : ctx.getChild(0).getText()).append("(");

            final List<ParseTree> configs = ctx.children.stream().
                    filter(c -> c instanceof GremlinParser.ConfigurationContext).collect(Collectors.toList());
            if (configs.size() > 0 && ctx.children.stream().anyMatch(t -> t.getText().equals(OptionsStrategy.class.getSimpleName()))) {
                sb.append("new Dictionary<string, object> {");
                for (int ix = 0; ix < configs.size(); ix++) {
                    sb.append("{\"").append(configs.get(ix).getChild(0).getText());
                    sb.append("\",");
                    visit(configs.get(ix).getChild(2));
                    sb.append("},");
                }
                sb.append("}");
            } else {
                // the rest are the arguments to the strategy
                for (int ix = 0; ix < configs.size(); ix++) {
                    visit(configs.get(ix));
                    if (ix < configs.size() - 1)
                        sb.append(", ");
                }
            }

            sb.append(")");;
        }
        return null;
    }

    @Override
    public Void visitConfiguration(final GremlinParser.ConfigurationContext ctx) {
        // form of three tokens of key:value to become key=value
        sb.append(ctx.getChild(0).getText());
        sb.append(": ");
        visit(ctx.getChild(2));

<<<<<<< HEAD
        // need to convert List to Set for readPartitions until TINKERPOP-3032
=======
        // need to convert List as needed to deal with fussy things in strategy construction inconsistencies
        // TINKERPOP-3032/TINKERPOP-3055 - so messy
>>>>>>> 53008f11
        if (ctx.getChild(0).getText().equals("readPartitions")) {
            // find the last "List" in sb and replace it with "HashSet"
            final int ix = sb.lastIndexOf("List<object>");
            sb.replace(ix, ix + 12, "HashSet<string>");
        } else if (ctx.getChild(0).getText().equals("keys")) {
            // find the last "HashSet<object>" in sb and replace it with "HashSet<object>" so that it aligns to
            // the type needed for keys -
            final int ix = sb.lastIndexOf("HashSet<object>");
            if (ix > -1)
                sb.replace(ix, ix + 15, "HashSet<string>");
        }

        return null;
    }

    @Override
    public Void visitTraversalCardinality(final GremlinParser.TraversalCardinalityContext ctx) {
        // handle the enum style of cardinality if there is one child, otherwise it's the function call style
        if (ctx.getChildCount() == 1)
            appendExplicitNaming(ctx.getText(), VertexProperty.Cardinality.class.getSimpleName());
        else {
            String txt = ctx.getChild(0).getText();
            if (txt.startsWith("Cardinality.")) {
                txt = txt.replaceFirst("Cardinality.", "");
            }
            appendExplicitNaming(txt, "CardinalityValue");
            appendStepOpen();
            visit(ctx.getChild(2));
            appendStepClose();
        }

        return null;
    }

    @Override
    public Void visitTraversalSourceSpawnMethod_inject(final GremlinParser.TraversalSourceSpawnMethod_injectContext ctx) {
        return handleGenerics(ctx);
    }

    @Override
    public Void visitTraversalSourceSpawnMethod_io(final GremlinParser.TraversalSourceSpawnMethod_ioContext ctx) {
        return handleGenerics(ctx);
    }

    @Override
    public Void visitTraversalSourceSpawnMethod_call_empty(final GremlinParser.TraversalSourceSpawnMethod_call_emptyContext ctx) {
        return handleGenerics(ctx);
    }

    @Override
    public Void visitTraversalSourceSpawnMethod_call_string(final GremlinParser.TraversalSourceSpawnMethod_call_stringContext ctx) {
        final String step = ctx.getChild(0).getText();
        sb.append(convertToPascalCase(step));
        sb.append("<object>").append("((string) ");
        visit(ctx.stringLiteral());
        sb.append(")");
        return null;
    }

    @Override
    public Void visitTraversalSourceSpawnMethod_call_string_map(final GremlinParser.TraversalSourceSpawnMethod_call_string_mapContext ctx) {
        final String step = ctx.getChild(0).getText();
        sb.append(convertToPascalCase(step));
        sb.append("<object>").append("(");
        visit(ctx.stringLiteral());
        sb.append(", ");
        sb.append("(IDictionary<object, object>) ");
        visit(ctx.genericLiteralMapArgument());
        sb.append(")");
        return null;
    }

    @Override
    public Void visitTraversalSourceSpawnMethod_call_string_traversal(final GremlinParser.TraversalSourceSpawnMethod_call_string_traversalContext ctx) {
        final String step = ctx.getChild(0).getText();
        sb.append(convertToPascalCase(step));
        sb.append("<object>").append("(");
        visit(ctx.stringLiteral());
        sb.append(", ");
        sb.append("(ITraversal) ");
        visit(ctx.nestedTraversal());
        sb.append(")");
        return null;
    }

    @Override
    public Void visitTraversalSourceSpawnMethod_call_string_map_traversal(final GremlinParser.TraversalSourceSpawnMethod_call_string_map_traversalContext ctx) {
        final String step = ctx.getChild(0).getText();
        sb.append(convertToPascalCase(step));
        sb.append("<object>").append("(");
        visit(ctx.stringLiteral());
        sb.append(", ");
        sb.append("(IDictionary<object, object>) ");
        visit(ctx.genericLiteralMapArgument());
        sb.append(", ");
        sb.append("(ITraversal) ");
        visit(ctx.nestedTraversal());
        sb.append(")");
        return null;
    }

    @Override
    public Void visitTraversalSourceSpawnMethod_mergeV_Map(final GremlinParser.TraversalSourceSpawnMethod_mergeV_MapContext ctx) {
        // call is ambiguous without an explicit cast
        visit(ctx.getChild(0));
        sb.append("(");
        sb.append("(IDictionary<object, object>) ");
        visit(ctx.genericLiteralMapNullableArgument());
        sb.append(")");
        return null;
    }

    @Override
    public Void visitTraversalSourceSpawnMethod_mergeV_Traversal(final GremlinParser.TraversalSourceSpawnMethod_mergeV_TraversalContext ctx) {
        // call is ambiguous without an explicit cast
        visit(ctx.getChild(0));
        sb.append("(");
        sb.append("(ITraversal) ");
        visit(ctx.nestedTraversal());
        sb.append(")");
        return null;
    }

    @Override
    public Void visitTraversalSourceSpawnMethod_mergeE_Map(final GremlinParser.TraversalSourceSpawnMethod_mergeE_MapContext ctx) {
        // call is ambiguous without an explicit cast
        visit(ctx.getChild(0));
        sb.append("(");
        sb.append("(IDictionary<object, object>) ");
        visit(ctx.genericLiteralMapNullableArgument());
        sb.append(")");
        return null;
    }

    @Override
    public Void visitTraversalSourceSpawnMethod_mergeE_Traversal(final GremlinParser.TraversalSourceSpawnMethod_mergeE_TraversalContext ctx) {
        // call is ambiguous without an explicit cast
        visit(ctx.getChild(0));
        sb.append("(");
        sb.append("(ITraversal) ");
        visit(ctx.nestedTraversal());
        sb.append(")");
        return null;
    }

    @Override
    public Void visitTraversalSourceSpawnMethod_union(final GremlinParser.TraversalSourceSpawnMethod_unionContext ctx) {
        return handleGenerics(ctx);
    }

    @Override
    public Void visitTraversalMethod_asString_Scope(final GremlinParser.TraversalMethod_asString_ScopeContext ctx) {
        return handleGenerics(ctx);
    }

    @Override
    public Void visitTraversalMethod_branch(final GremlinParser.TraversalMethod_branchContext ctx) {
        return handleGenerics(ctx);
    }

    @Override
    public Void visitTraversalMethod_call_string(final GremlinParser.TraversalMethod_call_stringContext ctx) {
        final String step = ctx.getChild(0).getText();
        sb.append(convertToPascalCase(step));
        sb.append("<object>").append("((string) ");
        visit(ctx.stringLiteral());
        sb.append(")");
        return null;
    }

    @Override
    public Void visitTraversalMethod_call_string_map(final GremlinParser.TraversalMethod_call_string_mapContext ctx) {
        final String step = ctx.getChild(0).getText();
        sb.append(convertToPascalCase(step));
        sb.append("<object>").append("(");
        visit(ctx.stringLiteral());
        sb.append(", ");
        sb.append("(IDictionary<object, object>) ");
        visit(ctx.genericLiteralMapArgument());
        sb.append(")");
        return null;
    }

    @Override
    public Void visitTraversalMethod_call_string_traversal(final GremlinParser.TraversalMethod_call_string_traversalContext ctx) {
        final String step = ctx.getChild(0).getText();
        sb.append(convertToPascalCase(step));
        sb.append("<object>").append("(");
        visit(ctx.stringLiteral());
        sb.append(", ");
        sb.append("(ITraversal) ");
        visit(ctx.nestedTraversal());
        sb.append(")");
        return null;
    }

    @Override
    public Void visitTraversalMethod_call_string_map_traversal(final GremlinParser.TraversalMethod_call_string_map_traversalContext ctx) {
        final String step = ctx.getChild(0).getText();
        sb.append(convertToPascalCase(step));
        sb.append("<object>").append("(");
        visit(ctx.stringLiteral());
        sb.append(", ");
        sb.append("(IDictionary<object, object>) ");
        visit(ctx.genericLiteralMapArgument());
        sb.append(", ");
        sb.append("(ITraversal) ");
        visit(ctx.nestedTraversal());
        sb.append(")");
        return null;
    }

    @Override
    public Void visitTraversalMethod_cap(final GremlinParser.TraversalMethod_capContext ctx) {
        return handleGenerics(ctx);
    }

    @Override
    public Void visitTraversalMethod_choose_Function(final GremlinParser.TraversalMethod_choose_FunctionContext ctx) {
        return handleGenerics(ctx);
    }

    @Override
    public Void visitTraversalMethod_choose_Predicate_Traversal(final GremlinParser.TraversalMethod_choose_Predicate_TraversalContext ctx) {
        return handleGenerics(ctx);
    }

    @Override
    public Void visitTraversalMethod_choose_Predicate_Traversal_Traversal(final GremlinParser.TraversalMethod_choose_Predicate_Traversal_TraversalContext ctx) {
        return handleGenerics(ctx);
    }

    @Override
    public Void visitTraversalMethod_choose_Traversal(final GremlinParser.TraversalMethod_choose_TraversalContext ctx) {
        return handleGenerics(ctx);
    }

    @Override
    public Void visitTraversalMethod_choose_Traversal_Traversal(final GremlinParser.TraversalMethod_choose_Traversal_TraversalContext ctx) {
        return handleGenerics(ctx);
    }

    @Override
    public Void visitTraversalMethod_choose_Traversal_Traversal_Traversal(final GremlinParser.TraversalMethod_choose_Traversal_Traversal_TraversalContext ctx) {
        return handleGenerics(ctx);
    }

    @Override
    public Void visitTraversalMethod_coalesce(final GremlinParser.TraversalMethod_coalesceContext ctx) {
        return handleGenerics(ctx);
    }

    @Override
    public Void visitTraversalMethod_constant(final GremlinParser.TraversalMethod_constantContext ctx) {
        return handleGenerics(ctx);
    }

    @Override
    public Void visitTraversalMethod_elementMap(final GremlinParser.TraversalMethod_elementMapContext ctx) {
        return handleGenerics(ctx);
    }

    @Override
    public Void visitTraversalMethod_flatMap(final GremlinParser.TraversalMethod_flatMapContext ctx) {
        return handleGenerics(ctx);
    }

    @Override
    public Void visitTraversalMethod_fold_Empty(final GremlinParser.TraversalMethod_fold_EmptyContext ctx) {
        // calling __.fold() as a start step needs the generics
        if (isCalledAsFirstStepInAnonymousTraversal(ctx))
            return handleGenerics(ctx);
        else
            return super.visitTraversalMethod_fold_Empty(ctx);
    }

    @Override
    public Void visitTraversalMethod_fold_Object_BiFunction(final GremlinParser.TraversalMethod_fold_Object_BiFunctionContext ctx) {
        return handleGenerics(ctx);
    }

    @Override
    public Void visitTraversalMethod_group_Empty(final GremlinParser.TraversalMethod_group_EmptyContext ctx) {
        return handleGenerics(ctx);
    }

    @Override
    public Void visitTraversalMethod_groupCount_Empty(final GremlinParser.TraversalMethod_groupCount_EmptyContext ctx) {
        return handleGenerics(ctx);
    }

    @Override
    public Void visitTraversalMethod_has_String_Object(final GremlinParser.TraversalMethod_has_String_ObjectContext ctx) {
        final String step = ctx.getChild(0).getText();
        sb.append(convertToPascalCase(step));
        sb.append("(");
        tryAppendCastToString(ctx.stringNullableLiteral());
        visit(ctx.stringNullableLiteral());
        sb.append(", ");
        tryAppendCastToObject(ctx.genericLiteralArgument());
        visit(ctx.genericLiteralArgument());
        sb.append(")");
        return null;
    }

    @Override
    public Void visitTraversalMethod_has_String_P(GremlinParser.TraversalMethod_has_String_PContext ctx) {
        final String step = ctx.getChild(0).getText();
        sb.append(convertToPascalCase(step));
        sb.append("(");
        tryAppendCastToString(ctx.stringNullableLiteral());
        visit(ctx.stringNullableLiteral());
        sb.append(", ");
        visit(ctx.traversalPredicate());
        sb.append(")");
        return null;
    }

    @Override
    public Void visitTraversalMethod_has_String_String_Object(final GremlinParser.TraversalMethod_has_String_String_ObjectContext ctx) {
        final String step = ctx.getChild(0).getText();
        sb.append(convertToPascalCase(step));
        sb.append("(");
        tryAppendCastToString(ctx.stringNullableArgument());
        visit(ctx.stringNullableArgument());
        sb.append(", ");
        tryAppendCastToString(ctx.stringNullableLiteral());
        visit(ctx.stringNullableLiteral());
        sb.append(", ");
        tryAppendCastToObject(ctx.genericLiteralArgument());
        visit(ctx.genericLiteralArgument());
        sb.append(")");
        return null;
    }

    @Override
    public Void visitTraversalMethod_has_String_String_P(final GremlinParser.TraversalMethod_has_String_String_PContext ctx) {
        final String step = ctx.getChild(0).getText();
        sb.append(convertToPascalCase(step));
        sb.append("(");
        tryAppendCastToString(ctx.stringNullableArgument());
        visit(ctx.stringNullableArgument());
        sb.append(", ");
        tryAppendCastToString(ctx.stringNullableLiteral());
        visit(ctx.stringNullableLiteral());
        sb.append(", ");
        visit(ctx.traversalPredicate());
        sb.append(")");
        return null;
    }

    @Override
    public Void visitTraversalMethod_has_String_Traversal(final GremlinParser.TraversalMethod_has_String_TraversalContext ctx) {
        final String step = ctx.getChild(0).getText();
        sb.append(convertToPascalCase(step));
        sb.append("(");
        tryAppendCastToString(ctx.stringNullableLiteral());
        visit(ctx.stringNullableLiteral());
        sb.append(", ");
        visit(ctx.nestedTraversal());
        sb.append(")");
        return null;
    }

    @Override
    public Void visitTraversalMethod_has_T_Object(final GremlinParser.TraversalMethod_has_T_ObjectContext ctx) {
        final String step = ctx.getChild(0).getText();
        sb.append(convertToPascalCase(step));
        sb.append("(");
        visit(ctx.traversalToken());
        sb.append(", ");
        tryAppendCastToObject(ctx.genericLiteralArgument());
        visit(ctx.genericLiteralArgument());
        sb.append(")");
        return null;
    }

    @Override
    public Void visitTraversalMethod_has_T_P(final GremlinParser.TraversalMethod_has_T_PContext ctx) {
        final String step = ctx.getChild(0).getText();
        sb.append(convertToPascalCase(step));
        sb.append("(");
        visit(ctx.traversalToken());
        sb.append(", ");
        visit(ctx.traversalPredicate());
        sb.append(")");
        return null;
    }

    @Override
    public Void visitTraversalMethod_has_T_Traversal(final GremlinParser.TraversalMethod_has_T_TraversalContext ctx) {
        final String step = ctx.getChild(0).getText();
        sb.append(convertToPascalCase(step));
        sb.append("(");
        visit(ctx.traversalToken());
        sb.append(", ");
        visit(ctx.nestedTraversal());
        sb.append(")");
        return null;
    }

    @Override
    public Void visitTraversalMethod_hasKey_P(final GremlinParser.TraversalMethod_hasKey_PContext ctx) {
        final String step = ctx.getChild(0).getText();
        sb.append(convertToPascalCase(step));
        sb.append("(");
        visit(ctx.traversalPredicate());
        sb.append(")");
        return null;
    }

    @Override
    public Void visitTraversalMethod_hasKey_String_String(final GremlinParser.TraversalMethod_hasKey_String_StringContext ctx) {
        // if there is only one argument then cast to string otherwise it's ambiguous with hasKey(P)
        if (ctx.stringLiteralVarargsLiterals() == null || ctx.stringLiteralVarargsLiterals().getChildCount() == 0) {
            final String step = ctx.getChild(0).getText();
            sb.append(convertToPascalCase(step));
            sb.append("(");
            tryAppendCastToString(ctx.stringNullableLiteral());
            visit(ctx.stringNullableLiteral());
            sb.append(")");
            return null;
        } else {
            return super.visitTraversalMethod_hasKey_String_String(ctx);
        }
    }

    @Override
    public Void visitTraversalMethod_hasValue_Object_Object(final GremlinParser.TraversalMethod_hasValue_Object_ObjectContext ctx) {
        // if there is only one argument then cast to object otherwise it's ambiguous with hasValue(P)
        if (ctx.genericLiteralVarargs() == null || ctx.genericLiteralVarargs().getChildCount() == 0) {
            final String step = ctx.getChild(0).getText();
            sb.append(convertToPascalCase(step));
            sb.append("(");
            tryAppendCastToObject(ctx.genericLiteralArgument());
            visit(ctx.genericLiteralArgument());
            sb.append(")");
            return null;
        } else {
            return super.visitTraversalMethod_hasValue_Object_Object(ctx);
        }
    }

    @Override
    public Void visitTraversalMethod_hasValue_P(final GremlinParser.TraversalMethod_hasValue_PContext ctx) {
        final String step = ctx.getChild(0).getText();
        sb.append(convertToPascalCase(step));
        sb.append("(");
        visit(ctx.traversalPredicate());
        sb.append(")");
        return null;
    }

    @Override
    public Void visitTraversalMethod_hasLabel_P(final GremlinParser.TraversalMethod_hasLabel_PContext ctx) {
        final String step = ctx.getChild(0).getText();
        sb.append(convertToPascalCase(step));
        sb.append("(");
        visit(ctx.traversalPredicate());
        sb.append(")");
        return null;
    }

    @Override
    public Void visitTraversalMethod_hasLabel_String_String(final GremlinParser.TraversalMethod_hasLabel_String_StringContext ctx) {
        // if there is only one argument then cast to string otherwise it's ambiguous with hasLabel(P)
        if (ctx.stringLiteralVarargs() == null || ctx.stringLiteralVarargs().getChildCount() == 0) {
            final String step = ctx.getChild(0).getText();
            sb.append(convertToPascalCase(step));
            sb.append("(");
            tryAppendCastToString(ctx.stringNullableArgument());
            visit(ctx.stringNullableArgument());
            sb.append(")");
            return null;
        } else {
            final String step = ctx.getChild(0).getText();
            sb.append(convertToPascalCase(step));
            sb.append("(");
            tryAppendCastToString(ctx.stringNullableArgument());
            visit(ctx.stringNullableArgument());

            // more arguments to come
            if (!ctx.stringLiteralVarargs().isEmpty())  sb.append(", ");
            visit(ctx.stringLiteralVarargs());

            sb.append(")");
            return null;
        }
    }

    @Override
    public Void visitStringLiteralVarargs(final GremlinParser.StringLiteralVarargsContext ctx) {
        for (int ix = 0; ix < ctx.getChildCount(); ix++) {
            final ParseTree pt = ctx.getChild(ix);
            if (pt instanceof GremlinParser.StringNullableArgumentContext) {
                GremlinParser.StringNullableArgumentContext sna = (GremlinParser.StringNullableArgumentContext) pt;
                tryAppendCastToString(sna);
                visit(sna);
            } else {
                visit(pt);
            }
        };
        return null;
    }

    @Override
    public Void visitTraversalMethod_index(final GremlinParser.TraversalMethod_indexContext ctx) {
        return handleGenerics(ctx);
    }

    @Override
    public Void visitTraversalMethod_length_Scope(final GremlinParser.TraversalMethod_length_ScopeContext ctx) {
        return handleGenerics(ctx);
    }

    @Override
    public Void visitTraversalMethod_limit_Scope_long(final GremlinParser.TraversalMethod_limit_Scope_longContext ctx) {
        return handleGenerics(ctx);
    }

    @Override
    public Void visitTraversalMethod_limit_long(final GremlinParser.TraversalMethod_limit_longContext ctx) {
        return handleGenerics(ctx);
    }

    @Override
    public Void visitTraversalMethod_local(final GremlinParser.TraversalMethod_localContext ctx) {
        return handleGenerics(ctx);
    }

    @Override
    public Void visitTraversalMethod_lTrim_Scope(final GremlinParser.TraversalMethod_lTrim_ScopeContext ctx) {
        return handleGenerics(ctx);
    }

    @Override
    public Void visitTraversalMethod_map(final GremlinParser.TraversalMethod_mapContext ctx) {
        return handleGenerics(ctx);
    }

    @Override
    public Void visitTraversalMethod_match(final GremlinParser.TraversalMethod_matchContext ctx) {
        return handleGenerics(ctx);
    }

    @Override
    public Void visitTraversalMethod_max_Empty(final GremlinParser.TraversalMethod_max_EmptyContext ctx) {
        return handleGenerics(ctx);
    }

    @Override
    public Void visitTraversalMethod_max_Scope(final GremlinParser.TraversalMethod_max_ScopeContext ctx) {
        return handleGenerics(ctx);
    }

    @Override
    public Void visitTraversalMethod_mean_Empty(final GremlinParser.TraversalMethod_mean_EmptyContext ctx) {
        return handleGenerics(ctx);
    }

    @Override
    public Void visitTraversalMethod_mean_Scope(final GremlinParser.TraversalMethod_mean_ScopeContext ctx) {
        return handleGenerics(ctx);
    }

    @Override
    public Void visitTraversalMethod_mergeV_Map(final GremlinParser.TraversalMethod_mergeV_MapContext ctx) {
        // call is ambiguous without an explicit cast
        visit(ctx.getChild(0));
        sb.append("(");
        sb.append("(IDictionary<object, object>) ");
        visit(ctx.genericLiteralMapNullableArgument());
        sb.append(")");
        return null;
    }

    @Override
    public Void visitTraversalMethod_mergeV_Traversal(final GremlinParser.TraversalMethod_mergeV_TraversalContext ctx) {
        // call is ambiguous without an explicit cast
        visit(ctx.getChild(0));
        sb.append("(");
        sb.append("(ITraversal) ");
        visit(ctx.nestedTraversal());
        sb.append(")");
        return null;
    }

    @Override
    public Void visitTraversalMethod_mergeE_Map(final GremlinParser.TraversalMethod_mergeE_MapContext ctx) {
        // call is ambiguous without an explicit cast
        visit(ctx.getChild(0));
        sb.append("(");
        sb.append("(IDictionary<object, object>) ");
        visit(ctx.genericLiteralMapNullableArgument());
        sb.append(")");
        return null;
    }

    @Override
    public Void visitTraversalMethod_mergeE_Traversal(final GremlinParser.TraversalMethod_mergeE_TraversalContext ctx) {
        // call is ambiguous without an explicit cast
        visit(ctx.getChild(0));
        sb.append("(");
        sb.append("(ITraversal) ");
        visit(ctx.nestedTraversal());
        sb.append(")");
        return null;
    }

    @Override
    public Void visitTraversalMethod_min_Empty(final GremlinParser.TraversalMethod_min_EmptyContext ctx) {
        return handleGenerics(ctx);
    }

    @Override
    public Void visitTraversalMethod_min_Scope(final GremlinParser.TraversalMethod_min_ScopeContext ctx) {
        return handleGenerics(ctx);
    }

    @Override
    public Void visitTraversalMethod_option_Merge_Map(final GremlinParser.TraversalMethod_option_Merge_MapContext ctx) {
        // call is ambiguous without an explicit cast
        visit(ctx.getChild(0));
        sb.append("(");
        visit(ctx.traversalMerge());
        sb.append(", ");
        sb.append("(IDictionary<object, object>) ");
        visit(ctx.genericLiteralMapNullableArgument()); // second argument
        sb.append(")");
        return null;
    }

    @Override
    public Void visitTraversalMethod_option_Object_Traversal(final GremlinParser.TraversalMethod_option_Object_TraversalContext ctx) {
        if (ctx.genericLiteralArgument().genericLiteral() != null && ctx.genericLiteralArgument().genericLiteral().traversalMerge() != null) {
            visit(ctx.getChild(0));
            sb.append("(");
            visit(ctx.genericLiteralArgument());
            sb.append(", ");
            sb.append("(ITraversal) ");
            visit(ctx.nestedTraversal());
            sb.append(")");
            return null;
        } else {
            return super.visitTraversalMethod_option_Object_Traversal(ctx);
        }
    }

    @Override
    public Void visitTraversalMethod_option_Merge_Traversal(final GremlinParser.TraversalMethod_option_Merge_TraversalContext ctx) {
        visit(ctx.getChild(0));
        sb.append("(");
        visit(ctx.traversalMerge());
        sb.append(", ");
        sb.append("(ITraversal) ");
        visit(ctx.nestedTraversal());
        sb.append(")");
        return null;
    }

    @Override
    public Void visitTraversalMethod_optional(final GremlinParser.TraversalMethod_optionalContext ctx) {
        return handleGenerics(ctx);
    }

    @Override
    public Void visitTraversalMethod_profile_Empty(final GremlinParser.TraversalMethod_profile_EmptyContext ctx) {
        return handleGenerics(ctx);
    }

    @Override
    public Void visitTraversalMethod_project(final GremlinParser.TraversalMethod_projectContext ctx) {
        return handleGenerics(ctx);
    }

    @Override
    public Void visitTraversalMethod_properties(final GremlinParser.TraversalMethod_propertiesContext ctx) {
        return handleGenerics(ctx);
    }

    @Override
    public Void visitTraversalMethod_property_Cardinality_Object_Object_Object(final GremlinParser.TraversalMethod_property_Cardinality_Object_Object_ObjectContext ctx) {
        if (ctx.genericLiteralVarargs() == null || ctx.genericLiteralVarargs().getChildCount() == 0) {
            final String step = ctx.getChild(0).getText();
            sb.append(convertToPascalCase(step));
            sb.append("(");
            visit(ctx.traversalCardinality());
            sb.append(", ");
            tryAppendCastToObject(ctx.genericLiteralArgument(0));
            visit(ctx.genericLiteralArgument(0));
            sb.append(", ");
            tryAppendCastToObject(ctx.genericLiteralArgument(1));
            visit(ctx.genericLiteralArgument(1));
            sb.append(")");
            return null;
        } else {
            return super.visitTraversalMethod_property_Cardinality_Object_Object_Object(ctx);
        }
    }

    @Override
    public Void visitTraversalMethod_conjoin_String(final GremlinParser.TraversalMethod_conjoin_StringContext ctx) {
        final String step = ctx.getChild(0).getText();
        sb.append(convertToPascalCase(step));
        sb.append("(");
        tryAppendCastToString(ctx.stringArgument());
        visit(ctx.stringArgument());
        sb.append(")");
        return null;
    }

    @Override
    public Void visitTraversalMethod_propertyMap(final GremlinParser.TraversalMethod_propertyMapContext ctx) {
        return handleGenerics(ctx);
    }

    @Override
    public Void visitTraversalMethod_range_Scope_long_long(final GremlinParser.TraversalMethod_range_Scope_long_longContext ctx) {
        return handleGenerics(ctx);
    }

    @Override
    public Void visitTraversalMethod_range_long_long(final GremlinParser.TraversalMethod_range_long_longContext ctx) {
        return handleGenerics(ctx);
    }

    @Override
    public Void visitTraversalMethod_replace_Scope_String_String(final GremlinParser.TraversalMethod_replace_Scope_String_StringContext ctx) {
        return handleGenerics(ctx);
    }

    @Override
    public Void visitTraversalMethod_rTrim_Scope(final GremlinParser.TraversalMethod_rTrim_ScopeContext ctx) {
        return handleGenerics(ctx);
    }

    @Override
    public Void visitTraversalMethod_sack_Empty(final GremlinParser.TraversalMethod_sack_EmptyContext ctx) {
        return handleGenerics(ctx);
    }

    @Override
    public Void visitTraversalMethod_select_Column(final GremlinParser.TraversalMethod_select_ColumnContext ctx) {
        return handleGenerics(ctx);
    }

    @Override
    public Void visitTraversalMethod_select_Pop_String(final GremlinParser.TraversalMethod_select_Pop_StringContext ctx) {
        return handleGenerics(ctx);
    }

    @Override
    public Void visitTraversalMethod_select_Pop_String_String_String(final GremlinParser.TraversalMethod_select_Pop_String_String_StringContext ctx) {
        return handleGenerics(ctx);
    }

    @Override
    public Void visitTraversalMethod_select_Pop_Traversal(final GremlinParser.TraversalMethod_select_Pop_TraversalContext ctx) {
        return handleGenerics(ctx);
    }

    @Override
    public Void visitTraversalMethod_select_String(final GremlinParser.TraversalMethod_select_StringContext ctx) {
        return handleGenerics(ctx);
    }

    @Override
    public Void visitTraversalMethod_select_String_String_String(final GremlinParser.TraversalMethod_select_String_String_StringContext ctx) {
        return handleGenerics(ctx);
    }

    @Override
    public Void visitTraversalMethod_select_Traversal(final GremlinParser.TraversalMethod_select_TraversalContext ctx) {
        return handleGenerics(ctx);
    }

    @Override
    public Void visitTraversalMethod_skip_long(final GremlinParser.TraversalMethod_skip_longContext ctx) {
        return handleGenerics(ctx);
    }

    @Override
    public Void visitTraversalMethod_skip_Scope_long(final GremlinParser.TraversalMethod_skip_Scope_longContext ctx) {
        return handleGenerics(ctx);
    }

    @Override
    public Void visitTraversalMethod_split_Scope_String(final GremlinParser.TraversalMethod_split_Scope_StringContext ctx) {
        return handleGenerics(ctx);
    }

    @Override
    public Void visitTraversalMethod_substring_Scope_int(final GremlinParser.TraversalMethod_substring_Scope_intContext ctx) {
        return handleGenerics(ctx);
    }

    @Override
    public Void visitTraversalMethod_substring_Scope_int_int(final GremlinParser.TraversalMethod_substring_Scope_int_intContext ctx) {
        return handleGenerics(ctx);
    }

    @Override
    public Void visitTraversalMethod_sum_Empty(final GremlinParser.TraversalMethod_sum_EmptyContext ctx) {
        return handleGenerics(ctx);
    }

    @Override
    public Void visitTraversalMethod_sum_Scope(final GremlinParser.TraversalMethod_sum_ScopeContext ctx) {
        return handleGenerics(ctx);
    }

    @Override
    public Void visitTraversalMethod_tail_Empty(final GremlinParser.TraversalMethod_tail_EmptyContext ctx) {
        return handleGenerics(ctx);
    }

    @Override
    public Void visitTraversalMethod_tail_Scope(final GremlinParser.TraversalMethod_tail_ScopeContext ctx) {
        return handleGenerics(ctx);
    }

    @Override
    public Void visitTraversalMethod_tail_Scope_long(final GremlinParser.TraversalMethod_tail_Scope_longContext ctx) {
        return handleGenerics(ctx);
    }

    @Override
    public Void visitTraversalMethod_tail_long(final GremlinParser.TraversalMethod_tail_longContext ctx) {
        return handleGenerics(ctx);
    }

    @Override
    public Void visitTraversalMethod_toUpper_Scope(final GremlinParser.TraversalMethod_toUpper_ScopeContext ctx) {
        return handleGenerics(ctx);
    }

    @Override
    public Void visitTraversalMethod_toLower_Scope(final GremlinParser.TraversalMethod_toLower_ScopeContext ctx) {
        return handleGenerics(ctx);
    }

    @Override
    public Void visitTraversalMethod_tree_Empty(final GremlinParser.TraversalMethod_tree_EmptyContext ctx) {
        return handleGenerics(ctx);
    }

    @Override
    public Void visitTraversalMethod_trim_Scope(final GremlinParser.TraversalMethod_trim_ScopeContext ctx) {
        return handleGenerics(ctx);
    }

    @Override
    public Void visitTraversalMethod_unfold(final GremlinParser.TraversalMethod_unfoldContext ctx) {
        return handleGenerics(ctx);
    }

    @Override
    public Void visitTraversalMethod_union(final GremlinParser.TraversalMethod_unionContext ctx) {
        return handleGenerics(ctx);
    }

    @Override
    public Void visitTraversalMethod_value(final GremlinParser.TraversalMethod_valueContext ctx) {
        return handleGenerics(ctx);
    }

    @Override
    public Void visitTraversalMethod_valueMap_String(final GremlinParser.TraversalMethod_valueMap_StringContext ctx) {
        return handleGenerics(ctx);
    }

    @Override
    public Void visitTraversalMethod_valueMap_boolean_String(final GremlinParser.TraversalMethod_valueMap_boolean_StringContext ctx) {
        return handleGenerics(ctx);
    }

    @Override
    public Void visitTraversalMethod_values(final GremlinParser.TraversalMethod_valuesContext ctx) {
        return handleGenerics(ctx);
    }

    @Override
    public Void visitClassType(final GremlinParser.ClassTypeContext ctx) {
        sb.append("typeof(").append(ctx.getText()).append(")");
        return null;
    }

    /**
     * Steps with a {@code <TNewEnd>} defined need special handling to append generics.
     */
    private Void handleGenerics(final ParseTree ctx) {
        final String step = ctx.getChild(0).getText();
        sb.append(convertToPascalCase(step));

        if (step.equals(GraphTraversal.Symbols.group) || step.equals(GraphTraversal.Symbols.valueMap))
            sb.append("<object, object>");
        else
            sb.append("<object>");

        for (int ix = 1; ix < ctx.getChildCount(); ix++) {
            visit(ctx.getChild(ix));
        }
        return null;
    }

    @Override
    protected String processGremlinSymbol(final String step) {
        return SymbolHelper.toCSharp(step);
    }

    /**
     * The default behavior for this method is to call {@link #processGremlinSymbol(String)} but there really isn't a
     * need to do that for C# because the mappings of the {@link SymbolHelper} don't apply to enums.
     */
    @Override
    protected void appendExplicitNaming(final String txt, final String prefix) {
        if (!txt.startsWith(prefix + ".")) {
            sb.append(prefix).append(".");
            sb.append(convertToPascalCase(txt));
        } else {
            final String[] split = txt.split("\\.");
            sb.append(split[0]).append(".");
            sb.append(convertToPascalCase(split[1]));
        }
    }

    private void tryAppendCastToString(final GremlinParser.StringArgumentContext ctx) {
        if (ctx.variable() != null || ctx.stringLiteral() != null) {
            sb.append("(string) ");
        }
    }

    private void tryAppendCastToString(final GremlinParser.StringNullableArgumentContext ctx) {
        if (ctx.variable() != null || ctx.stringNullableLiteral().NullLiteral() != null) {
            sb.append("(string) ");
        }
    }

    private void tryAppendCastToString(final GremlinParser.StringNullableLiteralContext ctx) {
        if (ctx.NullLiteral() != null) {
            sb.append("(string) ");
        }
    }

    private void tryAppendCastToObject(final GremlinParser.GenericLiteralArgumentContext ctx) {
        if (ctx.variable() != null || ctx.genericLiteral().nullLiteral() != null)
            sb.append("(object) ");
    }

    private boolean isCalledAsFirstStepInAnonymousTraversal(final ParseTree stepToTest) {
        final ParseTree parent = stepToTest.getParent();
        final ParseTree parentParent = parent.getParent();
        final ParseTree firstStepOfNestedTraversal = parentParent.getChild(0).getChild(0);
        final ParseTree parentParentParent = parentParent.getParent();

        // the step is first if it matches the first step of the nested traversal and if the parent of the parent is
        // a nested traversal
        return stepToTest == firstStepOfNestedTraversal && parentParentParent instanceof GremlinParser.NestedTraversalContext;
    }

    private String convertToPascalCase(final String txt) {
        return txt.substring(0,1).toUpperCase() + txt.substring(1);
    }

    static final class SymbolHelper {

        private final static Map<String, String> TO_CS_MAP = new HashMap<>();
        private final static Map<String, String> FROM_CS_MAP = new HashMap<>();

        static {
            TO_CS_MAP.put("graphml", "GraphML");
            TO_CS_MAP.put("graphson", "GraphSON");
            TO_CS_MAP.forEach((k, v) -> FROM_CS_MAP.put(v, k));
        }

        private SymbolHelper() {
            // static methods only, do not instantiate
        }

        public static String toCSharp(final String symbol) {
            return TO_CS_MAP.getOrDefault(symbol, StringUtils.capitalize(symbol));
        }

        public static String toJava(final String symbol) {
            return FROM_CS_MAP.getOrDefault(symbol, StringUtils.uncapitalize(symbol));
        }

    }
}<|MERGE_RESOLUTION|>--- conflicted
+++ resolved
@@ -280,12 +280,8 @@
         sb.append(": ");
         visit(ctx.getChild(2));
 
-<<<<<<< HEAD
-        // need to convert List to Set for readPartitions until TINKERPOP-3032
-=======
         // need to convert List as needed to deal with fussy things in strategy construction inconsistencies
         // TINKERPOP-3032/TINKERPOP-3055 - so messy
->>>>>>> 53008f11
         if (ctx.getChild(0).getText().equals("readPartitions")) {
             // find the last "List" in sb and replace it with "HashSet"
             final int ix = sb.lastIndexOf("List<object>");
