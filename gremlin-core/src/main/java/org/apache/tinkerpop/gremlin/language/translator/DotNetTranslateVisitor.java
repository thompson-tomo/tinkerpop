/*
 * Licensed to the Apache Software Foundation (ASF) under one
 * or more contributor license agreements.  See the NOTICE file
 * distributed with this work for additional information
 * regarding copyright ownership.  The ASF licenses this file
 * to you under the Apache License, Version 2.0 (the
 * "License"); you may not use this file except in compliance
 * with the License.  You may obtain a copy of the License at
 *
 * http://www.apache.org/licenses/LICENSE-2.0
 *
 * Unless required by applicable law or agreed to in writing,
 * software distributed under the License is distributed on an
 * "AS IS" BASIS, WITHOUT WARRANTIES OR CONDITIONS OF ANY
 * KIND, either express or implied.  See the License for the
 * specific language governing permissions and limitations
 * under the License.
 */
package org.apache.tinkerpop.gremlin.language.translator;

import org.antlr.v4.runtime.tree.ParseTree;
import org.antlr.v4.runtime.tree.TerminalNode;
import org.apache.commons.lang3.StringUtils;
import org.apache.tinkerpop.gremlin.language.grammar.GremlinParser;
import org.apache.tinkerpop.gremlin.process.traversal.dsl.graph.GraphTraversal;
import org.apache.tinkerpop.gremlin.process.traversal.strategy.decoration.OptionsStrategy;
import org.apache.tinkerpop.gremlin.structure.VertexProperty;
import org.apache.tinkerpop.gremlin.util.DatetimeHelper;

import java.time.OffsetDateTime;
import java.util.HashMap;
import java.util.List;
import java.util.Map;
import java.util.stream.Collectors;

/**
 * Converts a Gremlin traversal string into a C# source code representation of that traversal with an aim at
 * sacrificing some formatting for the ability to compile correctly.
 * <ul>
 *     <li>Range syntax has no direct support</li>
 *     <li>Normalizes whitespace</li>
 *     <li>Normalize numeric suffixes to lower case</li>
 *     <li>If floats are not suffixed they will translate as BigDecimal</li>
 *     <li>Makes anonymous traversals explicit with double underscore</li>
 *     <li>Makes enums explicit with their proper name</li>
 * </ul>
 */
public class DotNetTranslateVisitor extends AbstractTranslateVisitor {
    public DotNetTranslateVisitor() {
        this("g");
    }

    public DotNetTranslateVisitor(final String graphTraversalSourceName) {
        super(graphTraversalSourceName);
    }

    @Override
    public Void visitTraversalDirection(final GremlinParser.TraversalDirectionContext ctx) {
        final String direction = ctx.getText().toLowerCase();
        sb.append("Direction.");
        if (direction.contains("out"))
            sb.append("Out");
        else if (direction.contains("in"))
            sb.append("In");
        else if (direction.contains("from"))
            sb.append("From");
        else if (direction.contains("to"))
            sb.append("To");
        else
            sb.append("Both");
        return null;
    }

    @Override
    public Void visitNanLiteral(final GremlinParser.NanLiteralContext ctx) {
        sb.append("Double.NaN");
        return null;
    }

    @Override
    public Void visitInfLiteral(final GremlinParser.InfLiteralContext ctx) {
        if (ctx.SignedInfLiteral() != null && ctx.SignedInfLiteral().getText().equals("-Infinity"))
            sb.append("Double.NegativeInfinity");
        else
            sb.append("Double.PositiveInfinity");
        return null;
    }

    @Override
    public Void visitIntegerLiteral(final GremlinParser.IntegerLiteralContext ctx) {
        final String integerLiteral = ctx.getText().toLowerCase();

        // check suffix
        final int lastCharIndex = integerLiteral.length() - 1;
        final char lastCharacter = integerLiteral.charAt(lastCharIndex);
        switch (lastCharacter) {
            case 'b':
                // parse B/b as byte
                sb.append("(byte) ");
                sb.append(integerLiteral, 0, lastCharIndex);
                break;
            case 's':
                // parse S/s as short
                sb.append("(short) ");
                sb.append(integerLiteral, 0, lastCharIndex);
                break;
            case 'i':
                // parse I/i as integer.
                sb.append(integerLiteral, 0, lastCharIndex);
                break;
            case 'l':
                // parse L/l as long
                sb.append(integerLiteral);
                break;
            case 'n':
                sb.append("new BigInteger(");
                sb.append(integerLiteral, 0, lastCharIndex);
                sb.append(")");
                break;
            default:
                // everything else just goes as specified
                sb.append(integerLiteral);
                break;
        }
        return null;
    }

    @Override
    public Void visitFloatLiteral(final GremlinParser.FloatLiteralContext ctx) {
        if (ctx.infLiteral() != null) return visit(ctx.infLiteral());
        if (ctx.nanLiteral() != null) return visit(ctx.nanLiteral());

        final String floatLiteral = ctx.getText().toLowerCase();

        // check suffix
        final int lastCharIndex = floatLiteral.length() - 1;
        final char lastCharacter = floatLiteral.charAt(lastCharIndex);
        switch (lastCharacter) {
            case 'f':
            case 'd':
                // parse F/f as Float and D/d suffix as Double
                sb.append(floatLiteral);
                break;
            case 'm':
                // parse M/m or whatever which could be a parse exception
                sb.append("(decimal) ");
                sb.append(floatLiteral, 0, lastCharIndex);
                break;
            default:
                // everything else just goes as specified
                sb.append(floatLiteral);
                break;
        }
        return null;
    }

    @Override
    public Void visitDateLiteral(final GremlinParser.DateLiteralContext ctx) {
        // child at 2 is the date argument to datetime() and comes enclosed in quotes
        final String dtString = ctx.getChild(2).getText();
        final OffsetDateTime dt = DatetimeHelper.parse(removeFirstAndLastCharacters(dtString));
<<<<<<< HEAD
        // todo: update when dotnet datetime serializer is implemented
        sb.append("DateTimeOffset.FromUnixTimeMilliseconds(");
        sb.append(dt.toInstant().toEpochMilli());
        sb.append(")");
=======
        sb.append("DateTimeOffset.Parse(\"");
        sb.append(dt);
        sb.append("\")");
>>>>>>> a0c58515
        return null;
    }

    @Override
    public Void visitGenericLiteralRange(final GremlinParser.GenericLiteralRangeContext ctx) {
        throw new TranslatorException(".NET does not support range literals");
    }

    @Override
    public Void visitGenericLiteralMap(final GremlinParser.GenericLiteralMapContext ctx) {
        sb.append("new Dictionary<object, object> {");
        for (int i = 0; i < ctx.mapEntry().size(); i++) {
            final GremlinParser.MapEntryContext mapEntryContext = ctx.mapEntry(i);
            visit(mapEntryContext);
            if (i < ctx.mapEntry().size() - 1)
                sb.append(", ");
        }
        sb.append("}");
        return null;
    }

    @Override
    public Void visitGenericLiteralSet(final GremlinParser.GenericLiteralSetContext ctx) {
        sb.append("new HashSet<object> { ");
        for (int i = 0; i < ctx.genericLiteral().size(); i++) {
            final GremlinParser.GenericLiteralContext genericLiteralContext = ctx.genericLiteral(i);
            visit(genericLiteralContext);
            if (i < ctx.genericLiteral().size() - 1)
                sb.append(", ");
        }
        sb.append(" }");
        return null;
    }

    @Override
    public Void visitGenericLiteralCollection(final GremlinParser.GenericLiteralCollectionContext ctx) {
        sb.append("new List<object> { ");
        for (int i = 0; i < ctx.genericLiteral().size(); i++) {
            final GremlinParser.GenericLiteralContext genericLiteralContext = ctx.genericLiteral(i);
            visit(genericLiteralContext);
            if (i < ctx.genericLiteral().size() - 1)
                sb.append(", ");
        }
        sb.append(" }");
        return null;
    }

    @Override
    public Void visitStringLiteralList(final GremlinParser.StringLiteralListContext ctx) {
        sb.append("new List<string> { ");
        for (int ix = 0; ix < ctx.getChild(1).getChildCount(); ix++) {
            if (ctx.getChild(1).getChild(ix) instanceof TerminalNode)
                continue;
            visit(ctx.getChild(1).getChild(ix));
            if (ix < ctx.getChild(1).getChildCount() - 1)
                sb.append(", ");
        }
        sb.append(" }");
        return null;
    }

    @Override
    public Void visitMapEntry(final GremlinParser.MapEntryContext ctx) {
        sb.append("{ ");
        visit(ctx.mapKey());
        sb.append(", ");
        visit(ctx.genericLiteral()); // value
        sb.append(" }");
        return null;
    }

    @Override
    public Void visitMapKey(final GremlinParser.MapKeyContext ctx) {
        final int keyIndex = ctx.LPAREN() != null && ctx.RPAREN() != null ? 1 : 0;
        visit(ctx.getChild(keyIndex));
        return null;
    }

    @Override
    public Void visitTraversalStrategy(final GremlinParser.TraversalStrategyContext ctx) {

        if (ctx.getChildCount() == 1)
            sb.append("new ").append(ctx.getText()).append("()");
        else {
            sb.append("new ").append(ctx.getChild(0).getText().equals("new") ? ctx.getChild(1).getText() : ctx.getChild(0).getText()).append("(");

            final List<ParseTree> configs = ctx.children.stream().
                    filter(c -> c instanceof GremlinParser.ConfigurationContext).collect(Collectors.toList());
            if (configs.size() > 0 && ctx.children.stream().anyMatch(t -> t.getText().equals(OptionsStrategy.class.getSimpleName()))) {
                sb.append("new Dictionary<string, object> {");
                for (int ix = 0; ix < configs.size(); ix++) {
                    sb.append("{\"").append(configs.get(ix).getChild(0).getText());
                    sb.append("\",");
                    visit(configs.get(ix).getChild(2));
                    sb.append("},");
                }
                sb.append("}");
            } else {
                // the rest are the arguments to the strategy
                for (int ix = 0; ix < configs.size(); ix++) {
                    visit(configs.get(ix));
                    if (ix < configs.size() - 1)
                        sb.append(", ");
                }
            }

            sb.append(")");;
        }
        return null;
    }

    @Override
    public Void visitConfiguration(final GremlinParser.ConfigurationContext ctx) {
        // form of three tokens of key:value to become key=value
        sb.append(ctx.getChild(0).getText());
        sb.append(": ");
        visit(ctx.getChild(2));

        // need to convert List as needed to deal with fussy things in strategy construction inconsistencies
        // TINKERPOP-3032/TINKERPOP-3055 - so messy
        if (ctx.getChild(0).getText().equals("readPartitions")) {
            // find the last "List" in sb and replace it with "HashSet"
            final int ix = sb.lastIndexOf("List<object>");
            sb.replace(ix, ix + 12, "HashSet<string>");
        } else if (ctx.getChild(0).getText().equals("keys")) {
            // find the last "HashSet<object>" in sb and replace it with "HashSet<object>" so that it aligns to
            // the type needed for keys -
            final int ix = sb.lastIndexOf("HashSet<object>");
            if (ix > -1)
                sb.replace(ix, ix + 15, "HashSet<string>");
        }

        return null;
    }

    @Override
    public Void visitTraversalSourceSpawnMethod_inject(final GremlinParser.TraversalSourceSpawnMethod_injectContext ctx) {
        return handleGenerics(ctx);
    }

    @Override
    public Void visitTraversalSourceSpawnMethod_io(final GremlinParser.TraversalSourceSpawnMethod_ioContext ctx) {
        return handleGenerics(ctx);
    }

    @Override
    public Void visitTraversalSourceSpawnMethod_call_empty(final GremlinParser.TraversalSourceSpawnMethod_call_emptyContext ctx) {
        return handleGenerics(ctx);
    }

    @Override
    public Void visitTraversalSourceSpawnMethod_call_string(final GremlinParser.TraversalSourceSpawnMethod_call_stringContext ctx) {
        final String step = ctx.getChild(0).getText();
        sb.append(convertToPascalCase(step));
        sb.append("<object>").append("((string) ");
        visit(ctx.stringLiteral());
        sb.append(")");
        return null;
    }

    @Override
    public Void visitTraversalSourceSpawnMethod_call_string_map(final GremlinParser.TraversalSourceSpawnMethod_call_string_mapContext ctx) {
        final String step = ctx.getChild(0).getText();
        sb.append(convertToPascalCase(step));
        sb.append("<object>").append("(");
        visit(ctx.stringLiteral());
        sb.append(", ");
        sb.append("(IDictionary<object, object>) ");
        visit(ctx.genericLiteralMapArgument());
        sb.append(")");
        return null;
    }

    @Override
    public Void visitTraversalSourceSpawnMethod_call_string_traversal(final GremlinParser.TraversalSourceSpawnMethod_call_string_traversalContext ctx) {
        final String step = ctx.getChild(0).getText();
        sb.append(convertToPascalCase(step));
        sb.append("<object>").append("(");
        visit(ctx.stringLiteral());
        sb.append(", ");
        sb.append("(ITraversal) ");
        visit(ctx.nestedTraversal());
        sb.append(")");
        return null;
    }

    @Override
    public Void visitTraversalSourceSpawnMethod_call_string_map_traversal(final GremlinParser.TraversalSourceSpawnMethod_call_string_map_traversalContext ctx) {
        final String step = ctx.getChild(0).getText();
        sb.append(convertToPascalCase(step));
        sb.append("<object>").append("(");
        visit(ctx.stringLiteral());
        sb.append(", ");
        sb.append("(IDictionary<object, object>) ");
        visit(ctx.genericLiteralMapArgument());
        sb.append(", ");
        sb.append("(ITraversal) ");
        visit(ctx.nestedTraversal());
        sb.append(")");
        return null;
    }

    @Override
    public Void visitTraversalSourceSpawnMethod_mergeV_Map(final GremlinParser.TraversalSourceSpawnMethod_mergeV_MapContext ctx) {
        // call is ambiguous without an explicit cast
        visit(ctx.getChild(0));
        sb.append("(");
        sb.append("(IDictionary<object, object>) ");
        visit(ctx.genericLiteralMapNullableArgument());
        sb.append(")");
        return null;
    }

    @Override
    public Void visitTraversalSourceSpawnMethod_mergeV_Traversal(final GremlinParser.TraversalSourceSpawnMethod_mergeV_TraversalContext ctx) {
        // call is ambiguous without an explicit cast
        visit(ctx.getChild(0));
        sb.append("(");
        sb.append("(ITraversal) ");
        visit(ctx.nestedTraversal());
        sb.append(")");
        return null;
    }

    @Override
    public Void visitTraversalSourceSpawnMethod_mergeE_Map(final GremlinParser.TraversalSourceSpawnMethod_mergeE_MapContext ctx) {
        // call is ambiguous without an explicit cast
        visit(ctx.getChild(0));
        sb.append("(");
        sb.append("(IDictionary<object, object>) ");
        visit(ctx.genericLiteralMapNullableArgument());
        sb.append(")");
        return null;
    }

    @Override
    public Void visitTraversalSourceSpawnMethod_mergeE_Traversal(final GremlinParser.TraversalSourceSpawnMethod_mergeE_TraversalContext ctx) {
        // call is ambiguous without an explicit cast
        visit(ctx.getChild(0));
        sb.append("(");
        sb.append("(ITraversal) ");
        visit(ctx.nestedTraversal());
        sb.append(")");
        return null;
    }

    @Override
    public Void visitTraversalSourceSpawnMethod_union(final GremlinParser.TraversalSourceSpawnMethod_unionContext ctx) {
        return handleGenerics(ctx);
    }

    @Override
    public Void visitTraversalMethod_asString_Scope(final GremlinParser.TraversalMethod_asString_ScopeContext ctx) {
        return handleGenerics(ctx);
    }

    @Override
    public Void visitTraversalMethod_branch(final GremlinParser.TraversalMethod_branchContext ctx) {
        return handleGenerics(ctx);
    }

    @Override
    public Void visitTraversalMethod_call_string(final GremlinParser.TraversalMethod_call_stringContext ctx) {
        final String step = ctx.getChild(0).getText();
        sb.append(convertToPascalCase(step));
        sb.append("<object>").append("((string) ");
        visit(ctx.stringLiteral());
        sb.append(")");
        return null;
    }

    @Override
    public Void visitTraversalMethod_call_string_map(final GremlinParser.TraversalMethod_call_string_mapContext ctx) {
        final String step = ctx.getChild(0).getText();
        sb.append(convertToPascalCase(step));
        sb.append("<object>").append("(");
        visit(ctx.stringLiteral());
        sb.append(", ");
        sb.append("(IDictionary<object, object>) ");
        visit(ctx.genericLiteralMapArgument());
        sb.append(")");
        return null;
    }

    @Override
    public Void visitTraversalMethod_call_string_traversal(final GremlinParser.TraversalMethod_call_string_traversalContext ctx) {
        final String step = ctx.getChild(0).getText();
        sb.append(convertToPascalCase(step));
        sb.append("<object>").append("(");
        visit(ctx.stringLiteral());
        sb.append(", ");
        sb.append("(ITraversal) ");
        visit(ctx.nestedTraversal());
        sb.append(")");
        return null;
    }

    @Override
    public Void visitTraversalMethod_call_string_map_traversal(final GremlinParser.TraversalMethod_call_string_map_traversalContext ctx) {
        final String step = ctx.getChild(0).getText();
        sb.append(convertToPascalCase(step));
        sb.append("<object>").append("(");
        visit(ctx.stringLiteral());
        sb.append(", ");
        sb.append("(IDictionary<object, object>) ");
        visit(ctx.genericLiteralMapArgument());
        sb.append(", ");
        sb.append("(ITraversal) ");
        visit(ctx.nestedTraversal());
        sb.append(")");
        return null;
    }

    @Override
    public Void visitTraversalMethod_cap(final GremlinParser.TraversalMethod_capContext ctx) {
        return handleGenerics(ctx);
    }

    @Override
    public Void visitTraversalMethod_choose_Function(final GremlinParser.TraversalMethod_choose_FunctionContext ctx) {
        return handleGenerics(ctx);
    }

    @Override
    public Void visitTraversalMethod_choose_Predicate_Traversal(final GremlinParser.TraversalMethod_choose_Predicate_TraversalContext ctx) {
        return handleGenerics(ctx);
    }

    @Override
    public Void visitTraversalMethod_choose_Predicate_Traversal_Traversal(final GremlinParser.TraversalMethod_choose_Predicate_Traversal_TraversalContext ctx) {
        return handleGenerics(ctx);
    }

    @Override
    public Void visitTraversalMethod_choose_Traversal(final GremlinParser.TraversalMethod_choose_TraversalContext ctx) {
        return handleGenerics(ctx);
    }

    @Override
    public Void visitTraversalMethod_choose_Traversal_Traversal(final GremlinParser.TraversalMethod_choose_Traversal_TraversalContext ctx) {
        return handleGenerics(ctx);
    }

    @Override
    public Void visitTraversalMethod_choose_Traversal_Traversal_Traversal(final GremlinParser.TraversalMethod_choose_Traversal_Traversal_TraversalContext ctx) {
        return handleGenerics(ctx);
    }

    @Override
    public Void visitTraversalMethod_coalesce(final GremlinParser.TraversalMethod_coalesceContext ctx) {
        return handleGenerics(ctx);
    }

    @Override
    public Void visitTraversalMethod_constant(final GremlinParser.TraversalMethod_constantContext ctx) {
        return handleGenerics(ctx);
    }

    @Override
    public Void visitTraversalMethod_elementMap(final GremlinParser.TraversalMethod_elementMapContext ctx) {
        return handleGenerics(ctx);
    }

    @Override
    public Void visitTraversalMethod_flatMap(final GremlinParser.TraversalMethod_flatMapContext ctx) {
        return handleGenerics(ctx);
    }

    @Override
    public Void visitTraversalMethod_fold_Empty(final GremlinParser.TraversalMethod_fold_EmptyContext ctx) {
        // calling __.fold() as a start step needs the generics
        if (isCalledAsFirstStepInAnonymousTraversal(ctx))
            return handleGenerics(ctx);
        else
            return super.visitTraversalMethod_fold_Empty(ctx);
    }

    @Override
    public Void visitTraversalMethod_fold_Object_BiFunction(final GremlinParser.TraversalMethod_fold_Object_BiFunctionContext ctx) {
        return handleGenerics(ctx);
    }

    @Override
    public Void visitTraversalMethod_group_Empty(final GremlinParser.TraversalMethod_group_EmptyContext ctx) {
        return handleGenerics(ctx);
    }

    @Override
    public Void visitTraversalMethod_groupCount_Empty(final GremlinParser.TraversalMethod_groupCount_EmptyContext ctx) {
        return handleGenerics(ctx);
    }

    @Override
    public Void visitTraversalMethod_has_String_Object(final GremlinParser.TraversalMethod_has_String_ObjectContext ctx) {
        final String step = ctx.getChild(0).getText();
        sb.append(convertToPascalCase(step));
        sb.append("(");
        tryAppendCastToString(ctx.stringNullableLiteral());
        visit(ctx.stringNullableLiteral());
        sb.append(", ");
        tryAppendCastToObject(ctx.genericLiteralArgument());
        visit(ctx.genericLiteralArgument());
        sb.append(")");
        return null;
    }

    @Override
    public Void visitTraversalMethod_has_String_P(GremlinParser.TraversalMethod_has_String_PContext ctx) {
        final String step = ctx.getChild(0).getText();
        sb.append(convertToPascalCase(step));
        sb.append("(");
        tryAppendCastToString(ctx.stringNullableLiteral());
        visit(ctx.stringNullableLiteral());
        sb.append(", ");
        visit(ctx.traversalPredicate());
        sb.append(")");
        return null;
    }

    @Override
    public Void visitTraversalMethod_has_String_String_Object(final GremlinParser.TraversalMethod_has_String_String_ObjectContext ctx) {
        final String step = ctx.getChild(0).getText();
        sb.append(convertToPascalCase(step));
        sb.append("(");
        tryAppendCastToString(ctx.stringNullableArgument());
        visit(ctx.stringNullableArgument());
        sb.append(", ");
        tryAppendCastToString(ctx.stringNullableLiteral());
        visit(ctx.stringNullableLiteral());
        sb.append(", ");
        tryAppendCastToObject(ctx.genericLiteralArgument());
        visit(ctx.genericLiteralArgument());
        sb.append(")");
        return null;
    }

    @Override
    public Void visitTraversalMethod_has_String_String_P(final GremlinParser.TraversalMethod_has_String_String_PContext ctx) {
        final String step = ctx.getChild(0).getText();
        sb.append(convertToPascalCase(step));
        sb.append("(");
        tryAppendCastToString(ctx.stringNullableArgument());
        visit(ctx.stringNullableArgument());
        sb.append(", ");
        tryAppendCastToString(ctx.stringNullableLiteral());
        visit(ctx.stringNullableLiteral());
        sb.append(", ");
        visit(ctx.traversalPredicate());
        sb.append(")");
        return null;
    }

    @Override
    public Void visitTraversalMethod_has_String_Traversal(final GremlinParser.TraversalMethod_has_String_TraversalContext ctx) {
        final String step = ctx.getChild(0).getText();
        sb.append(convertToPascalCase(step));
        sb.append("(");
        tryAppendCastToString(ctx.stringNullableLiteral());
        visit(ctx.stringNullableLiteral());
        sb.append(", ");
        visit(ctx.nestedTraversal());
        sb.append(")");
        return null;
    }

    @Override
    public Void visitTraversalMethod_has_T_Object(final GremlinParser.TraversalMethod_has_T_ObjectContext ctx) {
        final String step = ctx.getChild(0).getText();
        sb.append(convertToPascalCase(step));
        sb.append("(");
        visit(ctx.traversalT());
        sb.append(", ");
        tryAppendCastToObject(ctx.genericLiteralArgument());
        visit(ctx.genericLiteralArgument());
        sb.append(")");
        return null;
    }

    @Override
    public Void visitTraversalMethod_has_T_P(final GremlinParser.TraversalMethod_has_T_PContext ctx) {
        final String step = ctx.getChild(0).getText();
        sb.append(convertToPascalCase(step));
        sb.append("(");
        visit(ctx.traversalT());
        sb.append(", ");
        visit(ctx.traversalPredicate());
        sb.append(")");
        return null;
    }

    @Override
    public Void visitTraversalMethod_has_T_Traversal(final GremlinParser.TraversalMethod_has_T_TraversalContext ctx) {
        final String step = ctx.getChild(0).getText();
        sb.append(convertToPascalCase(step));
        sb.append("(");
        visit(ctx.traversalT());
        sb.append(", ");
        visit(ctx.nestedTraversal());
        sb.append(")");
        return null;
    }

    @Override
    public Void visitTraversalMethod_hasKey_P(final GremlinParser.TraversalMethod_hasKey_PContext ctx) {
        final String step = ctx.getChild(0).getText();
        sb.append(convertToPascalCase(step));
        sb.append("(");
        visit(ctx.traversalPredicate());
        sb.append(")");
        return null;
    }

    @Override
    public Void visitTraversalMethod_hasKey_String_String(final GremlinParser.TraversalMethod_hasKey_String_StringContext ctx) {
        // if there is only one argument then cast to string otherwise it's ambiguous with hasKey(P)
        if (ctx.stringLiteralVarargsLiterals() == null || ctx.stringLiteralVarargsLiterals().getChildCount() == 0) {
            final String step = ctx.getChild(0).getText();
            sb.append(convertToPascalCase(step));
            sb.append("(");
            tryAppendCastToString(ctx.stringNullableLiteral());
            visit(ctx.stringNullableLiteral());
            sb.append(")");
            return null;
        } else {
            return super.visitTraversalMethod_hasKey_String_String(ctx);
        }
    }

    @Override
    public Void visitTraversalMethod_hasValue_Object_Object(final GremlinParser.TraversalMethod_hasValue_Object_ObjectContext ctx) {
        // if there is only one argument then cast to object otherwise it's ambiguous with hasValue(P)
        if (ctx.genericLiteralVarargs() == null || ctx.genericLiteralVarargs().getChildCount() == 0) {
            final String step = ctx.getChild(0).getText();
            sb.append(convertToPascalCase(step));
            sb.append("(");
            tryAppendCastToObject(ctx.genericLiteralArgument());
            visit(ctx.genericLiteralArgument());
            sb.append(")");
            return null;
        } else {
            return super.visitTraversalMethod_hasValue_Object_Object(ctx);
        }
    }

    @Override
    public Void visitTraversalMethod_hasValue_P(final GremlinParser.TraversalMethod_hasValue_PContext ctx) {
        final String step = ctx.getChild(0).getText();
        sb.append(convertToPascalCase(step));
        sb.append("(");
        visit(ctx.traversalPredicate());
        sb.append(")");
        return null;
    }

    @Override
    public Void visitTraversalMethod_hasLabel_P(final GremlinParser.TraversalMethod_hasLabel_PContext ctx) {
        final String step = ctx.getChild(0).getText();
        sb.append(convertToPascalCase(step));
        sb.append("(");
        visit(ctx.traversalPredicate());
        sb.append(")");
        return null;
    }

    @Override
    public Void visitTraversalMethod_hasLabel_String_String(final GremlinParser.TraversalMethod_hasLabel_String_StringContext ctx) {
        // if there is only one argument then cast to string otherwise it's ambiguous with hasLabel(P)
        if (ctx.stringLiteralVarargsArgument() == null || ctx.stringLiteralVarargsArgument().getChildCount() == 0) {
            final String step = ctx.getChild(0).getText();
            sb.append(convertToPascalCase(step));
            sb.append("(");
            tryAppendCastToString(ctx.stringNullableArgument());
            visit(ctx.stringNullableArgument());
            sb.append(")");
            return null;
        } else {
            final String step = ctx.getChild(0).getText();
            sb.append(convertToPascalCase(step));
            sb.append("(");
            tryAppendCastToString(ctx.stringNullableArgument());
            visit(ctx.stringNullableArgument());

            // more arguments to come
            if (!ctx.stringLiteralVarargsArgument().stringNullableArgument().isEmpty()) {
                ctx.stringLiteralVarargsArgument().stringNullableArgument().forEach(sna -> {
                    sb.append(", ");
                    tryAppendCastToString(sna);
                    visit(sna);
                });
            }

            sb.append(")");
            return null;
        }
    }

    @Override
    public Void visitStringLiteralVarargs(final GremlinParser.StringLiteralVarargsContext ctx) {
        for (int ix = 0; ix < ctx.getChildCount(); ix++) {
            final ParseTree pt = ctx.getChild(ix);
            if (pt instanceof GremlinParser.StringNullableArgumentContext) {
                GremlinParser.StringNullableArgumentContext sna = (GremlinParser.StringNullableArgumentContext) pt;
                tryAppendCastToString(sna);
                visit(sna);
            } else {
                visit(pt);
            }
        };
        return null;
    }

    @Override
    public Void visitTraversalMethod_index(final GremlinParser.TraversalMethod_indexContext ctx) {
        return handleGenerics(ctx);
    }

    @Override
    public Void visitTraversalMethod_length_Scope(final GremlinParser.TraversalMethod_length_ScopeContext ctx) {
        return handleGenerics(ctx);
    }

    @Override
    public Void visitTraversalMethod_limit_Scope_long(final GremlinParser.TraversalMethod_limit_Scope_longContext ctx) {
        return handleGenerics(ctx);
    }

    @Override
    public Void visitTraversalMethod_limit_long(final GremlinParser.TraversalMethod_limit_longContext ctx) {
        return handleGenerics(ctx);
    }

    @Override
    public Void visitTraversalMethod_local(final GremlinParser.TraversalMethod_localContext ctx) {
        return handleGenerics(ctx);
    }

    @Override
    public Void visitTraversalMethod_lTrim_Scope(final GremlinParser.TraversalMethod_lTrim_ScopeContext ctx) {
        return handleGenerics(ctx);
    }

    @Override
    public Void visitTraversalMethod_map(final GremlinParser.TraversalMethod_mapContext ctx) {
        return handleGenerics(ctx);
    }

    @Override
    public Void visitTraversalMethod_match(final GremlinParser.TraversalMethod_matchContext ctx) {
        return handleGenerics(ctx);
    }

    @Override
    public Void visitTraversalMethod_max_Empty(final GremlinParser.TraversalMethod_max_EmptyContext ctx) {
        return handleGenerics(ctx);
    }

    @Override
    public Void visitTraversalMethod_max_Scope(final GremlinParser.TraversalMethod_max_ScopeContext ctx) {
        return handleGenerics(ctx);
    }

    @Override
    public Void visitTraversalMethod_mean_Empty(final GremlinParser.TraversalMethod_mean_EmptyContext ctx) {
        return handleGenerics(ctx);
    }

    @Override
    public Void visitTraversalMethod_mean_Scope(final GremlinParser.TraversalMethod_mean_ScopeContext ctx) {
        return handleGenerics(ctx);
    }

    @Override
    public Void visitTraversalMethod_mergeV_Map(final GremlinParser.TraversalMethod_mergeV_MapContext ctx) {
        // call is ambiguous without an explicit cast
        visit(ctx.getChild(0));
        sb.append("(");
        sb.append("(IDictionary<object, object>) ");
        visit(ctx.genericLiteralMapNullableArgument());
        sb.append(")");
        return null;
    }

    @Override
    public Void visitTraversalMethod_mergeV_Traversal(final GremlinParser.TraversalMethod_mergeV_TraversalContext ctx) {
        // call is ambiguous without an explicit cast
        visit(ctx.getChild(0));
        sb.append("(");
        sb.append("(ITraversal) ");
        visit(ctx.nestedTraversal());
        sb.append(")");
        return null;
    }

    @Override
    public Void visitTraversalMethod_mergeE_Map(final GremlinParser.TraversalMethod_mergeE_MapContext ctx) {
        // call is ambiguous without an explicit cast
        visit(ctx.getChild(0));
        sb.append("(");
        sb.append("(IDictionary<object, object>) ");
        visit(ctx.genericLiteralMapNullableArgument());
        sb.append(")");
        return null;
    }

    @Override
    public Void visitTraversalMethod_mergeE_Traversal(final GremlinParser.TraversalMethod_mergeE_TraversalContext ctx) {
        // call is ambiguous without an explicit cast
        visit(ctx.getChild(0));
        sb.append("(");
        sb.append("(ITraversal) ");
        visit(ctx.nestedTraversal());
        sb.append(")");
        return null;
    }

    @Override
    public Void visitTraversalMethod_min_Empty(final GremlinParser.TraversalMethod_min_EmptyContext ctx) {
        return handleGenerics(ctx);
    }

    @Override
    public Void visitTraversalMethod_min_Scope(final GremlinParser.TraversalMethod_min_ScopeContext ctx) {
        return handleGenerics(ctx);
    }

    @Override
    public Void visitTraversalMethod_option_Merge_Map(final GremlinParser.TraversalMethod_option_Merge_MapContext ctx) {
        // call is ambiguous without an explicit cast
        visit(ctx.getChild(0));
        sb.append("(");
        visit(ctx.traversalMerge());
        sb.append(", ");
        sb.append("(IDictionary<object, object>) ");
        visit(ctx.genericLiteralMapNullableArgument()); // second argument
        sb.append(")");
        return null;
    }

    @Override
    public Void visitTraversalMethod_option_Object_Traversal(final GremlinParser.TraversalMethod_option_Object_TraversalContext ctx) {
        if (ctx.genericLiteralArgument().genericLiteral() != null && ctx.genericLiteralArgument().genericLiteral().traversalMerge() != null) {
            visit(ctx.getChild(0));
            sb.append("(");
            visit(ctx.genericLiteralArgument());
            sb.append(", ");
            sb.append("(ITraversal) ");
            visit(ctx.nestedTraversal());
            sb.append(")");
            return null;
        } else {
            return super.visitTraversalMethod_option_Object_Traversal(ctx);
        }
    }

    @Override
    public Void visitTraversalMethod_option_Merge_Traversal(final GremlinParser.TraversalMethod_option_Merge_TraversalContext ctx) {
        visit(ctx.getChild(0));
        sb.append("(");
        visit(ctx.traversalMerge());
        sb.append(", ");
        sb.append("(ITraversal) ");
        visit(ctx.nestedTraversal());
        sb.append(")");
        return null;
    }

    @Override
    public Void visitTraversalMethod_optional(final GremlinParser.TraversalMethod_optionalContext ctx) {
        return handleGenerics(ctx);
    }

    @Override
    public Void visitTraversalMethod_profile_Empty(final GremlinParser.TraversalMethod_profile_EmptyContext ctx) {
        return handleGenerics(ctx);
    }

    @Override
    public Void visitTraversalMethod_project(final GremlinParser.TraversalMethod_projectContext ctx) {
        return handleGenerics(ctx);
    }

    @Override
    public Void visitTraversalMethod_properties(final GremlinParser.TraversalMethod_propertiesContext ctx) {
        return handleGenerics(ctx);
    }

    @Override
    public Void visitTraversalMethod_property_Cardinality_Object_Object_Object(final GremlinParser.TraversalMethod_property_Cardinality_Object_Object_ObjectContext ctx) {
        if (ctx.genericLiteralVarargs() == null || ctx.genericLiteralVarargs().getChildCount() == 0) {
            final String step = ctx.getChild(0).getText();
            sb.append(convertToPascalCase(step));
            sb.append("(");
            visit(ctx.traversalCardinality());
            sb.append(", ");
            tryAppendCastToObject(ctx.genericLiteralArgument(0));
            visit(ctx.genericLiteralArgument(0));
            sb.append(", ");
            tryAppendCastToObject(ctx.genericLiteralArgument(1));
            visit(ctx.genericLiteralArgument(1));
            sb.append(")");
            return null;
        } else {
            return super.visitTraversalMethod_property_Cardinality_Object_Object_Object(ctx);
        }
    }

    @Override
    public Void visitTraversalMethod_conjoin_String(final GremlinParser.TraversalMethod_conjoin_StringContext ctx) {
        final String step = ctx.getChild(0).getText();
        sb.append(convertToPascalCase(step));
        sb.append("(");
        tryAppendCastToString(ctx.stringArgument());
        visit(ctx.stringArgument());
        sb.append(")");
        return null;
    }

    @Override
    public Void visitTraversalMethod_propertyMap(final GremlinParser.TraversalMethod_propertyMapContext ctx) {
        return handleGenerics(ctx);
    }

    @Override
    public Void visitTraversalMethod_range_Scope_long_long(final GremlinParser.TraversalMethod_range_Scope_long_longContext ctx) {
        return handleGenerics(ctx);
    }

    @Override
    public Void visitTraversalMethod_range_long_long(final GremlinParser.TraversalMethod_range_long_longContext ctx) {
        return handleGenerics(ctx);
    }

    @Override
    public Void visitTraversalMethod_replace_Scope_String_String(final GremlinParser.TraversalMethod_replace_Scope_String_StringContext ctx) {
        return handleGenerics(ctx);
    }

    @Override
    public Void visitTraversalMethod_rTrim_Scope(final GremlinParser.TraversalMethod_rTrim_ScopeContext ctx) {
        return handleGenerics(ctx);
    }

    @Override
    public Void visitTraversalMethod_sack_Empty(final GremlinParser.TraversalMethod_sack_EmptyContext ctx) {
        return handleGenerics(ctx);
    }

    @Override
    public Void visitTraversalMethod_select_Column(final GremlinParser.TraversalMethod_select_ColumnContext ctx) {
        return handleGenerics(ctx);
    }

    @Override
    public Void visitTraversalMethod_select_Pop_String(final GremlinParser.TraversalMethod_select_Pop_StringContext ctx) {
        return handleGenerics(ctx);
    }

    @Override
    public Void visitTraversalMethod_select_Pop_String_String_String(final GremlinParser.TraversalMethod_select_Pop_String_String_StringContext ctx) {
        return handleGenerics(ctx);
    }

    @Override
    public Void visitTraversalMethod_select_Pop_Traversal(final GremlinParser.TraversalMethod_select_Pop_TraversalContext ctx) {
        return handleGenerics(ctx);
    }

    @Override
    public Void visitTraversalMethod_select_String(final GremlinParser.TraversalMethod_select_StringContext ctx) {
        return handleGenerics(ctx);
    }

    @Override
    public Void visitTraversalMethod_select_String_String_String(final GremlinParser.TraversalMethod_select_String_String_StringContext ctx) {
        return handleGenerics(ctx);
    }

    @Override
    public Void visitTraversalMethod_select_Traversal(final GremlinParser.TraversalMethod_select_TraversalContext ctx) {
        return handleGenerics(ctx);
    }

    @Override
    public Void visitTraversalMethod_skip_long(final GremlinParser.TraversalMethod_skip_longContext ctx) {
        return handleGenerics(ctx);
    }

    @Override
    public Void visitTraversalMethod_skip_Scope_long(final GremlinParser.TraversalMethod_skip_Scope_longContext ctx) {
        return handleGenerics(ctx);
    }

    @Override
    public Void visitTraversalMethod_split_Scope_String(final GremlinParser.TraversalMethod_split_Scope_StringContext ctx) {
        return handleGenerics(ctx);
    }

    @Override
    public Void visitTraversalMethod_substring_Scope_int(final GremlinParser.TraversalMethod_substring_Scope_intContext ctx) {
        return handleGenerics(ctx);
    }

    @Override
    public Void visitTraversalMethod_substring_Scope_int_int(final GremlinParser.TraversalMethod_substring_Scope_int_intContext ctx) {
        return handleGenerics(ctx);
    }

    @Override
    public Void visitTraversalMethod_sum_Empty(final GremlinParser.TraversalMethod_sum_EmptyContext ctx) {
        return handleGenerics(ctx);
    }

    @Override
    public Void visitTraversalMethod_sum_Scope(final GremlinParser.TraversalMethod_sum_ScopeContext ctx) {
        return handleGenerics(ctx);
    }

    @Override
    public Void visitTraversalMethod_tail_Empty(final GremlinParser.TraversalMethod_tail_EmptyContext ctx) {
        return handleGenerics(ctx);
    }

    @Override
    public Void visitTraversalMethod_tail_Scope(final GremlinParser.TraversalMethod_tail_ScopeContext ctx) {
        return handleGenerics(ctx);
    }

    @Override
    public Void visitTraversalMethod_tail_Scope_long(final GremlinParser.TraversalMethod_tail_Scope_longContext ctx) {
        return handleGenerics(ctx);
    }

    @Override
    public Void visitTraversalMethod_tail_long(final GremlinParser.TraversalMethod_tail_longContext ctx) {
        return handleGenerics(ctx);
    }

    @Override
    public Void visitTraversalMethod_toUpper_Scope(final GremlinParser.TraversalMethod_toUpper_ScopeContext ctx) {
        return handleGenerics(ctx);
    }

    @Override
    public Void visitTraversalMethod_toLower_Scope(final GremlinParser.TraversalMethod_toLower_ScopeContext ctx) {
        return handleGenerics(ctx);
    }

    @Override
    public Void visitTraversalMethod_tree_Empty(final GremlinParser.TraversalMethod_tree_EmptyContext ctx) {
        return handleGenerics(ctx);
    }

    @Override
    public Void visitTraversalMethod_trim_Scope(final GremlinParser.TraversalMethod_trim_ScopeContext ctx) {
        return handleGenerics(ctx);
    }

    @Override
    public Void visitTraversalMethod_unfold(final GremlinParser.TraversalMethod_unfoldContext ctx) {
        return handleGenerics(ctx);
    }

    @Override
    public Void visitTraversalMethod_union(final GremlinParser.TraversalMethod_unionContext ctx) {
        return handleGenerics(ctx);
    }

    @Override
    public Void visitTraversalMethod_value(final GremlinParser.TraversalMethod_valueContext ctx) {
        return handleGenerics(ctx);
    }

    @Override
    public Void visitTraversalMethod_valueMap_String(final GremlinParser.TraversalMethod_valueMap_StringContext ctx) {
        return handleGenerics(ctx);
    }

    @Override
    public Void visitTraversalMethod_valueMap_boolean_String(final GremlinParser.TraversalMethod_valueMap_boolean_StringContext ctx) {
        return handleGenerics(ctx);
    }

    @Override
    public Void visitTraversalMethod_values(final GremlinParser.TraversalMethod_valuesContext ctx) {
        return handleGenerics(ctx);
    }

    @Override
    public Void visitClassType(final GremlinParser.ClassTypeContext ctx) {
        sb.append("typeof(").append(ctx.getText()).append(")");
        return null;
    }

    /**
     * Steps with a {@code <TNewEnd>} defined need special handling to append generics.
     */
    private Void handleGenerics(final ParseTree ctx) {
        final String step = ctx.getChild(0).getText();
        sb.append(convertToPascalCase(step));

        if (step.equals(GraphTraversal.Symbols.group) || step.equals(GraphTraversal.Symbols.valueMap))
            sb.append("<object, object>");
        else
            sb.append("<object>");

        for (int ix = 1; ix < ctx.getChildCount(); ix++) {
            visit(ctx.getChild(ix));
        }
        return null;
    }

    @Override
    protected String processGremlinSymbol(final String step) {
        return SymbolHelper.toCSharp(step);
    }

    /**
     * The default behavior for this method is to call {@link #processGremlinSymbol(String)} but there really isn't a
     * need to do that for C# because the mappings of the {@link SymbolHelper} don't apply to enums.
     */
    @Override
    protected void appendExplicitNaming(final String txt, final String prefix) {
        if (!txt.startsWith(prefix + ".")) {
            sb.append(prefix).append(".");
            sb.append(convertToPascalCase(txt));
        } else {
            final String[] split = txt.split("\\.");
            sb.append(split[0]).append(".");
            sb.append(convertToPascalCase(split[1]));
        }
    }

    @Override
    protected String getCardinalityFunctionClass() {
        return "CardinalityValue";
    }

    private void tryAppendCastToString(final GremlinParser.StringArgumentContext ctx) {
        if (ctx.variable() != null || ctx.stringLiteral() != null) {
            sb.append("(string) ");
        }
    }

    private void tryAppendCastToString(final GremlinParser.StringNullableArgumentContext ctx) {
        if (ctx.variable() != null || ctx.stringNullableLiteral().K_NULL() != null) {
            sb.append("(string) ");
        }
    }

    private void tryAppendCastToString(final GremlinParser.StringNullableLiteralContext ctx) {
        if (ctx.K_NULL() != null) {
            sb.append("(string) ");
        }
    }

    private void tryAppendCastToObject(final GremlinParser.GenericLiteralArgumentContext ctx) {
        if (ctx.variable() != null || ctx.genericLiteral().nullLiteral() != null)
            sb.append("(object) ");
    }

    private boolean isCalledAsFirstStepInAnonymousTraversal(final ParseTree stepToTest) {
        final ParseTree parent = stepToTest.getParent();
        final ParseTree parentParent = parent.getParent();
        final ParseTree firstStepOfNestedTraversal = parentParent.getChild(0).getChild(0);
        final ParseTree parentParentParent = parentParent.getParent();

        // the step is first if it matches the first step of the nested traversal and if the parent of the parent is
        // a nested traversal
        return stepToTest == firstStepOfNestedTraversal && parentParentParent instanceof GremlinParser.NestedTraversalContext;
    }

    private String convertToPascalCase(final String txt) {
        return txt.substring(0,1).toUpperCase() + txt.substring(1);
    }

    static final class SymbolHelper {

        private final static Map<String, String> TO_CS_MAP = new HashMap<>();
        private final static Map<String, String> FROM_CS_MAP = new HashMap<>();

        static {
            TO_CS_MAP.put("graphml", "GraphML");
            TO_CS_MAP.put("graphson", "GraphSON");
            TO_CS_MAP.forEach((k, v) -> FROM_CS_MAP.put(v, k));
        }

        private SymbolHelper() {
            // static methods only, do not instantiate
        }

        public static String toCSharp(final String symbol) {
            return TO_CS_MAP.getOrDefault(symbol, StringUtils.capitalize(symbol));
        }

        public static String toJava(final String symbol) {
            return FROM_CS_MAP.getOrDefault(symbol, StringUtils.uncapitalize(symbol));
        }

    }
}<|MERGE_RESOLUTION|>--- conflicted
+++ resolved
@@ -159,16 +159,9 @@
         // child at 2 is the date argument to datetime() and comes enclosed in quotes
         final String dtString = ctx.getChild(2).getText();
         final OffsetDateTime dt = DatetimeHelper.parse(removeFirstAndLastCharacters(dtString));
-<<<<<<< HEAD
-        // todo: update when dotnet datetime serializer is implemented
-        sb.append("DateTimeOffset.FromUnixTimeMilliseconds(");
-        sb.append(dt.toInstant().toEpochMilli());
-        sb.append(")");
-=======
         sb.append("DateTimeOffset.Parse(\"");
         sb.append(dt);
         sb.append("\")");
->>>>>>> a0c58515
         return null;
     }
 
