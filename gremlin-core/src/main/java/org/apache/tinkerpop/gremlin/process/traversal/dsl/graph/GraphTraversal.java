/*
 * Licensed to the Apache Software Foundation (ASF) under one
 * or more contributor license agreements.  See the NOTICE file
 * distributed with this work for additional information
 * regarding copyright ownership.  The ASF licenses this file
 * to you under the Apache License, Version 2.0 (the
 * "License"); you may not use this file except in compliance
 * with the License.  You may obtain a copy of the License at
 *
 * http://www.apache.org/licenses/LICENSE-2.0
 *
 * Unless required by applicable law or agreed to in writing,
 * software distributed under the License is distributed on an
 * "AS IS" BASIS, WITHOUT WARRANTIES OR CONDITIONS OF ANY
 * KIND, either express or implied.  See the License for the
 * specific language governing permissions and limitations
 * under the License.
 */
package org.apache.tinkerpop.gremlin.process.traversal.dsl.graph;

import org.apache.tinkerpop.gremlin.process.computer.VertexProgram;
import org.apache.tinkerpop.gremlin.process.computer.clustering.connected.ConnectedComponentVertexProgram;
import org.apache.tinkerpop.gremlin.process.computer.traversal.step.map.ConnectedComponentVertexProgramStep;
import org.apache.tinkerpop.gremlin.process.computer.traversal.step.map.PageRankVertexProgramStep;
import org.apache.tinkerpop.gremlin.process.computer.traversal.step.map.PeerPressureVertexProgramStep;
import org.apache.tinkerpop.gremlin.process.computer.traversal.step.map.ProgramVertexProgramStep;
import org.apache.tinkerpop.gremlin.process.computer.traversal.step.map.ShortestPathVertexProgramStep;
import org.apache.tinkerpop.gremlin.process.traversal.DT;
import org.apache.tinkerpop.gremlin.process.traversal.Failure;
import org.apache.tinkerpop.gremlin.process.traversal.Merge;
import org.apache.tinkerpop.gremlin.process.traversal.Order;
import org.apache.tinkerpop.gremlin.process.traversal.P;
import org.apache.tinkerpop.gremlin.process.traversal.Path;
import org.apache.tinkerpop.gremlin.process.traversal.Pick;
import org.apache.tinkerpop.gremlin.process.traversal.Pop;
import org.apache.tinkerpop.gremlin.process.traversal.Scope;
import org.apache.tinkerpop.gremlin.process.traversal.Step;
import org.apache.tinkerpop.gremlin.process.traversal.Traversal;
import org.apache.tinkerpop.gremlin.process.traversal.Traverser;
import org.apache.tinkerpop.gremlin.process.traversal.lambda.CardinalityValueTraversal;
import org.apache.tinkerpop.gremlin.process.traversal.lambda.ColumnTraversal;
import org.apache.tinkerpop.gremlin.process.traversal.lambda.ConstantTraversal;
import org.apache.tinkerpop.gremlin.process.traversal.lambda.FunctionTraverser;
import org.apache.tinkerpop.gremlin.process.traversal.lambda.LoopTraversal;
import org.apache.tinkerpop.gremlin.process.traversal.lambda.PredicateTraverser;
import org.apache.tinkerpop.gremlin.process.traversal.lambda.TrueTraversal;
import org.apache.tinkerpop.gremlin.process.traversal.step.ByModulating;
import org.apache.tinkerpop.gremlin.process.traversal.step.Configuring;
import org.apache.tinkerpop.gremlin.process.traversal.step.FromToModulating;
import org.apache.tinkerpop.gremlin.process.traversal.step.GValue;
import org.apache.tinkerpop.gremlin.process.traversal.step.Mutating;
import org.apache.tinkerpop.gremlin.process.traversal.step.ReadWriting;
import org.apache.tinkerpop.gremlin.process.traversal.step.TimesModulating;
import org.apache.tinkerpop.gremlin.process.traversal.step.TraversalOptionParent;
import org.apache.tinkerpop.gremlin.process.traversal.step.branch.BranchStep;
import org.apache.tinkerpop.gremlin.process.traversal.step.branch.ChooseStep;
import org.apache.tinkerpop.gremlin.process.traversal.step.branch.LocalStep;
import org.apache.tinkerpop.gremlin.process.traversal.step.branch.OptionalStep;
import org.apache.tinkerpop.gremlin.process.traversal.step.branch.RepeatStep;
import org.apache.tinkerpop.gremlin.process.traversal.step.branch.UnionStep;
import org.apache.tinkerpop.gremlin.process.traversal.step.filter.AllStep;
import org.apache.tinkerpop.gremlin.process.traversal.step.filter.AndStep;
import org.apache.tinkerpop.gremlin.process.traversal.step.filter.AnyStep;
import org.apache.tinkerpop.gremlin.process.traversal.step.filter.CoinStep;
import org.apache.tinkerpop.gremlin.process.traversal.step.filter.ConnectiveStep;
import org.apache.tinkerpop.gremlin.process.traversal.step.filter.DedupGlobalStep;
import org.apache.tinkerpop.gremlin.process.traversal.step.filter.DiscardStep;
import org.apache.tinkerpop.gremlin.process.traversal.step.filter.DropStep;
import org.apache.tinkerpop.gremlin.process.traversal.step.filter.HasStep;
import org.apache.tinkerpop.gremlin.process.traversal.step.filter.IsStep;
import org.apache.tinkerpop.gremlin.process.traversal.step.filter.LambdaFilterStep;
import org.apache.tinkerpop.gremlin.process.traversal.step.filter.NoneStep;
import org.apache.tinkerpop.gremlin.process.traversal.step.filter.NotStep;
import org.apache.tinkerpop.gremlin.process.traversal.step.filter.OrStep;
import org.apache.tinkerpop.gremlin.process.traversal.step.filter.PathFilterStep;
import org.apache.tinkerpop.gremlin.process.traversal.step.filter.RangeGlobalStep;
import org.apache.tinkerpop.gremlin.process.traversal.step.filter.SampleGlobalStep;
import org.apache.tinkerpop.gremlin.process.traversal.step.filter.TailGlobalStep;
import org.apache.tinkerpop.gremlin.process.traversal.step.filter.TimeLimitStep;
import org.apache.tinkerpop.gremlin.process.traversal.step.filter.TraversalFilterStep;
import org.apache.tinkerpop.gremlin.process.traversal.step.filter.WherePredicateStep;
import org.apache.tinkerpop.gremlin.process.traversal.step.filter.WhereTraversalStep;
import org.apache.tinkerpop.gremlin.process.traversal.step.map.AddEdgeStartStep;
import org.apache.tinkerpop.gremlin.process.traversal.step.map.AddEdgeStep;
import org.apache.tinkerpop.gremlin.process.traversal.step.map.AddVertexStartStep;
import org.apache.tinkerpop.gremlin.process.traversal.step.map.AddVertexStep;
import org.apache.tinkerpop.gremlin.process.traversal.step.map.AsDateStep;
import org.apache.tinkerpop.gremlin.process.traversal.step.map.AsStringGlobalStep;
import org.apache.tinkerpop.gremlin.process.traversal.step.map.AsStringLocalStep;
import org.apache.tinkerpop.gremlin.process.traversal.step.map.CallStep;
import org.apache.tinkerpop.gremlin.process.traversal.step.map.CoalesceStep;
import org.apache.tinkerpop.gremlin.process.traversal.step.map.CombineStep;
import org.apache.tinkerpop.gremlin.process.traversal.step.map.ConcatStep;
import org.apache.tinkerpop.gremlin.process.traversal.step.map.ConjoinStep;
import org.apache.tinkerpop.gremlin.process.traversal.step.map.ConstantStep;
import org.apache.tinkerpop.gremlin.process.traversal.step.map.CountGlobalStep;
import org.apache.tinkerpop.gremlin.process.traversal.step.map.CountLocalStep;
import org.apache.tinkerpop.gremlin.process.traversal.step.map.DateAddStep;
import org.apache.tinkerpop.gremlin.process.traversal.step.map.DateDiffStep;
import org.apache.tinkerpop.gremlin.process.traversal.step.map.DedupLocalStep;
import org.apache.tinkerpop.gremlin.process.traversal.step.map.DifferenceStep;
import org.apache.tinkerpop.gremlin.process.traversal.step.map.DisjunctStep;
import org.apache.tinkerpop.gremlin.process.traversal.step.map.EdgeOtherVertexStep;
import org.apache.tinkerpop.gremlin.process.traversal.step.map.EdgeVertexStep;
import org.apache.tinkerpop.gremlin.process.traversal.step.map.ElementMapStep;
import org.apache.tinkerpop.gremlin.process.traversal.step.map.ElementStep;
import org.apache.tinkerpop.gremlin.process.traversal.step.map.FoldStep;
import org.apache.tinkerpop.gremlin.process.traversal.step.map.FormatStep;
import org.apache.tinkerpop.gremlin.process.traversal.step.map.GraphStep;
import org.apache.tinkerpop.gremlin.process.traversal.step.map.GroupCountStep;
import org.apache.tinkerpop.gremlin.process.traversal.step.map.GroupStep;
import org.apache.tinkerpop.gremlin.process.traversal.step.map.IdStep;
import org.apache.tinkerpop.gremlin.process.traversal.step.map.IndexStep;
import org.apache.tinkerpop.gremlin.process.traversal.step.map.IntersectStep;
import org.apache.tinkerpop.gremlin.process.traversal.step.map.LTrimGlobalStep;
import org.apache.tinkerpop.gremlin.process.traversal.step.map.LTrimLocalStep;
import org.apache.tinkerpop.gremlin.process.traversal.step.map.LabelStep;
import org.apache.tinkerpop.gremlin.process.traversal.step.map.LambdaCollectingBarrierStep;
import org.apache.tinkerpop.gremlin.process.traversal.step.map.LambdaFlatMapStep;
import org.apache.tinkerpop.gremlin.process.traversal.step.map.LambdaMapStep;
import org.apache.tinkerpop.gremlin.process.traversal.step.map.LengthGlobalStep;
import org.apache.tinkerpop.gremlin.process.traversal.step.map.LengthLocalStep;
import org.apache.tinkerpop.gremlin.process.traversal.step.map.LoopsStep;
import org.apache.tinkerpop.gremlin.process.traversal.step.map.MatchStep;
import org.apache.tinkerpop.gremlin.process.traversal.step.map.MathStep;
import org.apache.tinkerpop.gremlin.process.traversal.step.map.MaxGlobalStep;
import org.apache.tinkerpop.gremlin.process.traversal.step.map.MaxLocalStep;
import org.apache.tinkerpop.gremlin.process.traversal.step.map.MeanGlobalStep;
import org.apache.tinkerpop.gremlin.process.traversal.step.map.MeanLocalStep;
import org.apache.tinkerpop.gremlin.process.traversal.step.map.MergeEdgeStep;
import org.apache.tinkerpop.gremlin.process.traversal.step.map.MergeVertexStep;
import org.apache.tinkerpop.gremlin.process.traversal.step.map.MinGlobalStep;
import org.apache.tinkerpop.gremlin.process.traversal.step.map.MinLocalStep;
import org.apache.tinkerpop.gremlin.process.traversal.step.map.NoOpBarrierStep;
import org.apache.tinkerpop.gremlin.process.traversal.step.map.OrderGlobalStep;
import org.apache.tinkerpop.gremlin.process.traversal.step.map.OrderLocalStep;
import org.apache.tinkerpop.gremlin.process.traversal.step.map.PathStep;
import org.apache.tinkerpop.gremlin.process.traversal.step.map.ProductStep;
import org.apache.tinkerpop.gremlin.process.traversal.step.map.ProjectStep;
import org.apache.tinkerpop.gremlin.process.traversal.step.map.PropertiesStep;
import org.apache.tinkerpop.gremlin.process.traversal.step.map.PropertyKeyStep;
import org.apache.tinkerpop.gremlin.process.traversal.step.map.PropertyMapStep;
import org.apache.tinkerpop.gremlin.process.traversal.step.map.PropertyValueStep;
import org.apache.tinkerpop.gremlin.process.traversal.step.map.RTrimGlobalStep;
import org.apache.tinkerpop.gremlin.process.traversal.step.map.RTrimLocalStep;
import org.apache.tinkerpop.gremlin.process.traversal.step.map.RangeLocalStep;
import org.apache.tinkerpop.gremlin.process.traversal.step.map.ReplaceGlobalStep;
import org.apache.tinkerpop.gremlin.process.traversal.step.map.ReplaceLocalStep;
import org.apache.tinkerpop.gremlin.process.traversal.step.map.ReverseStep;
import org.apache.tinkerpop.gremlin.process.traversal.step.map.SackStep;
import org.apache.tinkerpop.gremlin.process.traversal.step.map.SampleLocalStep;
import org.apache.tinkerpop.gremlin.process.traversal.step.map.SelectOneStep;
import org.apache.tinkerpop.gremlin.process.traversal.step.map.SelectStep;
import org.apache.tinkerpop.gremlin.process.traversal.step.map.SplitGlobalStep;
import org.apache.tinkerpop.gremlin.process.traversal.step.map.SplitLocalStep;
import org.apache.tinkerpop.gremlin.process.traversal.step.map.SubstringGlobalStep;
import org.apache.tinkerpop.gremlin.process.traversal.step.map.SubstringLocalStep;
import org.apache.tinkerpop.gremlin.process.traversal.step.map.SumGlobalStep;
import org.apache.tinkerpop.gremlin.process.traversal.step.map.SumLocalStep;
import org.apache.tinkerpop.gremlin.process.traversal.step.map.TailLocalStep;
import org.apache.tinkerpop.gremlin.process.traversal.step.map.ToLowerGlobalStep;
import org.apache.tinkerpop.gremlin.process.traversal.step.map.ToLowerLocalStep;
import org.apache.tinkerpop.gremlin.process.traversal.step.map.ToUpperGlobalStep;
import org.apache.tinkerpop.gremlin.process.traversal.step.map.ToUpperLocalStep;
import org.apache.tinkerpop.gremlin.process.traversal.step.map.TraversalFlatMapStep;
import org.apache.tinkerpop.gremlin.process.traversal.step.map.TraversalMapStep;
import org.apache.tinkerpop.gremlin.process.traversal.step.map.MergeStep;
import org.apache.tinkerpop.gremlin.process.traversal.step.map.TraversalSelectStep;
import org.apache.tinkerpop.gremlin.process.traversal.step.map.TreeStep;
import org.apache.tinkerpop.gremlin.process.traversal.step.map.TrimGlobalStep;
import org.apache.tinkerpop.gremlin.process.traversal.step.map.TrimLocalStep;
import org.apache.tinkerpop.gremlin.process.traversal.step.map.UnfoldStep;
import org.apache.tinkerpop.gremlin.process.traversal.step.map.VertexStep;
import org.apache.tinkerpop.gremlin.process.traversal.step.sideEffect.AddPropertyStep;
import org.apache.tinkerpop.gremlin.process.traversal.step.sideEffect.AggregateGlobalStep;
import org.apache.tinkerpop.gremlin.process.traversal.step.sideEffect.AggregateLocalStep;
import org.apache.tinkerpop.gremlin.process.traversal.step.sideEffect.FailStep;
import org.apache.tinkerpop.gremlin.process.traversal.step.sideEffect.GroupCountSideEffectStep;
import org.apache.tinkerpop.gremlin.process.traversal.step.sideEffect.GroupSideEffectStep;
import org.apache.tinkerpop.gremlin.process.traversal.step.sideEffect.IdentityStep;
import org.apache.tinkerpop.gremlin.process.traversal.step.sideEffect.InjectStep;
import org.apache.tinkerpop.gremlin.process.traversal.step.sideEffect.IoStep;
import org.apache.tinkerpop.gremlin.process.traversal.step.sideEffect.LambdaSideEffectStep;
import org.apache.tinkerpop.gremlin.process.traversal.step.sideEffect.ProfileSideEffectStep;
import org.apache.tinkerpop.gremlin.process.traversal.step.sideEffect.SackValueStep;
import org.apache.tinkerpop.gremlin.process.traversal.step.sideEffect.SideEffectCapStep;
import org.apache.tinkerpop.gremlin.process.traversal.step.sideEffect.StartStep;
import org.apache.tinkerpop.gremlin.process.traversal.step.sideEffect.SubgraphStep;
import org.apache.tinkerpop.gremlin.process.traversal.step.sideEffect.TraversalSideEffectStep;
import org.apache.tinkerpop.gremlin.process.traversal.step.sideEffect.TreeSideEffectStep;
import org.apache.tinkerpop.gremlin.process.traversal.step.util.HasContainer;
import org.apache.tinkerpop.gremlin.process.traversal.step.util.Tree;
import org.apache.tinkerpop.gremlin.process.traversal.step.util.WithOptions;
import org.apache.tinkerpop.gremlin.process.traversal.traverser.util.TraverserSet;
import org.apache.tinkerpop.gremlin.process.traversal.util.TraversalHelper;
import org.apache.tinkerpop.gremlin.process.traversal.util.TraversalMetrics;
import org.apache.tinkerpop.gremlin.structure.Column;
import org.apache.tinkerpop.gremlin.structure.Direction;
import org.apache.tinkerpop.gremlin.structure.Edge;
import org.apache.tinkerpop.gremlin.structure.Element;
import org.apache.tinkerpop.gremlin.structure.Graph;
import org.apache.tinkerpop.gremlin.structure.Property;
import org.apache.tinkerpop.gremlin.structure.PropertyType;
import org.apache.tinkerpop.gremlin.structure.T;
import org.apache.tinkerpop.gremlin.structure.Vertex;
import org.apache.tinkerpop.gremlin.structure.VertexProperty;
import org.apache.tinkerpop.gremlin.util.CollectionUtil;
import org.apache.tinkerpop.gremlin.util.function.ConstantSupplier;

import java.time.OffsetDateTime;
import java.util.ArrayList;
import java.util.Arrays;
import java.util.Collection;
import java.util.Collections;
import java.util.Comparator;
import java.util.Iterator;
import java.util.LinkedHashMap;
import java.util.List;
import java.util.Map;
import java.util.Optional;
import java.util.Set;
import java.util.function.BiFunction;
import java.util.function.Consumer;
import java.util.function.Function;
import java.util.function.Predicate;

import static org.apache.tinkerpop.gremlin.structure.VertexProperty.Cardinality.single;

/**
 * @author Marko A. Rodriguez (http://markorodriguez.com)
 * @author Stephen Mallette (http://stephen.genoprime.com)
 */
public interface GraphTraversal<S, E> extends Traversal<S, E> {

    /**
     * Exposes administrative methods that are either internal to TinkerPop or for users with advanced needs. This
     * separation helps keep the Gremlin API more concise. Any {@code GraphTraversal} can get an instance of its
     * administrative form by way of {@link GraphTraversal#asAdmin()}.
     */
    public interface Admin<S, E> extends Traversal.Admin<S, E>, GraphTraversal<S, E> {

        @Override
        public default <E2> GraphTraversal.Admin<S, E2> addStep(final Step<?, E2> step) {
            return (GraphTraversal.Admin<S, E2>) Traversal.Admin.super.addStep((Step) step);
        }

        @Override
        public default GraphTraversal<S, E> iterate() {
            return GraphTraversal.super.iterate();
        }

        @Override
        public GraphTraversal.Admin<S, E> clone();
    }

    @Override
    public default GraphTraversal.Admin<S, E> asAdmin() {
        return (GraphTraversal.Admin<S, E>) this;
    }

    ///////////////////// MAP STEPS /////////////////////

    /**
     * Map a {@link Traverser} referencing an object of type <code>E</code> to an object of type <code>E2</code>.
     *
     * @param function the lambda expression that does the functional mapping
     * @return the traversal with an appended {@link LambdaMapStep}.
     * @see <a href="http://tinkerpop.apache.org/docs/${project.version}/reference/#general-steps" target="_blank">Reference Documentation - General Steps</a>
     * @since 3.0.0-incubating
     */
    public default <E2> GraphTraversal<S, E2> map(final Function<Traverser<E>, E2> function) {
        this.asAdmin().getGremlinLang().addStep(Symbols.map, function);
        return this.asAdmin().addStep(new LambdaMapStep<>(this.asAdmin(), function));
    }

    /**
     * Map a {@link Traverser} referencing an object of type <code>E</code> to an object of type <code>E2</code>.
     *
     * @param mapTraversal the traversal expression that does the functional mapping
     * @return the traversal with an appended {@link LambdaMapStep}.
     * @see <a href="http://tinkerpop.apache.org/docs/${project.version}/reference/#general-steps" target="_blank">Reference Documentation - General Steps</a>
     * @since 3.0.0-incubating
     */
    public default <E2> GraphTraversal<S, E2> map(final Traversal<?, E2> mapTraversal) {
        this.asAdmin().getGremlinLang().addStep(Symbols.map, mapTraversal);
        return this.asAdmin().addStep(new TraversalMapStep<>(this.asAdmin(), mapTraversal));
    }

    /**
     * Map a {@link Traverser} referencing an object of type <code>E</code> to an iterator of objects of type <code>E2</code>.
     * The resultant iterator is drained one-by-one before a new <code>E</code> object is pulled in for processing.
     *
     * @param function the lambda expression that does the functional mapping
     * @param <E2>     the type of the returned iterator objects
     * @return the traversal with an appended {@link LambdaFlatMapStep}.
     * @see <a href="http://tinkerpop.apache.org/docs/${project.version}/reference/#general-steps" target="_blank">Reference Documentation - General Steps</a>
     * @since 3.0.0-incubating
     */
    public default <E2> GraphTraversal<S, E2> flatMap(final Function<Traverser<E>, Iterator<E2>> function) {
        this.asAdmin().getGremlinLang().addStep(Symbols.flatMap, function);
        return this.asAdmin().addStep(new LambdaFlatMapStep<>(this.asAdmin(), function));
    }

    /**
     * Map a {@link Traverser} referencing an object of type <code>E</code> to an iterator of objects of type <code>E2</code>.
     * The internal traversal is drained one-by-one before a new <code>E</code> object is pulled in for processing.
     *
     * @param flatMapTraversal the traversal generating objects of type <code>E2</code>
     * @param <E2>             the end type of the internal traversal
     * @return the traversal with an appended {@link TraversalFlatMapStep}.
     * @see <a href="http://tinkerpop.apache.org/docs/${project.version}/reference/#general-steps" target="_blank">Reference Documentation - General Steps</a>
     * @since 3.0.0-incubating
     */
    public default <E2> GraphTraversal<S, E2> flatMap(final Traversal<?, E2> flatMapTraversal) {
        this.asAdmin().getGremlinLang().addStep(Symbols.flatMap, flatMapTraversal);
        return this.asAdmin().addStep(new TraversalFlatMapStep<>(this.asAdmin(), flatMapTraversal));
    }

    /**
     * Map the {@link Element} to its {@link Element#id}.
     *
     * @return the traversal with an appended {@link IdStep}.
     * @see <a href="http://tinkerpop.apache.org/docs/${project.version}/reference/#id-step" target="_blank">Reference Documentation - Id Step</a>
     * @since 3.0.0-incubating
     */
    public default GraphTraversal<S, Object> id() {
        this.asAdmin().getGremlinLang().addStep(Symbols.id);
        return this.asAdmin().addStep(new IdStep<>(this.asAdmin()));
    }

    /**
     * Map the {@link Element} to its {@link Element#label}.
     *
     * @return the traversal with an appended {@link LabelStep}.
     * @see <a href="http://tinkerpop.apache.org/docs/${project.version}/reference/#label-step" target="_blank">Reference Documentation - Label Step</a>
     * @since 3.0.0-incubating
     */
    public default GraphTraversal<S, String> label() {
        this.asAdmin().getGremlinLang().addStep(Symbols.label);
        return this.asAdmin().addStep(new LabelStep<>(this.asAdmin()));
    }

    /**
     * Map the <code>E</code> object to itself. In other words, a "no op."
     *
     * @return the traversal with an appended {@link IdentityStep}.
     * @since 3.0.0-incubating
     */
    public default GraphTraversal<S, E> identity() {
        this.asAdmin().getGremlinLang().addStep(Symbols.identity);
        return this.asAdmin().addStep(new IdentityStep<>(this.asAdmin()));
    }

    /**
     * Map any object to a fixed <code>E</code> value.
     *
     * @return the traversal with an appended {@link ConstantStep}.
     * @see <a href="http://tinkerpop.apache.org/docs/${project.version}/reference/#constant-step" target="_blank">Reference Documentation - Constant Step</a>
     * @since 3.0.0-incubating
     */
    public default <E2> GraphTraversal<S, E2> constant(final E2 e) {
        this.asAdmin().getGremlinLang().addStep(Symbols.constant, e);
        return this.asAdmin().addStep(new ConstantStep<E, E2>(this.asAdmin(), e));
    }

    /**
     * Map any object to a fixed <code>E</code> value. For internal use for  parameterization features.
     *
     * @return the traversal with an appended {@link ConstantStep}.
     * @see <a href="http://tinkerpop.apache.org/docs/${project.version}/reference/#constant-step" target="_blank">Reference Documentation - Constant Step</a>
     * @since 4.0.0
     */
    public default <E2> GraphTraversal<S, E2> constant(final GValue<E2> e) {
        this.asAdmin().getGremlinLang().addStep(GraphTraversal.Symbols.constant, e);
        return this.asAdmin().addStep(new ConstantStep<E, E2>(this.asAdmin(), e));
    }

    /**
     * A {@code V} step is usually used to start a traversal but it may also be used mid-traversal.
     *
     * @param vertexIdsOrElements vertices to inject into the traversal
     * @return the traversal with an appended {@link GraphStep}
     * @see <a href="http://tinkerpop.apache.org/docs/${project.version}/reference/#graph-step" target="_blank">Reference Documentation - Graph Step</a>
     * @since 3.1.0-incubating
     */
    public default GraphTraversal<S, Vertex> V(final Object... vertexIdsOrElements) {
        // a single null is [null]
        final Object[] ids = null == vertexIdsOrElements ? new Object[] { null } : vertexIdsOrElements;
        this.asAdmin().getGremlinLang().addStep(Symbols.V, ids);
        return this.asAdmin().addStep(new GraphStep<>(this.asAdmin(), Vertex.class, false, ids));
    }

    /**
     * A {@code E} step is usually used to start a traversal but it may also be used mid-traversal.
     *
     * @param edgeIdsOrElements edges to inject into the traversal
     * @return the traversal with an appended {@link GraphStep}
     * @see <a href="http://tinkerpop.apache.org/docs/${project.version}/reference/#e-step" target="_blank">Reference Documentation - E Step</a>
     * @since 3.7.0
     */
    public default GraphTraversal<S, Edge> E(final Object... edgeIdsOrElements) {
        // a single null is [null]
        final Object[] ids = null == edgeIdsOrElements ? new Object[] { null } : edgeIdsOrElements;
        this.asAdmin().getGremlinLang().addStep(Symbols.E, ids);
        return this.asAdmin().addStep(new GraphStep<>(this.asAdmin(), Edge.class, false, ids));
    }

    /**
     * Map the {@link Vertex} to its adjacent vertices given a direction.
     *
     * @param direction  the direction to traverse from the current vertex
     * @return the traversal with an appended {@link VertexStep}.
     * @see <a href="http://tinkerpop.apache.org/docs/${project.version}/reference/#vertex-steps" target="_blank">Reference Documentation - Vertex Step</a>
     * @since 3.0.0-incubating
     */
    public default GraphTraversal<S, Vertex> to(final Direction direction) {
        return this.to(direction, new String[0]);
    }

    /**
     * Map the {@link Vertex} to its adjacent vertices given a direction and edge labels.
     *
     * @param direction  the direction to traverse from the current vertex
     * @param edgeLabels the edge labels to traverse
     * @return the traversal with an appended {@link VertexStep}.
     * @see <a href="http://tinkerpop.apache.org/docs/${project.version}/reference/#vertex-steps" target="_blank">Reference Documentation - Vertex Step</a>
     * @since 3.0.0-incubating
     */
    public default GraphTraversal<S, Vertex> to(final Direction direction, final String... edgeLabels) {
        this.asAdmin().getGremlinLang().addStep(Symbols.to, direction, edgeLabels);
        return this.asAdmin().addStep(new VertexStep<>(this.asAdmin(), Vertex.class, direction, edgeLabels));
    }

    /**
     * Map the {@link Vertex} to its adjacent vertices given a direction and edge labels. The arguments for the
     * labels must be either a {@code String} or a {@link GValue<String>}. For internal use for parameterization.
     *
     * @param direction  the direction to traverse from the current vertex
     * @param edgeLabels the edge labels to traverse
     * @return the traversal with an appended {@link VertexStep}.
     * @see <a href="http://tinkerpop.apache.org/docs/${project.version}/reference/#vertex-steps" target="_blank">Reference Documentation - Vertex Step</a>
     * @since 4.0.0
     */
    public default GraphTraversal<S, Vertex> to(final Direction direction, final GValue<String>... edgeLabels) {
        this.asAdmin().getGremlinLang().addStep(GraphTraversal.Symbols.to, direction, edgeLabels);
        return this.asAdmin().addStep(new VertexStep<>(this.asAdmin(), Vertex.class, direction, edgeLabels));
    }

    /**
     * Map the {@link Vertex} to its outgoing adjacent vertices.
     *
     * @return the traversal with an appended {@link VertexStep}.
     * @see <a href="http://tinkerpop.apache.org/docs/${project.version}/reference/#vertex-steps" target="_blank">Reference Documentation - Vertex Step</a>
     * @since 3.0.0-incubating
     */
    public default GraphTraversal<S, Vertex> out() {
        return this.out(new String[0]);
    }

    /**
     * Map the {@link Vertex} to its outgoing adjacent vertices given the edge labels.
     *
     * @param edgeLabels the edge labels to traverse
     * @return the traversal with an appended {@link VertexStep}.
     * @see <a href="http://tinkerpop.apache.org/docs/${project.version}/reference/#vertex-steps" target="_blank">Reference Documentation - Vertex Step</a>
     * @since 3.0.0-incubating
     */
    public default GraphTraversal<S, Vertex> out(final String... edgeLabels) {
        this.asAdmin().getGremlinLang().addStep(Symbols.out, edgeLabels);
        return this.asAdmin().addStep(new VertexStep<>(this.asAdmin(), Vertex.class, Direction.OUT, edgeLabels));
    }

    /**
     * Map the {@link Vertex} to its outgoing adjacent vertices given the edge labels. The arguments for the
     * labels must be either a {@code String} or a {@link GValue<String>}. For internal use for  parameterization.
     *
     * @param edgeLabels the edge labels to traverse
     * @return the traversal with an appended {@link VertexStep}.
     * @see <a href="http://tinkerpop.apache.org/docs/${project.version}/reference/#vertex-steps" target="_blank">Reference Documentation - Vertex Step</a>
     * @since 3.7.3
     */
    public default GraphTraversal<S, Vertex> out(final GValue<String>... edgeLabels) {
        this.asAdmin().getGremlinLang().addStep(GraphTraversal.Symbols.out, edgeLabels);
        return this.asAdmin().addStep(new VertexStep<>(this.asAdmin(), Vertex.class, Direction.OUT, edgeLabels));
    }

    /**
     * Map the {@link Vertex} to its incoming adjacent vertices.
     *
     * @return the traversal with an appended {@link VertexStep}.
     * @see <a href="http://tinkerpop.apache.org/docs/${project.version}/reference/#vertex-steps" target="_blank">Reference Documentation - Vertex Step</a>
     * @since 3.0.0-incubating
     */
    public default GraphTraversal<S, Vertex> in() {
        return this.in(new String[0]);
    }


    /**
     * Map the {@link Vertex} to its incoming adjacent vertices given the edge labels.
     *
     * @param edgeLabels the edge labels to traverse
     * @return the traversal with an appended {@link VertexStep}.
     * @see <a href="http://tinkerpop.apache.org/docs/${project.version}/reference/#vertex-steps" target="_blank">Reference Documentation - Vertex Step</a>
     * @since 3.0.0-incubating
     */
    public default GraphTraversal<S, Vertex> in(final String... edgeLabels) {
        this.asAdmin().getGremlinLang().addStep(Symbols.in, edgeLabels);
        return this.asAdmin().addStep(new VertexStep<>(this.asAdmin(), Vertex.class, Direction.IN, edgeLabels));
    }

    /**
     * Map the {@link Vertex} to its incoming adjacent vertices given the edge labels. The arguments for the
     * labels must be either a {@code String} or a {@link GValue<String>}. For internal use for  parameterization.
     *
     * @param edgeLabels the edge labels to traverse
     * @return the traversal with an appended {@link VertexStep}.
     * @see <a href="http://tinkerpop.apache.org/docs/${project.version}/reference/#vertex-steps" target="_blank">Reference Documentation - Vertex Step</a>
     * @since 4.0.0
     */
    public default GraphTraversal<S, Vertex> in(final GValue<String>... edgeLabels) {
        this.asAdmin().getGremlinLang().addStep(GraphTraversal.Symbols.in, edgeLabels);
        return this.asAdmin().addStep(new VertexStep<>(this.asAdmin(), Vertex.class, Direction.IN, edgeLabels));
    }

    /**
     * Map the {@link Vertex} to its adjacent vertices.
     *
     * @return the traversal with an appended {@link VertexStep}.
     * @see <a href="http://tinkerpop.apache.org/docs/${project.version}/reference/#vertex-steps" target="_blank">Reference Documentation - Vertex Step</a>
     * @since 3.0.0-incubating
     */
    public default GraphTraversal<S, Vertex> both() {
        return this.both(new String[0]);
    }

    /**
     * Map the {@link Vertex} to its adjacent vertices given the edge labels.
     *
     * @param edgeLabels the edge labels to traverse
     * @return the traversal with an appended {@link VertexStep}.
     * @see <a href="http://tinkerpop.apache.org/docs/${project.version}/reference/#vertex-steps" target="_blank">Reference Documentation - Vertex Step</a>
     * @since 3.0.0-incubating
     */
    public default GraphTraversal<S, Vertex> both(final String... edgeLabels) {
        this.asAdmin().getGremlinLang().addStep(Symbols.both, edgeLabels);
        return this.asAdmin().addStep(new VertexStep<>(this.asAdmin(), Vertex.class, Direction.BOTH, edgeLabels));
    }

    /**
     * Map the {@link Vertex} to its adjacent vertices given the edge labels. The arguments for the labels must be
     * either a {@code String} or a {@link GValue<String>}. For internal use for  parameterization.
     *
     * @param edgeLabels the edge labels to traverse
     * @return the traversal with an appended {@link VertexStep}.
     * @see <a href="http://tinkerpop.apache.org/docs/${project.version}/reference/#vertex-steps" target="_blank">Reference Documentation - Vertex Step</a>
     * @since 4.0.0
     */
    public default GraphTraversal<S, Vertex> both(final GValue<String>... edgeLabels) {
        this.asAdmin().getGremlinLang().addStep(GraphTraversal.Symbols.both, edgeLabels);
        return this.asAdmin().addStep(new VertexStep<>(this.asAdmin(), Vertex.class, Direction.BOTH, edgeLabels));
    }

    /**
     * Map the {@link Vertex} to its incident edges given the direction.
     *
     * @param direction  the direction to traverse from the current vertex
     * @return the traversal with an appended {@link VertexStep}.
     * @see <a href="http://tinkerpop.apache.org/docs/${project.version}/reference/#vertex-steps" target="_blank">Reference Documentation - Vertex Step</a>
     * @since 3.0.0-incubating
     */
    public default GraphTraversal<S, Edge> toE(final Direction direction) {
        return this.toE(direction, new String[0]);
    }

    /**
     * Map the {@link Vertex} to its incident edges given the direction and edge labels.
     *
     * @param direction  the direction to traverse from the current vertex
     * @param edgeLabels the edge labels to traverse
     * @return the traversal with an appended {@link VertexStep}.
     * @see <a href="http://tinkerpop.apache.org/docs/${project.version}/reference/#vertex-steps" target="_blank">Reference Documentation - Vertex Step</a>
     * @since 3.0.0-incubating
     */
    public default GraphTraversal<S, Edge> toE(final Direction direction, final String... edgeLabels) {
        this.asAdmin().getGremlinLang().addStep(Symbols.toE, direction, edgeLabels);
        return this.asAdmin().addStep(new VertexStep<>(this.asAdmin(), Edge.class, direction, edgeLabels));
    }


    /**
     * Map the {@link Vertex} to its incident edges given the direction and edge labels. The arguments for the
     * labels must be either a {@code String} or a {@link GValue<String>}. For internal use for  parameterization.
     *
     * @param direction  the direction to traverse from the current vertex
     * @param edgeLabels the edge labels to traverse
     * @return the traversal with an appended {@link VertexStep}.
     * @see <a href="http://tinkerpop.apache.org/docs/${project.version}/reference/#vertex-steps" target="_blank">Reference Documentation - Vertex Step</a>
     * @since 4.0.0
     */
    public default GraphTraversal<S, Edge> toE(final Direction direction, final GValue<String>... edgeLabels) {
        this.asAdmin().getGremlinLang().addStep(GraphTraversal.Symbols.toE, direction, edgeLabels);
        return this.asAdmin().addStep(new VertexStep<>(this.asAdmin(), Edge.class, direction, edgeLabels));
    }

    /**
     * Map the {@link Vertex} to its outgoing incident edges.
     *
     * @return the traversal with an appended {@link VertexStep}.
     * @see <a href="http://tinkerpop.apache.org/docs/${project.version}/reference/#vertex-steps" target="_blank">Reference Documentation - Vertex Step</a>
     * @since 3.0.0-incubating
     */
    public default GraphTraversal<S, Edge> outE() {
        return this.outE(new String[0]);
    }

    /**
     * Map the {@link Vertex} to its outgoing incident edges given the edge labels.
     *
     * @param edgeLabels the edge labels to traverse
     * @return the traversal with an appended {@link VertexStep}.
     * @see <a href="http://tinkerpop.apache.org/docs/${project.version}/reference/#vertex-steps" target="_blank">Reference Documentation - Vertex Step</a>
     * @since 3.0.0-incubating
     */
    public default GraphTraversal<S, Edge> outE(final String... edgeLabels) {
        this.asAdmin().getGremlinLang().addStep(Symbols.outE, edgeLabels);
        return this.asAdmin().addStep(new VertexStep<>(this.asAdmin(), Edge.class, Direction.OUT, edgeLabels));
    }

    /**
     * Map the {@link Vertex} to its outgoing incident edges given the edge labels. The arguments for the labels
     * must be either a {@code String} or a {@link GValue<String>}. For internal use for  parameterization.
     *
     * @param edgeLabels the edge labels to traverse
     * @return the traversal with an appended {@link VertexStep}.
     * @see <a href="http://tinkerpop.apache.org/docs/${project.version}/reference/#vertex-steps" target="_blank">Reference Documentation - Vertex Step</a>
     * @since 4.0.0
     */
    public default GraphTraversal<S, Edge> outE(final GValue<String>... edgeLabels) {
        this.asAdmin().getGremlinLang().addStep(GraphTraversal.Symbols.outE, edgeLabels);
        return this.asAdmin().addStep(new VertexStep<>(this.asAdmin(), Edge.class, Direction.OUT, edgeLabels));
    }

    /**
     * Map the {@link Vertex} to its incoming incident edges.
     *
     * @return the traversal with an appended {@link VertexStep}.
     * @see <a href="http://tinkerpop.apache.org/docs/${project.version}/reference/#vertex-steps" target="_blank">Reference Documentation - Vertex Step</a>
     * @since 3.0.0-incubating
     */
    public default GraphTraversal<S, Edge> inE() {
        return this.inE(new String[0]);
    }

    /**
     * Map the {@link Vertex} to its incoming incident edges given the edge labels.
     *
     * @param edgeLabels the edge labels to traverse
     * @return the traversal with an appended {@link VertexStep}.
     * @see <a href="http://tinkerpop.apache.org/docs/${project.version}/reference/#vertex-steps" target="_blank">Reference Documentation - Vertex Step</a>
     * @since 3.0.0-incubating
     */
    public default GraphTraversal<S, Edge> inE(final String... edgeLabels) {
        this.asAdmin().getGremlinLang().addStep(Symbols.inE, edgeLabels);
        return this.asAdmin().addStep(new VertexStep<>(this.asAdmin(), Edge.class, Direction.IN, edgeLabels));
    }

    /**
     * Map the {@link Vertex} to its incoming incident edges given the edge labels. The arguments for the labels
     * must be either a {@code String} or a {@link GValue<String>}. For internal use for  parameterization.
     *
     * @param edgeLabels the edge labels to traverse
     * @return the traversal with an appended {@link VertexStep}.
     * @see <a href="http://tinkerpop.apache.org/docs/${project.version}/reference/#vertex-steps" target="_blank">Reference Documentation - Vertex Step</a>
     * @since 4.0.0
     */
    public default GraphTraversal<S, Edge> inE(final GValue<String>... edgeLabels) {
        this.asAdmin().getGremlinLang().addStep(GraphTraversal.Symbols.inE, edgeLabels);
        return this.asAdmin().addStep(new VertexStep<>(this.asAdmin(), Edge.class, Direction.IN, edgeLabels));
    }

    /**
     * Map the {@link Vertex} to its incident edges.
     *
     * @return the traversal with an appended {@link VertexStep}.
     * @see <a href="http://tinkerpop.apache.org/docs/${project.version}/reference/#vertex-steps" target="_blank">Reference Documentation - Vertex Step</a>
     * @since 3.0.0-incubating
     */
    public default GraphTraversal<S, Edge> bothE() {
        return this.bothE(new String[0]);
    }

    /**
     * Map the {@link Vertex} to its incident edges given the edge labels.
     *
     * @param edgeLabels the edge labels to traverse
     * @return the traversal with an appended {@link VertexStep}.
     * @see <a href="http://tinkerpop.apache.org/docs/${project.version}/reference/#vertex-steps" target="_blank">Reference Documentation - Vertex Step</a>
     * @since 3.0.0-incubating
     */
    public default GraphTraversal<S, Edge> bothE(final String... edgeLabels) {
        this.asAdmin().getGremlinLang().addStep(Symbols.bothE, edgeLabels);
        return this.asAdmin().addStep(new VertexStep<>(this.asAdmin(), Edge.class, Direction.BOTH, edgeLabels));
    }

    /**
     * Map the {@link Vertex} to its incident edges given the edge labels. The arguments for the labels must be
     * either a {@code String} or a {@link GValue<String>}. For internal use for  parameterization.
     *
     * @param edgeLabels the edge labels to traverse
     * @return the traversal with an appended {@link VertexStep}.
     * @see <a href="http://tinkerpop.apache.org/docs/${project.version}/reference/#vertex-steps" target="_blank">Reference Documentation - Vertex Step</a>
     * @since 4.0.0
     */
    public default GraphTraversal<S, Edge> bothE(final GValue<String>... edgeLabels) {
        this.asAdmin().getGremlinLang().addStep(GraphTraversal.Symbols.bothE, edgeLabels);
        return this.asAdmin().addStep(new VertexStep<>(this.asAdmin(), Edge.class, Direction.BOTH, edgeLabels));
    }

    /**
     * Map the {@link Edge} to its incident vertices given the direction.
     *
     * @param direction the direction to traverser from the current edge
     * @return the traversal with an appended {@link EdgeVertexStep}.
     * @see <a href="http://tinkerpop.apache.org/docs/${project.version}/reference/#vertex-steps" target="_blank">Reference Documentation - Vertex Step</a>
     * @since 3.0.0-incubating
     */
    public default GraphTraversal<S, Vertex> toV(final Direction direction) {
        this.asAdmin().getGremlinLang().addStep(Symbols.toV, direction);
        return this.asAdmin().addStep(new EdgeVertexStep(this.asAdmin(), direction));
    }

    /**
     * Map the {@link Edge} to its incoming/head incident {@link Vertex}.
     *
     * @return the traversal with an appended {@link EdgeVertexStep}.
     * @see <a href="http://tinkerpop.apache.org/docs/${project.version}/reference/#vertex-steps" target="_blank">Reference Documentation - Vertex Step</a>
     * @since 3.0.0-incubating
     */
    public default GraphTraversal<S, Vertex> inV() {
        this.asAdmin().getGremlinLang().addStep(Symbols.inV);
        return this.asAdmin().addStep(new EdgeVertexStep(this.asAdmin(), Direction.IN));
    }

    /**
     * Map the {@link Edge} to its outgoing/tail incident {@link Vertex}.
     *
     * @return the traversal with an appended {@link EdgeVertexStep}.
     * @see <a href="http://tinkerpop.apache.org/docs/${project.version}/reference/#vertex-steps" target="_blank">Reference Documentation - Vertex Step</a>
     * @since 3.0.0-incubating
     */
    public default GraphTraversal<S, Vertex> outV() {
        this.asAdmin().getGremlinLang().addStep(Symbols.outV);
        return this.asAdmin().addStep(new EdgeVertexStep(this.asAdmin(), Direction.OUT));
    }

    /**
     * Map the {@link Edge} to its incident vertices.
     *
     * @return the traversal with an appended {@link EdgeVertexStep}.
     * @see <a href="http://tinkerpop.apache.org/docs/${project.version}/reference/#vertex-steps" target="_blank">Reference Documentation - Vertex Step</a>
     * @since 3.0.0-incubating
     */
    public default GraphTraversal<S, Vertex> bothV() {
        this.asAdmin().getGremlinLang().addStep(Symbols.bothV);
        return this.asAdmin().addStep(new EdgeVertexStep(this.asAdmin(), Direction.BOTH));
    }

    /**
     * Map the {@link Edge} to the incident vertex that was not just traversed from in the path history.
     *
     * @return the traversal with an appended {@link EdgeOtherVertexStep}.
     * @see <a href="http://tinkerpop.apache.org/docs/${project.version}/reference/#vertex-steps" target="_blank">Reference Documentation - Vertex Step</a>
     * @since 3.0.0-incubating
     */
    public default GraphTraversal<S, Vertex> otherV() {
        this.asAdmin().getGremlinLang().addStep(Symbols.otherV);
        return this.asAdmin().addStep(new EdgeOtherVertexStep(this.asAdmin()));
    }

    /**
     * Order all the objects in the traversal up to this point and then emit them one-by-one in their ordered sequence.
     *
     * @return the traversal with an appended {@link OrderGlobalStep}.
     * @see <a href="http://tinkerpop.apache.org/docs/${project.version}/reference/#order-step" target="_blank">Reference Documentation - Order Step</a>
     * @since 3.0.0-incubating
     */
    public default GraphTraversal<S, E> order() {
        this.asAdmin().getGremlinLang().addStep(Symbols.order);
        return this.asAdmin().addStep(new OrderGlobalStep<>(this.asAdmin()));
    }

    /**
     * Order either the {@link Scope#local} object (e.g. a list, map, etc.) or the entire {@link Scope#global} traversal stream.
     *
     * @param scope whether the ordering is the current local object or the entire global stream.
     * @return the traversal with an appended {@link OrderGlobalStep} or {@link OrderLocalStep} depending on the {@code scope}.
     * @see <a href="http://tinkerpop.apache.org/docs/${project.version}/reference/#order-step" target="_blank">Reference Documentation - Order Step</a>
     * @since 3.0.0-incubating
     */
    public default GraphTraversal<S, E> order(final Scope scope) {
        this.asAdmin().getGremlinLang().addStep(Symbols.order, scope);
        return this.asAdmin().addStep(scope.equals(Scope.global) ? new OrderGlobalStep<>(this.asAdmin()) : new OrderLocalStep<>(this.asAdmin()));
    }

    /**
     * Map the {@link Element} to its associated properties given the provide property keys.
     * If no property keys are provided, then all properties are emitted.
     *
     * @param propertyKeys the properties to retrieve
     * @param <E2>         the value type of the returned properties
     * @return the traversal with an appended {@link PropertiesStep}.
     * @see <a href="http://tinkerpop.apache.org/docs/${project.version}/reference/#properties-step" target="_blank">Reference Documentation - Properties Step</a>
     * @since 3.0.0-incubating
     */
    public default <E2> GraphTraversal<S, ? extends Property<E2>> properties(final String... propertyKeys) {
        this.asAdmin().getGremlinLang().addStep(Symbols.properties, propertyKeys);
        return this.asAdmin().addStep(new PropertiesStep<>(this.asAdmin(), PropertyType.PROPERTY, propertyKeys));
    }

    /**
     * Map the {@link Element} to the values of the associated properties given the provide property keys.
     * If no property keys are provided, then all property values are emitted.
     *
     * @param propertyKeys the properties to retrieve their value from
     * @param <E2>         the value type of the properties
     * @return the traversal with an appended {@link PropertiesStep}.
     * @see <a href="http://tinkerpop.apache.org/docs/${project.version}/reference/#values-step" target="_blank">Reference Documentation - Values Step</a>
     * @since 3.0.0-incubating
     */
    public default <E2> GraphTraversal<S, E2> values(final String... propertyKeys) {
        this.asAdmin().getGremlinLang().addStep(Symbols.values, propertyKeys);
        return this.asAdmin().addStep(new PropertiesStep<>(this.asAdmin(), PropertyType.VALUE, propertyKeys));
    }

    /**
     * Map the {@link Element} to a {@link Map} of the properties key'd according to their {@link Property#key}.
     * If no property keys are provided, then all properties are retrieved.
     *
     * @param propertyKeys the properties to retrieve
     * @param <E2>         the value type of the returned properties
     * @return the traversal with an appended {@link PropertyMapStep}.
     * @see <a href="http://tinkerpop.apache.org/docs/${project.version}/reference/#propertymap-step" target="_blank">Reference Documentation - PropertyMap Step</a>
     * @since 3.0.0-incubating
     */
    public default <E2> GraphTraversal<S, Map<String, E2>> propertyMap(final String... propertyKeys) {
        this.asAdmin().getGremlinLang().addStep(Symbols.propertyMap, propertyKeys);
        return this.asAdmin().addStep(new PropertyMapStep<>(this.asAdmin(), WithOptions.none, PropertyType.PROPERTY, propertyKeys));
    }

    /**
     * Map the {@link Element} to a {@code Map} of the property values key'd according to their {@link Property#key}.
     * If no property keys are provided, then all property values are retrieved. For vertices, the {@code Map} will
     * be returned with the assumption of single property values along with {@link T#id} and {@link T#label}. Prefer
     * {@link #valueMap(String...)} if multi-property processing is required. For  edges, keys will include additional
     * related edge structure of {@link Direction#IN} and {@link Direction#OUT} which themselves are {@code Map}
     * instances of the particular {@link Vertex} represented by {@link T#id} and {@link T#label}.
     *
     * @param propertyKeys the properties to retrieve
     * @param <E2>         the value type of the returned properties
     * @return the traversal with an appended {@link ElementMapStep}.
     * @see <a href="http://tinkerpop.apache.org/docs/${project.version}/reference/#elementmap-step" target="_blank">Reference Documentation - ElementMap Step</a>
     * @since 3.4.4
     */
    public default <E2> GraphTraversal<S, Map<Object, E2>> elementMap(final String... propertyKeys) {
        this.asAdmin().getGremlinLang().addStep(Symbols.elementMap, propertyKeys);
        return this.asAdmin().addStep(new ElementMapStep<>(this.asAdmin(), propertyKeys));
    }

    /**
     * Map the {@link Element} to a {@code Map} of the property values key'd according to their {@link Property#key}.
     * If no property keys are provided, then all property values are retrieved.
     *
     * @param propertyKeys the properties to retrieve
     * @param <E2>         the value type of the returned properties
     * @return the traversal with an appended {@link PropertyMapStep}.
     * @see <a href="http://tinkerpop.apache.org/docs/${project.version}/reference/#valuemap-step" target="_blank">Reference Documentation - ValueMap Step</a>
     * @since 3.0.0-incubating
     */
    public default <E2> GraphTraversal<S, Map<Object, E2>> valueMap(final String... propertyKeys) {
        this.asAdmin().getGremlinLang().addStep(Symbols.valueMap, propertyKeys);
        return this.asAdmin().addStep(new PropertyMapStep<>(this.asAdmin(), WithOptions.none, PropertyType.VALUE, propertyKeys));
    }

    /**
     * Map the {@link Element} to a {@code Map} of the property values key'd according to their {@link Property#key}.
     * If no property keys are provided, then all property values are retrieved.
     *
     * @param includeTokens whether to include {@link T} tokens in the emitted map.
     * @param propertyKeys  the properties to retrieve
     * @param <E2>          the value type of the returned properties
     * @return the traversal with an appended {@link PropertyMapStep}.
     * @see <a href="http://tinkerpop.apache.org/docs/${project.version}/reference/#valuemap-step" target="_blank">Reference Documentation - ValueMap Step</a>
     * @since 3.0.0-incubating
     * @deprecated As of release 3.4.0, deprecated in favor of {@link GraphTraversal#valueMap(String...)} in conjunction with
     *             {@link GraphTraversal#with(String, Object)} or simple prefer {@link #elementMap(String...)}.
     */
    @Deprecated
    public default <E2> GraphTraversal<S, Map<Object, E2>> valueMap(final boolean includeTokens, final String... propertyKeys) {
        this.asAdmin().getGremlinLang().addStep(Symbols.valueMap, includeTokens, propertyKeys);
        return this.asAdmin().addStep(new PropertyMapStep<>(this.asAdmin(), WithOptions.all, PropertyType.VALUE, propertyKeys));
    }

    /**
     * Map the {@link Property} to its {@link Property#key}.
     *
     * @return the traversal with an appended {@link PropertyKeyStep}.
     * @see <a href="http://tinkerpop.apache.org/docs/${project.version}/reference/#key-step" target="_blank">Reference Documentation - Key Step</a>
     * @since 3.0.0-incubating
     */
    public default GraphTraversal<S, String> key() {
        this.asAdmin().getGremlinLang().addStep(Symbols.key);
        return this.asAdmin().addStep(new PropertyKeyStep(this.asAdmin()));
    }

    /**
     * Map the {@link Property} to its {@link Property#value}.
     *
     * @return the traversal with an appended {@link PropertyValueStep}.
     * @see <a href="http://tinkerpop.apache.org/docs/${project.version}/reference/#value-step" target="_blank">Reference Documentation - Value Step</a>
     * @since 3.0.0-incubating
     */
    public default <E2> GraphTraversal<S, E2> value() {
        this.asAdmin().getGremlinLang().addStep(Symbols.value);
        return this.asAdmin().addStep(new PropertyValueStep<>(this.asAdmin()));
    }

    /**
     * Map the {@link Traverser} to its {@link Path} history via {@link Traverser#path}.
     *
     * @return the traversal with an appended {@link PathStep}.
     * @see <a href="http://tinkerpop.apache.org/docs/${project.version}/reference/#path-step" target="_blank">Reference Documentation - Path Step</a>
     * @since 3.0.0-incubating
     */
    public default GraphTraversal<S, Path> path() {
        this.asAdmin().getGremlinLang().addStep(Symbols.path);
        return this.asAdmin().addStep(new PathStep<>(this.asAdmin()));
    }

    /**
     * Map the {@link Traverser} to a {@link Map} of bindings as specified by the provided match traversals.
     *
     * @param matchTraversals the traversal that maintain variables which must hold for the life of the traverser
     * @param <E2>            the type of the objects bound in the variables
     * @return the traversal with an appended {@link MatchStep}.
     * @see <a href="http://tinkerpop.apache.org/docs/${project.version}/reference/#match-step" target="_blank">Reference Documentation - Match Step</a>
     * @since 3.0.0-incubating
     */
    public default <E2> GraphTraversal<S, Map<String, E2>> match(final Traversal<?, ?>... matchTraversals) {
        this.asAdmin().getGremlinLang().addStep(Symbols.match, matchTraversals);
        return this.asAdmin().addStep(new MatchStep<>(this.asAdmin(), ConnectiveStep.Connective.AND, matchTraversals));
    }

    /**
     * Map the {@link Traverser} to its {@link Traverser#sack} value.
     *
     * @param <E2> the sack value type
     * @return the traversal with an appended {@link SackStep}.
     * @see <a href="http://tinkerpop.apache.org/docs/${project.version}/reference/#sack-step" target="_blank">Reference Documentation - Sack Step</a>
     * @since 3.0.0-incubating
     */
    public default <E2> GraphTraversal<S, E2> sack() {
        this.asAdmin().getGremlinLang().addStep(Symbols.sack);
        return this.asAdmin().addStep(new SackStep<>(this.asAdmin()));
    }

    /**
     * If the {@link Traverser} supports looping then calling this method will extract the number of loops for that
     * traverser.
     *
     * @return the traversal with an appended {@link LoopsStep}
     * @see <a href="http://tinkerpop.apache.org/docs/${project.version}/reference/#loops-step" target="_blank">Reference Documentation - Loops Step</a>
     * @since 3.1.0-incubating
     */
    public default GraphTraversal<S, Integer> loops() {
        this.asAdmin().getGremlinLang().addStep(Symbols.loops);
        return this.asAdmin().addStep(new LoopsStep<>(this.asAdmin(), null));
    }

    /**
     * If the {@link Traverser} supports looping then calling this method will extract the number of loops for that
     * traverser for the named loop.
     *
     * @return the traversal with an appended {@link LoopsStep}
     * @see <a href="http://tinkerpop.apache.org/docs/${project.version}/reference/#loops-step" target="_blank">Reference Documentation - Loops Step</a>
     * @since 3.4.0
     */
    public default GraphTraversal<S, Integer> loops(final String loopName) {
        this.asAdmin().getGremlinLang().addStep(Symbols.loops, loopName);
        return this.asAdmin().addStep(new LoopsStep<>(this.asAdmin(), loopName));
    }

    /**
     * Projects the current object in the stream into a {@code Map} that is keyed by the provided labels.
     *
     * @return the traversal with an appended {@link ProjectStep}
     * @see <a href="http://tinkerpop.apache.org/docs/${project.version}/reference/#project-step" target="_blank">Reference Documentation - Project Step</a>
     * @since 3.2.0-incubating
     */
    public default <E2> GraphTraversal<S, Map<String, E2>> project(final String projectKey, final String... otherProjectKeys) {
        final String[] projectKeys = new String[otherProjectKeys.length + 1];
        projectKeys[0] = projectKey;
        System.arraycopy(otherProjectKeys, 0, projectKeys, 1, otherProjectKeys.length);
        this.asAdmin().getGremlinLang().addStep(Symbols.project, projectKey, otherProjectKeys);
        return this.asAdmin().addStep(new ProjectStep<>(this.asAdmin(), projectKeys));
    }

    /**
     * Map the {@link Traverser} to a {@link Map} projection of sideEffect values, map values, and/or path values.
     *
     * @param pop             if there are multiple objects referenced in the path, the {@link Pop} to use.
     * @param selectKey1      the first key to project
     * @param selectKey2      the second key to project
     * @param otherSelectKeys the third+ keys to project
     * @param <E2>            the type of the objects projected
     * @return the traversal with an appended {@link SelectStep}.
     * @see <a href="http://tinkerpop.apache.org/docs/${project.version}/reference/#select-step" target="_blank">Reference Documentation - Select Step</a>
     * @since 3.0.0-incubating
     */
    public default <E2> GraphTraversal<S, Map<String, E2>> select(final Pop pop, final String selectKey1, final String selectKey2, String... otherSelectKeys) {
        final String[] selectKeys = new String[otherSelectKeys.length + 2];
        selectKeys[0] = selectKey1;
        selectKeys[1] = selectKey2;
        System.arraycopy(otherSelectKeys, 0, selectKeys, 2, otherSelectKeys.length);
        this.asAdmin().getGremlinLang().addStep(Symbols.select, pop, selectKey1, selectKey2, otherSelectKeys);
        return this.asAdmin().addStep(new SelectStep<>(this.asAdmin(), pop, selectKeys));
    }

    /**
     * Map the {@link Traverser} to a {@link Map} projection of sideEffect values, map values, and/or path values.
     *
     * @param selectKey1      the first key to project
     * @param selectKey2      the second key to project
     * @param otherSelectKeys the third+ keys to project
     * @param <E2>            the type of the objects projected
     * @return the traversal with an appended {@link SelectStep}.
     * @see <a href="http://tinkerpop.apache.org/docs/${project.version}/reference/#select-step" target="_blank">Reference Documentation - Select Step</a>
     * @since 3.0.0-incubating
     */
    public default <E2> GraphTraversal<S, Map<String, E2>> select(final String selectKey1, final String selectKey2, String... otherSelectKeys) {
        final String[] selectKeys = new String[otherSelectKeys.length + 2];
        selectKeys[0] = selectKey1;
        selectKeys[1] = selectKey2;
        System.arraycopy(otherSelectKeys, 0, selectKeys, 2, otherSelectKeys.length);
        this.asAdmin().getGremlinLang().addStep(Symbols.select, selectKey1, selectKey2, otherSelectKeys);
        return this.asAdmin().addStep(new SelectStep<>(this.asAdmin(), Pop.last, selectKeys));
    }

    /**
     * Map the {@link Traverser} to the object specified by the {@code selectKey} and apply the {@link Pop} operation
     * to it.
     *
     * @param selectKey the key to project
     * @return the traversal with an appended {@link SelectStep}.
     * @see <a href="http://tinkerpop.apache.org/docs/${project.version}/reference/#select-step" target="_blank">Reference Documentation - Select Step</a>
     * @since 3.0.0-incubating
     */
    public default <E2> GraphTraversal<S, E2> select(final Pop pop, final String selectKey) {
        this.asAdmin().getGremlinLang().addStep(Symbols.select, pop, selectKey);
        return this.asAdmin().addStep(new SelectOneStep<>(this.asAdmin(), pop, selectKey));
    }

    /**
     * Map the {@link Traverser} to the object specified by the {@code selectKey}. Note that unlike other uses of
     * {@code select} where there are multiple keys, this use of {@code select} with a single key does not produce a
     * {@code Map}.
     *
     * @param selectKey the key to project
     * @return the traversal with an appended {@link SelectStep}.
     * @see <a href="http://tinkerpop.apache.org/docs/${project.version}/reference/#select-step" target="_blank">Reference Documentation - Select Step</a>
     * @since 3.0.0-incubating
     */
    public default <E2> GraphTraversal<S, E2> select(final String selectKey) {
        this.asAdmin().getGremlinLang().addStep(Symbols.select, selectKey);
        return this.asAdmin().addStep(new SelectOneStep<>(this.asAdmin(), Pop.last, selectKey));
    }

    /**
     * Map the {@link Traverser} to the object specified by the key returned by the {@code keyTraversal} and apply the {@link Pop} operation
     * to it.
     *
     * @param keyTraversal the traversal expression that selects the key to project
     * @return the traversal with an appended {@link SelectStep}.
     * @see <a href="http://tinkerpop.apache.org/docs/${project.version}/reference/#select-step" target="_blank">Reference Documentation - Select Step</a>
     * @since 3.3.3
     */
    public default <E2> GraphTraversal<S, E2> select(final Pop pop, final Traversal<S, E2> keyTraversal) {
        this.asAdmin().getGremlinLang().addStep(Symbols.select, pop, keyTraversal);
        return this.asAdmin().addStep(new TraversalSelectStep<>(this.asAdmin(), pop, keyTraversal));
    }

    /**
     * Map the {@link Traverser} to the object specified by the key returned by the {@code keyTraversal}. Note that unlike other uses of
     * {@code select} where there are multiple keys, this use of {@code select} with a traversal does not produce a
     * {@code Map}.
     *
     * @param keyTraversal the traversal expression that selects the key to project
     * @return the traversal with an appended {@link TraversalSelectStep}.
     * @see <a href="http://tinkerpop.apache.org/docs/${project.version}/reference/#select-step" target="_blank">Reference Documentation - Select Step</a>
     * @since 3.3.3
     */
    public default <E2> GraphTraversal<S, E2> select(final Traversal<S, E2> keyTraversal) {
        this.asAdmin().getGremlinLang().addStep(Symbols.select, keyTraversal);
        return this.asAdmin().addStep(new TraversalSelectStep<>(this.asAdmin(), null, keyTraversal));
    }

    /**
     * A version of {@code select} that allows for the extraction of a {@link Column} from objects in the traversal.
     *
     * @param column the column to extract
     * @return the traversal with an appended {@link TraversalMapStep}
     * @see <a href="http://tinkerpop.apache.org/docs/${project.version}/reference/#select-step" target="_blank">Reference Documentation - Select Step</a>
     * @since 3.1.0-incubating
     */
    public default <E2> GraphTraversal<S, Collection<E2>> select(final Column column) {
        this.asAdmin().getGremlinLang().addStep(Symbols.select, column);
        return this.asAdmin().addStep(new TraversalMapStep<>(this.asAdmin(), new ColumnTraversal(column)));
    }

    /**
     * Unrolls a {@code Iterator}, {@code Iterable} or {@code Map} into a linear form or simply emits the object if it
     * is not one of those types.
     *
     * @return the traversal with an appended {@link UnfoldStep}
     * @see <a href="http://tinkerpop.apache.org/docs/${project.version}/reference/#unfold-step" target="_blank">Reference Documentation - Unfold Step</a>
     * @since 3.0.0-incubating
     */
    public default <E2> GraphTraversal<S, E2> unfold() {
        this.asAdmin().getGremlinLang().addStep(Symbols.unfold);
        return this.asAdmin().addStep(new UnfoldStep<>(this.asAdmin()));
    }

    /**
     * Rolls up objects in the stream into an aggregate list.
     *
     * @return the traversal with an appended {@link FoldStep}
     * @see <a href="http://tinkerpop.apache.org/docs/${project.version}/reference/#fold-step" target="_blank">Reference Documentation - Fold Step</a>
     * @since 3.0.0-incubating
     */
    public default GraphTraversal<S, List<E>> fold() {
        this.asAdmin().getGremlinLang().addStep(Symbols.fold);
        return this.asAdmin().addStep(new FoldStep<>(this.asAdmin()));
    }

    /**
     * Rolls up objects in the stream into an aggregate value as defined by a {@code seed} and {@code BiFunction}.
     *
     * @param seed         the value to provide as the first argument to the {@code foldFunction}
     * @param foldFunction the function to fold by where the first argument is the {@code seed} or the value returned from subsequent class and
     *                     the second argument is the value from the stream
     * @return the traversal with an appended {@link FoldStep}
     * @see <a href="http://tinkerpop.apache.org/docs/${project.version}/reference/#fold-step" target="_blank">Reference Documentation - Fold Step</a>
     * @since 3.0.0-incubating
     */
    public default <E2> GraphTraversal<S, E2> fold(final E2 seed, final BiFunction<E2, E, E2> foldFunction) {
        this.asAdmin().getGremlinLang().addStep(Symbols.fold, seed, foldFunction);
        return this.asAdmin().addStep(new FoldStep<>(this.asAdmin(), new ConstantSupplier<>(seed), foldFunction));
    }

    /**
     * Map the traversal stream to its reduction as a sum of the {@link Traverser#bulk} values (i.e. count the number
     * of traversers up to this point).
     *
     * @return the traversal with an appended {@link CountGlobalStep}.
     * @see <a href="http://tinkerpop.apache.org/docs/${project.version}/reference/#count-step" target="_blank">Reference Documentation - Count Step</a>
     * @since 3.0.0-incubating
     */
    public default GraphTraversal<S, Long> count() {
        this.asAdmin().getGremlinLang().addStep(Symbols.count);
        return this.asAdmin().addStep(new CountGlobalStep<>(this.asAdmin()));
    }

    /**
     * Map the traversal stream to its reduction as a sum of the {@link Traverser#bulk} values given the specified
     * {@link Scope} (i.e. count the number of traversers up to this point).
     *
     * @return the traversal with an appended {@link CountGlobalStep} or {@link CountLocalStep} depending on the {@link Scope}
     * @see <a href="http://tinkerpop.apache.org/docs/${project.version}/reference/#count-step" target="_blank">Reference Documentation - Count Step</a>
     * @since 3.0.0-incubating
     */
    public default GraphTraversal<S, Long> count(final Scope scope) {
        this.asAdmin().getGremlinLang().addStep(Symbols.count, scope);
        return this.asAdmin().addStep(scope.equals(Scope.global) ? new CountGlobalStep<>(this.asAdmin()) : new CountLocalStep<>(this.asAdmin()));
    }

    /**
     * Map the traversal stream to its reduction as a sum of the {@link Traverser#get} values multiplied by their
     * {@link Traverser#bulk} (i.e. sum the traverser values up to this point).
     *
     * @return the traversal with an appended {@link SumGlobalStep}.
     * @see <a href="http://tinkerpop.apache.org/docs/${project.version}/reference/#sum-step" target="_blank">Reference Documentation - Sum Step</a>
     * @since 3.0.0-incubating
     */
    public default <E2 extends Number> GraphTraversal<S, E2> sum() {
        this.asAdmin().getGremlinLang().addStep(Symbols.sum);
        return this.asAdmin().addStep(new SumGlobalStep<>(this.asAdmin()));
    }

    /**
     * Map the traversal stream to its reduction as a sum of the {@link Traverser#get} values multiplied by their
     * {@link Traverser#bulk} given the specified {@link Scope} (i.e. sum the traverser values up to this point).
     *
     * @return the traversal with an appended {@link SumGlobalStep} or {@link SumLocalStep} depending on the {@link Scope}.
     * @see <a href="http://tinkerpop.apache.org/docs/${project.version}/reference/#sum-step" target="_blank">Reference Documentation - Sum Step</a>
     * @since 3.0.0-incubating
     */
    public default <E2 extends Number> GraphTraversal<S, E2> sum(final Scope scope) {
        this.asAdmin().getGremlinLang().addStep(Symbols.sum, scope);
        return this.asAdmin().addStep(scope.equals(Scope.global) ? new SumGlobalStep<>(this.asAdmin()) : new SumLocalStep<>(this.asAdmin()));
    }

    /**
     * Determines the largest value in the stream.
     *
     * @return the traversal with an appended {@link MaxGlobalStep}.
     * @see <a href="http://tinkerpop.apache.org/docs/${project.version}/reference/#max-step" target="_blank">Reference Documentation - Max Step</a>
     * @since 3.0.0-incubating
     */
    public default <E2 extends Comparable> GraphTraversal<S, E2> max() {
        this.asAdmin().getGremlinLang().addStep(Symbols.max);
        return this.asAdmin().addStep(new MaxGlobalStep<>(this.asAdmin()));
    }

    /**
     * Determines the largest value in the stream given the {@link Scope}.
     *
     * @return the traversal with an appended {@link MaxGlobalStep} or {@link MaxLocalStep} depending on the {@link Scope}
     * @see <a href="http://tinkerpop.apache.org/docs/${project.version}/reference/#max-step" target="_blank">Reference Documentation - Max Step</a>
     * @since 3.0.0-incubating
     */
    public default <E2 extends Comparable> GraphTraversal<S, E2> max(final Scope scope) {
        this.asAdmin().getGremlinLang().addStep(Symbols.max, scope);
        return this.asAdmin().addStep(scope.equals(Scope.global) ? new MaxGlobalStep<>(this.asAdmin()) : new MaxLocalStep<>(this.asAdmin()));
    }

    /**
     * Determines the smallest value in the stream.
     *
     * @return the traversal with an appended {@link MinGlobalStep}.
     * @see <a href="http://tinkerpop.apache.org/docs/${project.version}/reference/#min-step" target="_blank">Reference Documentation - Min Step</a>
     * @since 3.0.0-incubating
     */
    public default <E2 extends Comparable> GraphTraversal<S, E2> min() {
        this.asAdmin().getGremlinLang().addStep(Symbols.min);
        return this.asAdmin().addStep(new MinGlobalStep<>(this.asAdmin()));
    }

    /**
     * Determines the smallest value in the stream given the {@link Scope}.
     *
     * @return the traversal with an appended {@link MinGlobalStep} or {@link MinLocalStep} depending on the {@link Scope}
     * @see <a href="http://tinkerpop.apache.org/docs/${project.version}/reference/#min-step" target="_blank">Reference Documentation - Min Step</a>
     * @since 3.0.0-incubating
     */
    public default <E2 extends Comparable> GraphTraversal<S, E2> min(final Scope scope) {
        this.asAdmin().getGremlinLang().addStep(Symbols.min, scope);
        return this.asAdmin().addStep(scope.equals(Scope.global) ? new MinGlobalStep<E2>(this.asAdmin()) : new MinLocalStep<>(this.asAdmin()));
    }

    /**
     * Determines the mean value in the stream.
     *
     * @return the traversal with an appended {@link MeanGlobalStep}.
     * @see <a href="http://tinkerpop.apache.org/docs/${project.version}/reference/#mean-step" target="_blank">Reference Documentation - Mean Step</a>
     * @since 3.0.0-incubating
     */
    public default <E2 extends Number> GraphTraversal<S, E2> mean() {
        this.asAdmin().getGremlinLang().addStep(Symbols.mean);
        return this.asAdmin().addStep(new MeanGlobalStep<>(this.asAdmin()));
    }

    /**
     * Determines the mean value in the stream given the {@link Scope}.
     *
     * @return the traversal with an appended {@link MeanGlobalStep} or {@link MeanLocalStep} depending on the {@link Scope}
     * @see <a href="http://tinkerpop.apache.org/docs/${project.version}/reference/#mean-step" target="_blank">Reference Documentation - Mean Step</a>
     * @since 3.0.0-incubating
     */
    public default <E2 extends Number> GraphTraversal<S, E2> mean(final Scope scope) {
        this.asAdmin().getGremlinLang().addStep(Symbols.mean, scope);
        return this.asAdmin().addStep(scope.equals(Scope.global) ? new MeanGlobalStep(this.asAdmin()) : new MeanLocalStep(this.asAdmin()));
    }

    /**
     * Organize objects in the stream into a {@code Map}. Calls to {@code group()} are typically accompanied with
     * {@link #by()} modulators which help specify how the grouping should occur.
     *
     * @return the traversal with an appended {@link GroupStep}.
     * @see <a href="http://tinkerpop.apache.org/docs/${project.version}/reference/#group-step" target="_blank">Reference Documentation - Group Step</a>
     * @since 3.1.0-incubating
     */
    public default <K, V> GraphTraversal<S, Map<K, V>> group() {
        this.asAdmin().getGremlinLang().addStep(Symbols.group);
        return this.asAdmin().addStep(new GroupStep<>(this.asAdmin()));
    }

    /**
     * Counts the number of times a particular objects has been part of a traversal, returning a {@code Map} where the
     * object is the key and the value is the count.
     *
     * @return the traversal with an appended {@link GroupCountStep}.
     * @see <a href="http://tinkerpop.apache.org/docs/${project.version}/reference/#groupcount-step" target="_blank">Reference Documentation - GroupCount Step</a>
     * @since 3.0.0-incubating
     */
    public default <K> GraphTraversal<S, Map<K, Long>> groupCount() {
        this.asAdmin().getGremlinLang().addStep(Symbols.groupCount);
        return this.asAdmin().addStep(new GroupCountStep<>(this.asAdmin()));
    }

    /**
     * Aggregates the emanating paths into a {@link Tree} data structure.
     *
     * @return the traversal with an appended {@link TreeStep}
     * @see <a href="http://tinkerpop.apache.org/docs/${project.version}/reference/#tree-step" target="_blank">Reference Documentation - Tree Step</a>
     * @since 3.0.0-incubating
     */
    public default GraphTraversal<S, Tree> tree() {
        this.asAdmin().getGremlinLang().addStep(Symbols.tree);
        return this.asAdmin().addStep(new TreeStep<>(this.asAdmin()));
    }

    /**
     * Adds a {@link Vertex}.
     *
     * @param vertexLabel the label of the {@link Vertex} to add
     * @return the traversal with the {@link AddVertexStep} added
     * @see <a href="http://tinkerpop.apache.org/docs/${project.version}/reference/#addvertex-step" target="_blank">Reference Documentation - AddVertex Step</a>
     * @since 3.1.0-incubating
     */
    public default GraphTraversal<S, Vertex> addV(final String vertexLabel) {
        if (null == vertexLabel) throw new IllegalArgumentException("vertexLabel cannot be null");
        this.asAdmin().getGremlinLang().addStep(Symbols.addV, vertexLabel);
        return this.asAdmin().addStep(new AddVertexStep<>(this.asAdmin(), vertexLabel));
    }

    /**
     * Adds a {@link Vertex} with a vertex label determined by a {@link Traversal}.
     *
     * @return the traversal with the {@link AddVertexStep} added
     * @see <a href="http://tinkerpop.apache.org/docs/${project.version}/reference/#addvertex-step" target="_blank">Reference Documentation - AddVertex Step</a>
     * @since 3.3.1
     */
    public default GraphTraversal<S, Vertex> addV(final Traversal<?, String> vertexLabelTraversal) {
        if (null == vertexLabelTraversal) throw new IllegalArgumentException("vertexLabelTraversal cannot be null");
        this.asAdmin().getGremlinLang().addStep(Symbols.addV, vertexLabelTraversal);
        return this.asAdmin().addStep(new AddVertexStep<>(this.asAdmin(), vertexLabelTraversal.asAdmin()));
    }

    /**
     * Adds a {@link Vertex}.
     *
     * @param vertexLabel the label of the {@link Vertex} to add
     * @return the traversal with the {@link AddVertexStep} added
     * @see <a href="http://tinkerpop.apache.org/docs/${project.version}/reference/#addvertex-step" target="_blank">Reference Documentation - AddVertex Step</a>
     * @since 4.0.0
     */
    public default GraphTraversal<S, Vertex> addV(final GValue<String> vertexLabel) {
        if (null == vertexLabel || null == vertexLabel.get()) throw new IllegalArgumentException("vertexLabel cannot be null");
        this.asAdmin().getGremlinLang().addStep(GraphTraversal.Symbols.addV, vertexLabel);
        return this.asAdmin().addStep(new AddVertexStep<>(this.asAdmin(), vertexLabel));
    }

    /**
     * Adds a {@link Vertex} with a default vertex label.
     *
     * @return the traversal with the {@link AddVertexStep} added
     * @see <a href="http://tinkerpop.apache.org/docs/${project.version}/reference/#addvertex-step" target="_blank">Reference Documentation - AddVertex Step</a>
     * @since 3.1.0-incubating
     */
    public default GraphTraversal<S, Vertex> addV() {
        this.asAdmin().getGremlinLang().addStep(Symbols.addV);
        return this.asAdmin().addStep(new AddVertexStep<>(this.asAdmin(), (String) null));
    }

    /**
     * Performs a merge (i.e. upsert) style operation for an {@link Vertex} using the incoming {@code Map} traverser as
     * an argument. The {@code Map} represents search criteria and will match each of the supplied key/value pairs where
     * the keys may be {@code String} property values or a value of {@link T}. If a match is not made it will use that
     * search criteria to create the new {@link Vertex}.
     *
     * @since 3.6.0
     */
    public default GraphTraversal<S, Vertex> mergeV() {
        this.asAdmin().getGremlinLang().addStep(Symbols.mergeV);
        final MergeVertexStep<S> step = new MergeVertexStep<>(this.asAdmin(), false);
        return this.asAdmin().addStep(step);
    }

    /**
     * Performs a merge (i.e. upsert) style operation for an {@link Vertex} using a {@code Map} as an argument.
     * The {@code Map} represents search criteria and will match each of the supplied key/value pairs where the keys
     * may be {@code String} property values or a value of {@link T}. If a match is not made it will use that search
     * criteria to create the new {@link Vertex}.
     *
     * @param searchCreate This {@code Map} can have a key of {@link T} or a {@code String}.
     * @since 3.6.0
     */
    public default GraphTraversal<S, Vertex> mergeV(final Map<Object, Object> searchCreate) {
        this.asAdmin().getGremlinLang().addStep(Symbols.mergeV, searchCreate);
        final MergeVertexStep<S> step = new MergeVertexStep<>(this.asAdmin(), false, searchCreate);
        return this.asAdmin().addStep(step);
    }

    /**
     * Performs a merge (i.e. upsert) style operation for an {@link Vertex} using a {@code Map} as an argument.
     * The {@code Map} represents search criteria and will match each of the supplied key/value pairs where the keys
     * may be {@code String} property values or a value of {@link T}. If a match is not made it will use that search
     * criteria to create the new {@link Vertex}.
     *
     *  @param searchCreate This anonymous {@link Traversal} must produce a {@code Map} that may have a keys of
     *  {@link T} or a {@code String}.
     *  @since 3.6.0
     */
    public default GraphTraversal<S, Vertex> mergeV(final Traversal<?, Map<Object, Object>> searchCreate) {
        this.asAdmin().getGremlinLang().addStep(Symbols.mergeV, searchCreate);
        final MergeVertexStep<S> step = null == searchCreate ? new MergeVertexStep(this.asAdmin(), false, (Map) null) :
                new MergeVertexStep(this.asAdmin(), false, searchCreate.asAdmin());
        return this.asAdmin().addStep(step);
    }

    /**
     * Performs a merge (i.e. upsert) style operation for an {@link Vertex} using a {@code Map} as an argument.
     * The {@code Map} represents search criteria and will match each of the supplied key/value pairs where the keys
     * may be {@code String} property values or a value of {@link T}. If a match is not made it will use that search
     * criteria to create the new {@link Vertex}.
     *
     * @param searchCreate This {@code Map} can have a key of {@link T} or a {@code String}.
     * @since 4.0.0
     */
    public default GraphTraversal<S, Vertex> mergeV(final GValue<Map<Object, Object>> searchCreate) {
        this.asAdmin().getGremlinLang().addStep(GraphTraversal.Symbols.mergeV, searchCreate);
        final MergeVertexStep<S> step = new MergeVertexStep(this.asAdmin(), false, null == searchCreate ? GValue.ofMap(null, null) : searchCreate);
        return this.asAdmin().addStep(step);
    }

    /**
     * Spawns a {@link GraphTraversal} by doing a merge (i.e. upsert) style operation for an {@link Edge} using an
     * incoming {@code Map} as an argument.
     *
     * @since 3.6.0
     */
    public default GraphTraversal<S, Edge> mergeE() {
        this.asAdmin().getGremlinLang().addStep(Symbols.mergeE);
        final MergeEdgeStep<S> step = new MergeEdgeStep(this.asAdmin(), false);
        return this.asAdmin().addStep(step);
    }

    /**
     * Spawns a {@link GraphTraversal} by doing a merge (i.e. upsert) style operation for an {@link Edge} using a
     * {@code Map} as an argument.
     *
     * @param searchCreate This {@code Map} can have a key of {@link T} {@link Direction} or a {@code String}.
     * @since 3.6.0
     */
    public default GraphTraversal<S, Edge> mergeE(final Map<Object, Object> searchCreate) {
        // get a construction time exception if the Map is bad
        this.asAdmin().getGremlinLang().addStep(Symbols.mergeE, searchCreate);
        final MergeEdgeStep<S> step = new MergeEdgeStep(this.asAdmin(), false, searchCreate);
        return this.asAdmin().addStep(step);
    }

    /**
     * Spawns a {@link GraphTraversal} by doing a merge (i.e. upsert) style operation for an {@link Edge} using a
     * {@code Map} as an argument.
     *
     * @param searchCreate This {@code Map} can have a key of {@link T} {@link Direction} or a {@code String}.
     * @since 3.6.0
     */
    public default GraphTraversal<S, Edge> mergeE(final Traversal<?, Map<Object, Object>> searchCreate) {
        this.asAdmin().getGremlinLang().addStep(Symbols.mergeE, searchCreate);

        final MergeEdgeStep<S> step = null == searchCreate ? new MergeEdgeStep(this.asAdmin(), false,  (Map) null) :
                new MergeEdgeStep(this.asAdmin(), false, searchCreate.asAdmin());
        return this.asAdmin().addStep(step);
    }

    /**
     * Spawns a {@link GraphTraversal} by doing a merge (i.e. upsert) style operation for an {@link Edge} using a
     * {@code Map} as an argument.
     *
     * @param searchCreate This {@code Map} can have a key of {@link T} {@link Direction} or a {@code String}.
     * @since 4.0.0
     */
    public default GraphTraversal<S, Edge> mergeE(final GValue<Map<Object, Object>> searchCreate) {
        // get a construction time exception if the Map is bad
        this.asAdmin().getGremlinLang().addStep(GraphTraversal.Symbols.mergeE, searchCreate);
        final MergeEdgeStep<S> step = new MergeEdgeStep(this.asAdmin(), false, null == searchCreate ? GValue.ofMap(null, null) : searchCreate);
        return this.asAdmin().addStep(step);
    }

    /**
     * Adds an {@link Edge} with the specified edge label.
     *
     * @param edgeLabel the label of the newly added edge
     * @return the traversal with the {@link AddEdgeStep} added
     * @see <a href="http://tinkerpop.apache.org/docs/${project.version}/reference/#addedge-step" target="_blank">Reference Documentation - AddEdge Step</a>
     * @since 3.1.0-incubating
     */
    public default GraphTraversal<S, Edge> addE(final String edgeLabel) {
        this.asAdmin().getGremlinLang().addStep(Symbols.addE, edgeLabel);
        return this.asAdmin().addStep(new AddEdgeStep<>(this.asAdmin(), edgeLabel));
    }

    /**
     * Adds a {@link Edge} with an edge label determined by a {@link Traversal}.
     *
     * @return the traversal with the {@link AddEdgeStep} added
     * @see <a href="http://tinkerpop.apache.org/docs/${project.version}/reference/#addedge-step" target="_blank">Reference Documentation - AddEdge Step</a>
     * @since 3.3.1
     */
    public default GraphTraversal<S, Edge> addE(final Traversal<?, String> edgeLabelTraversal) {
        this.asAdmin().getGremlinLang().addStep(Symbols.addE, edgeLabelTraversal);
        return this.asAdmin().addStep(new AddEdgeStep<>(this.asAdmin(), null == edgeLabelTraversal ? null : edgeLabelTraversal.asAdmin()));
    }

    /**
     * Adds an {@link Edge} with the specified edge label.
     *
     * @param edgeLabel the label of the newly added edge
     * @return the traversal with the {@link AddEdgeStep} added
     * @see <a href="http://tinkerpop.apache.org/docs/${project.version}/reference/#addedge-step" target="_blank">Reference Documentation - AddEdge Step</a>
     * @since 4.0.0
     */
    public default GraphTraversal<S, Edge> addE(final GValue<String> edgeLabel) {
        this.asAdmin().getGremlinLang().addStep(GraphTraversal.Symbols.addE, edgeLabel);
        return this.asAdmin().addStep(new AddEdgeStep<>(this.asAdmin(), edgeLabel));
    }

    /**
     * When used as a modifier to {@link #addE(String)} this method specifies the traversal to use for selecting the
     * outgoing vertex of the newly added {@link Edge}.
     *
     * @param fromVertex the traversal for selecting the outgoing vertex
     * @return the traversal with the modified {@link AddEdgeStep}
     * @see <a href="http://tinkerpop.apache.org/docs/${project.version}/reference/#addedge-step" target="_blank">Reference Documentation - From Step</a>
     * @since 3.1.0-incubating
     */
    public default GraphTraversal<S, E> from(final Traversal<?, Vertex> fromVertex) {
        final Step<?,?> prev = this.asAdmin().getEndStep();
        if (!(prev instanceof FromToModulating))
            throw new IllegalArgumentException(String.format(
                    "The from() step cannot follow %s", prev.getClass().getSimpleName()));

        this.asAdmin().getGremlinLang().addStep(Symbols.from, fromVertex);
        ((FromToModulating) prev).addFrom(fromVertex.asAdmin());
        return this;
    }

    /**
     * Provide {@code from()}-modulation to respective steps.
     *
     * @param fromStepLabel the step label to modulate to.
     * @return the traversal with the modified {@link FromToModulating} step.
     * @see <a href="http://tinkerpop.apache.org/docs/${project.version}/reference/#from-step" target="_blank">Reference Documentation - From Step</a>
     * @since 3.1.0-incubating
     */
    public default GraphTraversal<S, E> from(final String fromStepLabel) {
        final Step<?,?> prev = this.asAdmin().getEndStep();
        if (!(prev instanceof FromToModulating))
            throw new IllegalArgumentException(String.format(
                    "The from() step cannot follow %s", prev.getClass().getSimpleName()));

        this.asAdmin().getGremlinLang().addStep(Symbols.from, fromStepLabel);
        ((FromToModulating) prev).addFrom(fromStepLabel);
        return this;
    }

    /**
     * When used as a modifier to {@link #addE(String)} this method specifies the traversal to use for selecting the
     * outgoing vertex of the newly added {@link Edge}.
     *
     * @param fromVertex the vertex for selecting the outgoing vertex
     * @return the traversal with the modified {@link AddEdgeStep}
     * @see <a href="http://tinkerpop.apache.org/docs/${project.version}/reference/#addedge-step" target="_blank">Reference Documentation - From Step</a>
     * @since 4.0.0
     */
    public default GraphTraversal<S, E> from(final GValue<Vertex> fromVertex) {
        final Step<?,?> prev = this.asAdmin().getEndStep();
        if (!(prev instanceof FromToModulating))
            throw new IllegalArgumentException(String.format(
                    "The from() step cannot follow %s", prev.getClass().getSimpleName()));

        this.asAdmin().getGremlinLang().addStep(GraphTraversal.Symbols.from, fromVertex);
        ((FromToModulating) prev).addFrom(__.constant(fromVertex).asAdmin());
        return this;
    }

    /**
     * When used as a modifier to {@link #addE(String)} this method specifies the traversal to use for selecting the
     * outgoing vertex of the newly added {@link Edge}.
     *
     * @param fromVertex the vertex for selecting the outgoing vertex
     * @return the traversal with the modified {@link AddEdgeStep}
     * @see <a href="http://tinkerpop.apache.org/docs/${project.version}/reference/#addedge-step" target="_blank">Reference Documentation - From Step</a>
     * @since 3.3.0
     */
    public default GraphTraversal<S, E> from(final Vertex fromVertex) {
        final Step<?,?> prev = this.asAdmin().getEndStep();
        if (!(prev instanceof FromToModulating))
            throw new IllegalArgumentException(String.format(
                    "The from() step cannot follow %s", prev.getClass().getSimpleName()));

        this.asAdmin().getGremlinLang().addStep(Symbols.from, fromVertex);
        ((FromToModulating) prev).addFrom(__.constant(fromVertex).asAdmin());
        return this;
    }

    /**
     * Provide {@code to()}-modulation to respective steps.
     *
     * @param toStepLabel the step label to modulate to.
     * @return the traversal with the modified {@link FromToModulating} step.
     * @see <a href="http://tinkerpop.apache.org/docs/${project.version}/reference/#to-step" target="_blank">Reference Documentation - To Step</a>
     * @since 3.1.0-incubating
     */
    public default GraphTraversal<S, E> to(final String toStepLabel) {
        final Step<?,?> prev = this.asAdmin().getEndStep();
        if (!(prev instanceof FromToModulating))
            throw new IllegalArgumentException(String.format(
                    "The to() step cannot follow %s", prev.getClass().getSimpleName()));

        this.asAdmin().getGremlinLang().addStep(Symbols.to, toStepLabel);
        ((FromToModulating) prev).addTo(toStepLabel);
        return this;
    }

    /**
     * When used as a modifier to {@link #addE(String)} this method specifies the traversal to use for selecting the
     * incoming vertex of the newly added {@link Edge}.
     *
     * @param toVertex the vertex for selecting the incoming vertex
     * @return the traversal with the modified {@link AddEdgeStep}
     * @see <a href="http://tinkerpop.apache.org/docs/${project.version}/reference/#addedge-step" target="_blank">Reference Documentation - From Step</a>
     * @since 4.0.0
     */
    public default GraphTraversal<S, E> to(final GValue<Vertex> toVertex) {
        final Step<?,?> prev = this.asAdmin().getEndStep();
        if (!(prev instanceof FromToModulating))
            throw new IllegalArgumentException(String.format(
                    "The to() step cannot follow %s", prev.getClass().getSimpleName()));

        this.asAdmin().getGremlinLang().addStep(GraphTraversal.Symbols.to, toVertex);
        ((FromToModulating) prev).addTo(__.constant(toVertex).asAdmin());
        return this;
    }

    /**
     * When used as a modifier to {@link #addE(String)} this method specifies the traversal to use for selecting the
     * incoming vertex of the newly added {@link Edge}.
     *
     * @param toVertex the traversal for selecting the incoming vertex
     * @return the traversal with the modified {@link AddEdgeStep}
     * @see <a href="http://tinkerpop.apache.org/docs/${project.version}/reference/#addedge-step" target="_blank">Reference Documentation - From Step</a>
     * @since 3.1.0-incubating
     */
    public default GraphTraversal<S, E> to(final Traversal<?, Vertex> toVertex) {
        final Step<?,?> prev = this.asAdmin().getEndStep();
        if (!(prev instanceof FromToModulating))
            throw new IllegalArgumentException(String.format(
                    "The to() step cannot follow %s", prev.getClass().getSimpleName()));

        this.asAdmin().getGremlinLang().addStep(Symbols.to, toVertex);
        ((FromToModulating) prev).addTo(toVertex.asAdmin());
        return this;
    }

    /**
     * When used as a modifier to {@link #addE(String)} this method specifies the traversal to use for selecting the
     * incoming vertex of the newly added {@link Edge}.
     *
     * @param toVertex the vertex for selecting the incoming vertex
     * @return the traversal with the modified {@link AddEdgeStep}
     * @see <a href="http://tinkerpop.apache.org/docs/${project.version}/reference/#addedge-step" target="_blank">Reference Documentation - From Step</a>
     * @since 3.3.0
     */
    public default GraphTraversal<S, E> to(final Vertex toVertex) {
        final Step<?,?> prev = this.asAdmin().getEndStep();
        if (!(prev instanceof FromToModulating))
            throw new IllegalArgumentException(String.format(
                    "The to() step cannot follow %s", prev.getClass().getSimpleName()));

        this.asAdmin().getGremlinLang().addStep(Symbols.to, toVertex);
        ((FromToModulating) prev).addTo(__.constant(toVertex).asAdmin());
        return this;
    }

    /**
     * Map the {@link Traverser} to a {@link Double} according to the mathematical expression provided in the argument.
     *
     * @param expression the mathematical expression with variables refering to scope variables.
     * @return the traversal with the {@link MathStep} added.
     * @since 3.3.1
     */
    public default GraphTraversal<S, Double> math(final String expression) {
        this.asAdmin().getGremlinLang().addStep(Symbols.math, expression);
        return this.asAdmin().addStep(new MathStep<>(this.asAdmin(), expression));
    }

    /**
     * Map a {@link Property} to its {@link Element}.
     *
     * @return the traversal with an appended {@link ElementStep}.
     * @see <a href="http://tinkerpop.apache.org/docs/${project.version}/reference/#element-step" target="_blank">Reference Documentation - Element Step</a>
     * @since 3.6.0
     */
    default GraphTraversal<S, Element> element() {
        this.asAdmin().getGremlinLang().addStep(Symbols.element);
        return this.asAdmin().addStep(new ElementStep<>(this.asAdmin()));
    }

    /**
     * Perform the specified service call with no parameters.
     *
     * @param service the name of the service call
     * @return the traversal with an appended {@link CallStep}.
     * @see <a href="http://tinkerpop.apache.org/docs/${project.version}/reference/#call-step" target="_blank">Reference Documentation - Call Step</a>
     * @since 3.6.0
     */
    default <E> GraphTraversal<S, E> call(final String service) {
        this.asAdmin().getGremlinLang().addStep(Symbols.call, service);
        final CallStep<S,E> call = new CallStep<>(this.asAdmin(), false, service);
        return this.asAdmin().addStep(call);
    }

    /**
     * Perform the specified service call with the specified static parameters.
     *
     * @param service the name of the service call
     * @param params static parameter map (no nested traversals)
     * @return the traversal with an appended {@link CallStep}.
     * @see <a href="http://tinkerpop.apache.org/docs/${project.version}/reference/#call-step" target="_blank">Reference Documentation - Call Step</a>
     * @since 3.6.0
     */
    default <E> GraphTraversal<S, E> call(final String service, final Map params) {
        this.asAdmin().getGremlinLang().addStep(Symbols.call, service, params);
        final CallStep<S,E> call = new CallStep<>(this.asAdmin(), false, service, params);
        return this.asAdmin().addStep(call);
    }

    /**
     * Perform the specified service call with the specified static parameters.
     *
     * @param service the name of the service call
     * @param params static parameter map (no nested traversals)
     * @return the traversal with an appended {@link CallStep}.
     * @see <a href="http://tinkerpop.apache.org/docs/${project.version}/reference/#call-step" target="_blank">Reference Documentation - Call Step</a>
     * @since 4.0.0
     */
    default <E> GraphTraversal<S, E> call(final String service, final GValue<Map> params) {
        this.asAdmin().getGremlinLang().addStep(GraphTraversal.Symbols.call, service, params);
        final CallStep<S,E> call = new CallStep<>(this.asAdmin(), false, service, params);
        return this.asAdmin().addStep(call);
    }

    /**
     * Perform the specified service call with dynamic parameters produced by the specified child traversal.
     *
     * @param service the name of the service call
     * @param childTraversal a traversal that will produce a Map of parameters for the service call when invoked.
     * @return the traversal with an appended {@link CallStep}.
     * @see <a href="http://tinkerpop.apache.org/docs/${project.version}/reference/#call-step" target="_blank">Reference Documentation - Call Step</a>
     * @since 3.6.0
     */
    default <E> GraphTraversal<S, E> call(final String service, final Traversal<?, Map<?,?>> childTraversal) {
        this.asAdmin().getGremlinLang().addStep(Symbols.call, service, childTraversal);
        final CallStep<S,E> step = null == childTraversal ? new CallStep(this.asAdmin(), false, service) :
                new CallStep(this.asAdmin(), false, service, new LinkedHashMap(), childTraversal.asAdmin());
        return this.asAdmin().addStep(step);
    }

    /**
     * Perform the specified service call with both static and dynamic parameters produced by the specified child
     * traversal. These parameters will be merged at execution time per the provider implementation. Reference
     * implementation merges dynamic into static (dynamic will overwrite static).
     *
     * @param service the name of the service call
     * @param params static parameter map (no nested traversals)
     * @param childTraversal a traversal that will produce a Map of parameters for the service call when invoked.
     * @return the traversal with an appended {@link CallStep}.
     * @see <a href="http://tinkerpop.apache.org/docs/${project.version}/reference/#call-step" target="_blank">Reference Documentation - Call Step</a>
     * @since 3.6.0
     */
    default <E> GraphTraversal<S, E> call(final String service, final Map params, final Traversal<?, Map<?,?>> childTraversal) {
        this.asAdmin().getGremlinLang().addStep(Symbols.call, service, params, childTraversal);
        final CallStep<S,E> step = null == childTraversal ? new CallStep(this.asAdmin(), false, service, params) :
                new CallStep(this.asAdmin(), false, service, params, childTraversal.asAdmin());
        return this.asAdmin().addStep(step);
    }

    /**
     * Perform the specified service call with both static and dynamic parameters produced by the specified child
     * traversal. These parameters will be merged at execution time per the provider implementation. Reference
     * implementation merges dynamic into static (dynamic will overwrite static).
     *
     * @param service the name of the service call
     * @param params static parameter map (no nested traversals)
     * @param childTraversal a traversal that will produce a Map of parameters for the service call when invoked.
     * @return the traversal with an appended {@link CallStep}.
     * @see <a href="http://tinkerpop.apache.org/docs/${project.version}/reference/#call-step" target="_blank">Reference Documentation - Call Step</a>
     * @since 4.0.0
     */
    default <E> GraphTraversal<S, E> call(final String service, final GValue<Map> params, final Traversal<?, Map<?,?>> childTraversal) {
        this.asAdmin().getGremlinLang().addStep(GraphTraversal.Symbols.call, service, params, childTraversal);
        final CallStep<S,E> step = null == childTraversal ? new CallStep(this.asAdmin(), false, service, params) :
                new CallStep(this.asAdmin(), false, service, params, childTraversal.asAdmin());
        return this.asAdmin().addStep(step);
    }

    /**
     * Concatenate values of an arbitrary number of string traversals to the incoming traverser.
     *
     * @return the traversal with an appended {@link ConcatStep}.
     * @param concatTraversal the traversal to concatenate.
     * @param otherConcatTraversals additional traversals to concatenate.
     * @see <a href="http://tinkerpop.apache.org/docs/${project.version}/reference/#concat-step" target="_blank">Reference Documentation - Concat Step</a>
     * @since 3.7.1
     */
    public default GraphTraversal<S, String> concat(final Traversal<?, String> concatTraversal, final Traversal<?, String>... otherConcatTraversals) {
        this.asAdmin().getGremlinLang().addStep(Symbols.concat, concatTraversal, otherConcatTraversals);
        return this.asAdmin().addStep(new ConcatStep<>(this.asAdmin(), concatTraversal, otherConcatTraversals));
    }

    /**
     * Concatenate an arbitrary number of strings to the incoming traverser.
     *
     * @return the traversal with an appended {@link ConcatStep}.
     * @param concatStrings the String values to concatenate.
     * @see <a href="http://tinkerpop.apache.org/docs/${project.version}/reference/#concat-step" target="_blank">Reference Documentation - Concat Step</a>
     * @since 3.7.0
     */
    public default GraphTraversal<S, String> concat(final String... concatStrings) {
        this.asAdmin().getGremlinLang().addStep(Symbols.concat, concatStrings);
        return this.asAdmin().addStep(new ConcatStep<>(this.asAdmin(), concatStrings));
    }

    /**
     * Returns the value of incoming traverser as strings. Null values are returned as a string value "null".
     *
     * @return the traversal with an appended {@link AsStringGlobalStep}.
     * @see <a href="http://tinkerpop.apache.org/docs/${project.version}/reference/#asString-step" target="_blank">Reference Documentation - AsString Step</a>
     * @since 3.7.1
     */
    public default GraphTraversal<S, String> asString() {
        this.asAdmin().getGremlinLang().addStep(Symbols.asString);
        return this.asAdmin().addStep(new AsStringGlobalStep<>(this.asAdmin()));
    }

    /**
     * Returns the value of incoming traverser as strings. Null values are returned as a string value "null".
     *
     * @param scope local will operate on individual strings within incoming lists, global will operate on current traversal as a single object.
     * @return the traversal with an appended {@link AsStringGlobalStep} or {@link AsStringLocalStep} depending on the {@link Scope}.
     * @see <a href="http://tinkerpop.apache.org/docs/${project.version}/reference/#asString-step" target="_blank">Reference Documentation - AsString Step</a>
     * @since 3.7.1
     */
    public default <E2> GraphTraversal<S, E2> asString(final Scope scope) {
        this.asAdmin().getGremlinLang().addStep(Symbols.asString, scope);
        return this.asAdmin().addStep(scope.equals(Scope.global) ? new AsStringGlobalStep<>(this.asAdmin()) : new AsStringLocalStep<>(this.asAdmin()));
    }

    /**
     * Returns the length incoming string traverser. Null values are not processed and remain as null when returned.
     * If the incoming traverser is a non-String value then an {@code IllegalArgumentException} will be thrown.
     *
     * @return the traversal with an appended {@link LengthGlobalStep}.
     * @see <a href="http://tinkerpop.apache.org/docs/${project.version}/reference/#length-step" target="_blank">Reference Documentation - Length Step</a>
     * @since 3.7.1
     */
    public default GraphTraversal<S, Integer> length() {
        this.asAdmin().getGremlinLang().addStep(Symbols.length);
        return this.asAdmin().addStep(new LengthGlobalStep<>(this.asAdmin()));
    }

    /**
     * Returns the length incoming string or list. Null values are not processed and remain as null when returned.
     * If the incoming traverser is a non-String value then an {@code IllegalArgumentException} will be thrown.
     *
     * @param scope local will operate on individual strings within lists, global will operate on current traversal as a single object.
     * @return the traversal with an appended {@link LengthGlobalStep} or {@link LengthLocalStep} depending on the {@link Scope}.
     * @see <a href="http://tinkerpop.apache.org/docs/${project.version}/reference/#length-step" target="_blank">Reference Documentation - Length Step</a>
     * @since 3.7.1
     */
    public default <E2> GraphTraversal<S, E2> length(final Scope scope) {
        this.asAdmin().getGremlinLang().addStep(Symbols.length, scope);
        return this.asAdmin().addStep(scope.equals(Scope.global) ? new LengthGlobalStep<>(this.asAdmin()) : new LengthLocalStep<>(this.asAdmin()));
    }

    /**
     * Returns the lowercase representation of incoming string traverser. Null values are not processed and remain
     * as null when returned. If the incoming traverser is a non-String value then an {@code IllegalArgumentException} will be thrown.
     *
     * @return the traversal with an appended {@link ToLowerGlobalStep}.
     * @see <a href="http://tinkerpop.apache.org/docs/${project.version}/reference/#toLower-step" target="_blank">Reference Documentation - ToLower Step</a>
     * @since 3.7.1
     */
    public default GraphTraversal<S, String> toLower() {
        this.asAdmin().getGremlinLang().addStep(Symbols.toLower);
        return this.asAdmin().addStep(new ToLowerGlobalStep<>(this.asAdmin()));
    }

    /**
     * Returns the lowercase representation of incoming string or list of strings. Null values are not processed and remain
     * as null when returned. If the incoming traverser is a non-String value then an {@code IllegalArgumentException} will be thrown.
     *
     * @param scope local will accept lists of string and operate on individual strings within the list, global will only accept string objects.
     * @return the traversal with an appended {@link ToLowerGlobalStep} or {@link ToLowerLocalStep} depending on the {@link Scope}.
     * @see <a href="http://tinkerpop.apache.org/docs/${project.version}/reference/#toLower-step" target="_blank">Reference Documentation - ToLower Step</a>
     * @since 3.7.1
     */
    public default <E2> GraphTraversal<S, E2> toLower(final Scope scope) {
        this.asAdmin().getGremlinLang().addStep(Symbols.toLower, scope);
        return this.asAdmin().addStep(scope.equals(Scope.global) ? new ToLowerGlobalStep<>(this.asAdmin()) : new ToLowerLocalStep<>(this.asAdmin()));
    }

    /**
     * Returns the uppercase representation of incoming string traverser. Null values are not processed and
     * remain as null when returned. If the incoming traverser is a non-String value then an {@code IllegalArgumentException} will be thrown.
     *
     * @return the traversal with an appended {@link ToUpperGlobalStep}.
     * @see <a href="http://tinkerpop.apache.org/docs/${project.version}/reference/#toUpper-step" target="_blank">Reference Documentation - ToUpper Step</a>
     * @since 3.7.1
     */
    public default GraphTraversal<S, String> toUpper() {
        this.asAdmin().getGremlinLang().addStep(Symbols.toUpper);
        return this.asAdmin().addStep(new ToUpperGlobalStep<>(this.asAdmin()));
    }

    /**
     * Returns the uppercase representation of incoming string or list of strings. Null values are not processed and
     * remain as null when returned. If the incoming traverser is a non-String value then an {@code IllegalArgumentException} will be thrown.
     *
     * @param scope local will accept lists of string and operate on individual strings within the list, global will only accept string objects.
     * @return the traversal with an appended {@link ToUpperGlobalStep} or {@link ToUpperLocalStep} depending on the {@link Scope}.
     * @see <a href="http://tinkerpop.apache.org/docs/${project.version}/reference/#toUpper-step" target="_blank">Reference Documentation - ToUpper Step</a>
     * @since 3.7.1
     */
    public default <E2> GraphTraversal<S, E2> toUpper(final Scope scope) {
        this.asAdmin().getGremlinLang().addStep(Symbols.toUpper, scope);
        return this.asAdmin().addStep(scope.equals(Scope.global) ? new ToUpperGlobalStep<>(this.asAdmin()) : new ToUpperLocalStep<>(this.asAdmin()));
    }

    /**
     * Returns a string with leading and trailing whitespace removed. Null values are not processed and
     * remain as null when returned. If the incoming traverser is a non-String value then an
     * {@code IllegalArgumentException} will be thrown.
     *
     * @return the traversal with an appended {@link TrimGlobalStep}.
     * @see <a href="http://tinkerpop.apache.org/docs/${project.version}/reference/#trim-step" target="_blank">Reference Documentation - Trim Step</a>
     * @since 3.7.1
     */
    public default GraphTraversal<S, String> trim() {
        this.asAdmin().getGremlinLang().addStep(Symbols.trim);
        return this.asAdmin().addStep(new TrimGlobalStep<>(this.asAdmin()));
    }

    /**
     * Returns a string with leading and trailing whitespace removed. Null values are not processed and
     * remain as null when returned. If the incoming traverser is a non-String value then an
     * {@code IllegalArgumentException} will be thrown.
     *
     * @param scope local will operate on individual strings within incoming lists, global will operate on current traversal as a single object.
     * @return the traversal with an appended {@link TrimGlobalStep} or {@link TrimLocalStep} depending on the {@link Scope}.
     * @see <a href="http://tinkerpop.apache.org/docs/${project.version}/reference/#trim-step" target="_blank">Reference Documentation - Trim Step</a>
     * @since 3.7.1
     */
    public default <E2> GraphTraversal<S, E2> trim(final Scope scope) {
        this.asAdmin().getGremlinLang().addStep(Symbols.trim, scope);
        return this.asAdmin().addStep(scope.equals(Scope.global) ? new TrimGlobalStep<>(this.asAdmin()) : new TrimLocalStep<>(this.asAdmin()));
    }

    /**
     * Returns a string with leading whitespace removed. Null values are not processed and
     * remain as null when returned. If the incoming traverser is a non-String value then an
     * {@code IllegalArgumentException} will be thrown.
     *
     * @return the traversal with an appended {@link LTrimGlobalStep}.
     * @see <a href="http://tinkerpop.apache.org/docs/${project.version}/reference/#lTrim-step" target="_blank">Reference Documentation - LTrim Step</a>
     * @since 3.7.1
     */
    public default GraphTraversal<S, String> lTrim() {
        this.asAdmin().getGremlinLang().addStep(Symbols.lTrim);
        return this.asAdmin().addStep(new LTrimGlobalStep<>(this.asAdmin()));
    }


    /**
     * Returns a string with leading whitespace removed. Null values are not processed and
     * remain as null when returned. If the incoming traverser is a non-String value then an
     * {@code IllegalArgumentException} will be thrown.
     *
     * @param scope local will operate on individual strings within incoming lists, global will operate on current traversal as a single object.
     * @return the traversal with an appended {@link LTrimGlobalStep} or {@link LTrimLocalStep} depending on the {@link Scope}.
     * @see <a href="http://tinkerpop.apache.org/docs/${project.version}/reference/#lTrim-step" target="_blank">Reference Documentation - LTrim Step</a>
     * @since 3.7.1
     */
    public default <E2> GraphTraversal<S, E2> lTrim(final Scope scope) {
        this.asAdmin().getGremlinLang().addStep(Symbols.lTrim, scope);
        return this.asAdmin().addStep(scope.equals(Scope.global) ? new LTrimGlobalStep<>(this.asAdmin()) : new LTrimLocalStep<>(this.asAdmin()));
    }

    /**
     * Returns a string with trailing whitespace removed. Null values are not processed and
     * remain as null when returned. If the incoming traverser is a non-String value then an
     * {@code IllegalArgumentException} will be thrown.
     *
     * @return the traversal with an appended {@link RTrimGlobalStep}.
     * @see <a href="http://tinkerpop.apache.org/docs/${project.version}/reference/#rTrim-step" target="_blank">Reference Documentation - RTrim Step</a>
     * @since 3.7.1
     */
    public default GraphTraversal<S, String> rTrim() {
        this.asAdmin().getGremlinLang().addStep(Symbols.rTrim);
        return this.asAdmin().addStep(new RTrimGlobalStep<>(this.asAdmin()));
    }

    /**
     * Returns a string with trailing whitespace removed. Null values are not processed and
     * remain as null when returned. If the incoming traverser is a non-String value then an
     * {@code IllegalArgumentException} will be thrown.
     *
     * @param scope local will operate on individual strings within incoming lists, global will operate on current traversal as a single object.
     * @return the traversal with an appended {@link RTrimGlobalStep} or {@link RTrimLocalStep} depending on the {@link Scope}.
     * @see <a href="http://tinkerpop.apache.org/docs/${project.version}/reference/#rTrim-step" target="_blank">Reference Documentation - RTrim Step</a>
     * @since 3.7.1
     */
    public default <E2> GraphTraversal<S, E2> rTrim(final Scope scope) {
        this.asAdmin().getGremlinLang().addStep(Symbols.rTrim, scope);
        return this.asAdmin().addStep(scope.equals(Scope.global) ? new RTrimGlobalStep<>(this.asAdmin()) : new RTrimLocalStep<>(this.asAdmin()));
    }

    /**
     * Returns the reverse of the incoming traverser. Null values are not processed and remain as null when returned.
     *
     * @return the traversal with an appended {@link ReverseStep}.
     * @see <a href="http://tinkerpop.apache.org/docs/${project.version}/reference/#reverse-step" target="_blank">Reference Documentation - Reverse Step</a>
     * @since 3.7.1
     */
    public default <E2> GraphTraversal<S, E2> reverse() {
        this.asAdmin().getGremlinLang().addStep(Symbols.reverse);
        return this.asAdmin().addStep(new ReverseStep<>(this.asAdmin()));
    }

    /**
     * Returns a string with the specified characters in the original string replaced with the new characters. Any null
     * arguments will be a no-op and the original string is returned. Null values from incoming traversers are not
     * processed and remain as null when returned. If the incoming traverser is a non-String value then an
     * {@code IllegalArgumentException} will be thrown.
     *
     * @param newChar the character to replace.
     * @param oldChar the character to be replaced.
     * @return the traversal with an appended {@link ReplaceGlobalStep}.
     * @see <a href="http://tinkerpop.apache.org/docs/${project.version}/reference/#replace-step" target="_blank">Reference Documentation - Replace Step</a>
     * @since 3.7.1
     */
    public default GraphTraversal<S, String> replace(final String oldChar, final String newChar) {
        this.asAdmin().getGremlinLang().addStep(Symbols.replace, oldChar, newChar);
        return this.asAdmin().addStep(new ReplaceGlobalStep<>(this.asAdmin(), oldChar, newChar));
    }

    /**
     * Returns a string with the specified characters in the original string replaced with the new characters. Any null
     * arguments will be a no-op and the original string is returned. Null values from incoming traversers are not
     * processed and remain as null when returned. If the incoming traverser is a non-String value then an
     * {@code IllegalArgumentException} will be thrown.
     *
     * @param scope local will operate on individual strings within incoming lists, global will operate on current traversal as a single object.
     * @param newChar the character to replace.
     * @param oldChar the character to be replaced.
     * @return the traversal with an appended {@link ReplaceGlobalStep} or {@link ReplaceLocalStep} depending on the {@link Scope}.
     * @see <a href="http://tinkerpop.apache.org/docs/${project.version}/reference/#replace-step" target="_blank">Reference Documentation - Replace Step</a>
     * @since 3.7.1
     */
    public default <E2> GraphTraversal<S, E2> replace(final Scope scope, final String oldChar, final String newChar) {
        this.asAdmin().getGremlinLang().addStep(Symbols.replace, scope, oldChar, newChar);
        return this.asAdmin().addStep(scope.equals(Scope.global) ?
                new ReplaceGlobalStep<>(this.asAdmin(), oldChar, newChar) : new ReplaceLocalStep<>(this.asAdmin(), oldChar, newChar));
    }

    /**
     * Returns a list of strings created by splitting the incoming string traverser around the matches of the given separator.
     * A null separator will split the string by whitespaces. Null values from incoming traversers are not processed
     * and remain as null when returned. If the incoming traverser is a non-String value then an
     * {@code IllegalArgumentException} will be thrown.
     *
     * @param separator the character to split the string on.
     * @return the traversal with an appended {@link SplitGlobalStep}.
     * @see <a href="http://tinkerpop.apache.org/docs/${project.version}/reference/#split-step" target="_blank">Reference Documentation - Split Step</a>
     * @since 3.7.1
     */
    public default GraphTraversal<S, List<String>> split(final String separator) {
        this.asAdmin().getGremlinLang().addStep(Symbols.split, separator);
        return this.asAdmin().addStep(new SplitGlobalStep<>(this.asAdmin(), separator));
    }

    /**
     * Returns a list of strings created by splitting the incoming string traverser around the matches of the given separator.
     * A null separator will split the string by whitespaces. Null values from incoming traversers are not processed
     * and remain as null when returned. If the incoming traverser is a non-String value then an
     * {@code IllegalArgumentException} will be thrown.
     *
     * @param scope local will operate on individual strings within incoming lists, global will operate on current traversal as a single object.
     * @param separator the character to split the string on.
     * @return the traversal with an appended {@link SplitGlobalStep} or {@link SplitLocalStep} depending on the {@link Scope}.
     * @see <a href="http://tinkerpop.apache.org/docs/${project.version}/reference/#split-step" target="_blank">Reference Documentation - Split Step</a>
     * @since 3.7.1
     */
    public default <E2> GraphTraversal<S, List<E2>> split(final Scope scope, final String separator) {
        this.asAdmin().getGremlinLang().addStep(Symbols.split, scope, separator);
        return this.asAdmin().addStep(scope.equals(Scope.global) ?
                new SplitGlobalStep<>(this.asAdmin(), separator) : new SplitLocalStep<>(this.asAdmin(), separator));
    }

    /**
     * Returns a substring of the incoming string traverser with a 0-based start index (inclusive) specified,
     * to the end of the string. If the start index is negative then it will begin at the specified index counted from the
     * end of the string, or 0 if exceeding the string length. Null values are not processed and remain as null when returned.
     * If the incoming traverser is a non-String value then an {@code IllegalArgumentException} will be thrown.
     *
     * @param startIndex the start index of the substring, inclusive.
     * @return the traversal with an appended {@link SubstringGlobalStep}.
     * @see <a href="http://tinkerpop.apache.org/docs/${project.version}/reference/#replace-step" target="_blank">Reference Documentation - Substring Step</a>
     * @since 3.7.1
     */
    public default GraphTraversal<S, String> substring(final int startIndex) {
        this.asAdmin().getGremlinLang().addStep(Symbols.substring, startIndex);
        return this.asAdmin().addStep(new SubstringGlobalStep<>(this.asAdmin(), startIndex));
    }

    /**
     * Returns a substring of the incoming string traverser with a 0-based start index (inclusive) specified,
     * to the end of the string. If the start index is negative then it will begin at the specified index counted from the
     * end of the string, or 0 if exceeding the string length. Null values are not processed and remain as null when returned.
     * If the incoming traverser is a non-String value then an {@code IllegalArgumentException} will be thrown.
     *
     * @param scope local will operate on individual strings within incoming lists, global will operate on current traversal as a single object.
     * @param startIndex the start index of the substring, inclusive.
     * @return the traversal with an appended {@link SubstringGlobalStep} or {@link SubstringLocalStep} depending on the {@link Scope}.
     * @see <a href="http://tinkerpop.apache.org/docs/${project.version}/reference/#replace-step" target="_blank">Reference Documentation - Substring Step</a>
     * @since 3.7.1
     */
    public default <E2> GraphTraversal<S, E2> substring(final Scope scope, final int startIndex) {
        this.asAdmin().getGremlinLang().addStep(Symbols.substring, scope, startIndex);
        return this.asAdmin().addStep(scope.equals(Scope.global) ?
                new SubstringGlobalStep<>(this.asAdmin(), startIndex) : new SubstringLocalStep<>(this.asAdmin(), startIndex));
    }

    /**
     * Returns a substring of the incoming string traverser with a 0-based start index (inclusive) and end index
     * (exclusive). If the start index is negative then it will begin at the specified index counted from the end of the
     * string, or 0 if exceeding the string length. If the end index is negative then it will end at the specified index
     * counted from the end, or at the end of the string if exceeding the string length. End index <= start index will
     * return the empty string. Null values are not processed and remain as null when returned. If the incoming
     * traverser is a non-String value then an {@code IllegalArgumentException} will be thrown.
     *
     * @param startIndex the start index of the substring, inclusive.
     * @param endIndex the end index of the substring, exclusive.
     * @return the traversal with an appended {@link SubstringGlobalStep}.
     * @see <a href="http://tinkerpop.apache.org/docs/${project.version}/reference/#replace-step" target="_blank">Reference Documentation - Substring Step</a>
     * @since 3.7.1
     */
    public default GraphTraversal<S, String> substring(final int startIndex, final int endIndex) {
        this.asAdmin().getGremlinLang().addStep(Symbols.substring, startIndex, endIndex);
        return this.asAdmin().addStep(new SubstringGlobalStep<>(this.asAdmin(), startIndex, endIndex));
    }

    /**
     * Returns a substring of the incoming string traverser with a 0-based start index (inclusive) and end index
     * (exclusive). If the start index is negative then it will begin at the specified index counted from the end of the
     * string, or 0 if exceeding the string length. If the end index is negative then it will end at the specified index
     * counted from the end, or at the end of the string if exceeding the string length. End index <= start index will
     * return the empty string. Null values are not processed and remain as null when returned. If the incoming
     * traverser is a non-String value then an {@code IllegalArgumentException} will be thrown.
     *
     * @param scope local will operate on individual strings within incoming lists, global will operate on current traversal as a single object.
     * @param startIndex the start index of the substring, inclusive.
     * @param endIndex the end index of the substring, exclusive.
     * @return the traversal with an appended {@link SubstringGlobalStep} or {@link SubstringLocalStep} depending on the {@link Scope}.
     * @see <a href="http://tinkerpop.apache.org/docs/${project.version}/reference/#replace-step" target="_blank">Reference Documentation - Substring Step</a>
     * @since 3.7.1
     */
    public default <E2> GraphTraversal<S, E2> substring(final Scope scope, final int startIndex, final int endIndex) {
        this.asAdmin().getGremlinLang().addStep(Symbols.substring, scope, startIndex, endIndex);
        return this.asAdmin().addStep(scope.equals(Scope.global) ?
                new SubstringGlobalStep<>(this.asAdmin(), startIndex, endIndex) : new SubstringLocalStep<>(this.asAdmin(), startIndex, endIndex));
    }

    /**
     * A mid-traversal step which will handle result formatting to string values.
     *
     * @return the traversal with an appended {@link FormatStep}.
     * @see <a href="http://tinkerpop.apache.org/docs/${project.version}/reference/#format-step" target="_blank">Reference Documentation - format Step</a>
     * @since 3.7.1
     */
    public default GraphTraversal<S, String> format(final String format) {
        this.asAdmin().getGremlinLang().addStep(Symbols.format, format);
        return this.asAdmin().addStep(new FormatStep<>(this.asAdmin(), format));
    }

    /**
     * Parse value of the incoming traverser as an ISO-8601 {@link OffsetDateTime}.
     *
     * @return the traversal with an appended {@link AsDateStep}.
     * @see <a href="http://tinkerpop.apache.org/docs/${project.version}/reference/#asDate-step" target="_blank">Reference Documentation - asDate Step</a>
     * @since 3.7.1
     */
    public default GraphTraversal<S, OffsetDateTime> asDate() {
        this.asAdmin().getGremlinLang().addStep(Symbols.asDate);
        return this.asAdmin().addStep(new AsDateStep<>(this.asAdmin()));
    }

    /**
     * Increase value of input {@link OffsetDateTime}.
     *
     * @return the traversal with an appended {@link DateAddStep}.
     * @see <a href="http://tinkerpop.apache.org/docs/${project.version}/reference/#dateAdd-step" target="_blank">Reference Documentation - dateAdd Step</a>
     * @since 3.7.1
     */
    public default GraphTraversal<S, OffsetDateTime> dateAdd(final DT dateToken, final int value) {
        this.asAdmin().getGremlinLang().addStep(Symbols.dateAdd, dateToken, value);
        return this.asAdmin().addStep(new DateAddStep<>(this.asAdmin(), dateToken, value));
    }

    /**
     * Returns the difference between two {@link OffsetDateTime} in epoch time.
     *
     * @return the traversal with an appended {@link DateDiffStep}.
     * @see <a href="http://tinkerpop.apache.org/docs/${project.version}/reference/#dateDiff-step" target="_blank">Reference Documentation - dateDiff Step</a>
     * @since 3.7.1
     */
    public default GraphTraversal<S, Long> dateDiff(final OffsetDateTime value) {
        this.asAdmin().getGremlinLang().addStep(Symbols.dateDiff, value);
        return this.asAdmin().addStep(new DateDiffStep<>(this.asAdmin(), value));
    }

    /**
     * Returns the difference between two {@link OffsetDateTime} in epoch time.
     *
     * @return the traversal with an appended {@link DateDiffStep}.
     * @see <a href="http://tinkerpop.apache.org/docs/${project.version}/reference/#dateDiff-step" target="_blank">Reference Documentation - dateDiff Step</a>
     * @since 3.7.1
     */
    public default GraphTraversal<S, Long> dateDiff(final Traversal<?, OffsetDateTime> dateTraversal) {
        this.asAdmin().getGremlinLang().addStep(Symbols.dateDiff, dateTraversal);
        return this.asAdmin().addStep(new DateDiffStep<>(this.asAdmin(), dateTraversal));
    }

    /**
     * Calculates the difference between the list traverser and list argument.
     *
     * @return the traversal with an appended {@link DifferenceStep}.
     * @see <a href="http://tinkerpop.apache.org/docs/${project.version}/reference/#difference-step" target="_blank">Reference Documentation - Difference Step</a>
     * @since 3.7.1
     */
    public default GraphTraversal<S, Set<?>> difference(final Object values) {
        this.asAdmin().getGremlinLang().addStep(Symbols.difference, values);
        return this.asAdmin().addStep(new DifferenceStep<>(this.asAdmin(), values));
    }

    /**
     * Calculates the difference between the list traverser and list argument.
     *
     * @return the traversal with an appended {@link DifferenceStep}.
     * @see <a href="http://tinkerpop.apache.org/docs/${project.version}/reference/#difference-step" target="_blank">Reference Documentation - Difference Step</a>
     * @since 4.0.0
     */
    public default GraphTraversal<S, Set<?>> difference(final GValue<Object> values) {
        this.asAdmin().getGremlinLang().addStep(GraphTraversal.Symbols.difference, values);
        return this.asAdmin().addStep(new DifferenceStep<>(this.asAdmin(), values));
    }

    /**
     * Calculates the disjunction between the list traverser and list argument.
     *
     * @return the traversal with an appended {@link DisjunctStep}.
     * @see <a href="http://tinkerpop.apache.org/docs/${project.version}/reference/#disjunct-step" target="_blank">Reference Documentation - Disjunct Step</a>
     * @since 3.7.1
     */
    public default GraphTraversal<S, Set<?>> disjunct(final Object values) {
        this.asAdmin().getGremlinLang().addStep(Symbols.disjunct, values);
        return this.asAdmin().addStep(new DisjunctStep<>(this.asAdmin(), values));
    }

    /**
     * Calculates the disjunction between the list traverser and list argument.
     *
     * @return the traversal with an appended {@link DisjunctStep}.
     * @see <a href="http://tinkerpop.apache.org/docs/${project.version}/reference/#disjunct-step" target="_blank">Reference Documentation - Disjunct Step</a>
     * @since 4.0.0
     */
    public default GraphTraversal<S, Set<?>> disjunct(final GValue<Object> values) {
        this.asAdmin().getGremlinLang().addStep(GraphTraversal.Symbols.disjunct, values);
        return this.asAdmin().addStep(new DisjunctStep<>(this.asAdmin(), values));
    }

    /**
     * Calculates the intersection between the list traverser and list argument.
     *
     * @return the traversal with an appended {@link IntersectStep}.
     * @see <a href="http://tinkerpop.apache.org/docs/${project.version}/reference/#intersect-step" target="_blank">Reference Documentation - Intersect Step</a>
     * @since 3.7.1
     */
    public default GraphTraversal<S, Set<?>> intersect(final Object values) {
        this.asAdmin().getGremlinLang().addStep(Symbols.intersect, values);
        return this.asAdmin().addStep(new IntersectStep<>(this.asAdmin(), values));
    }

    /**
     * Calculates the intersection between the list traverser and list argument.
     *
     * @return the traversal with an appended {@link IntersectStep}.
     * @see <a href="http://tinkerpop.apache.org/docs/${project.version}/reference/#intersect-step" target="_blank">Reference Documentation - Intersect Step</a>
     * @since 4.0.0
     */
    public default GraphTraversal<S, Set<?>> intersect(final GValue<Object> values) {
        this.asAdmin().getGremlinLang().addStep(GraphTraversal.Symbols.intersect, values);
        return this.asAdmin().addStep(new IntersectStep<>(this.asAdmin(), values));
    }

    /**
     * Joins together the elements of the incoming list traverser together with the provided delimiter.
     *
     * @return the traversal with an appended {@link ConjoinStep}.
     * @see <a href="http://tinkerpop.apache.org/docs/${project.version}/reference/#conjoin-step" target="_blank">Reference Documentation - Conjoin Step</a>
     * @since 3.7.1
     */
    public default GraphTraversal<S, String> conjoin(final String delimiter) {
        this.asAdmin().getGremlinLang().addStep(Symbols.conjoin, delimiter);
        return this.asAdmin().addStep(new ConjoinStep<>(this.asAdmin(), delimiter));
    }

    /**
     * Joins together the elements of the incoming list traverser together with the provided delimiter.
     *
     * @return the traversal with an appended {@link ConjoinStep}.
     * @see <a href="http://tinkerpop.apache.org/docs/${project.version}/reference/#conjoin-step" target="_blank">Reference Documentation - Conjoin Step</a>
     * @since 4.0.0
     */
    public default GraphTraversal<S, String> conjoin(final GValue<String> delimiter) {
        this.asAdmin().getGremlinLang().addStep(GraphTraversal.Symbols.conjoin, delimiter);
        return this.asAdmin().addStep(new ConjoinStep<>(this.asAdmin(), delimiter));
    }

    /**
     * Merges the list traverser and list argument. Also known as union.
     *
     * @return the traversal with an appended {@link MergeStep}.
     * @see <a href="http://tinkerpop.apache.org/docs/${project.version}/reference/#merge-step" target="_blank">Reference Documentation - Merge Step</a>
     * @since 3.7.1
     */
    public default <E2> GraphTraversal<S, E2> merge(final Object values) {
        this.asAdmin().getGremlinLang().addStep(Symbols.merge, values);
        return this.asAdmin().addStep(new MergeStep<>(this.asAdmin(), values));
    }

    /**
     * Merges the list traverser and list argument. Also known as union.
     *
     * @return the traversal with an appended {@link MergeStep}.
     * @see <a href="http://tinkerpop.apache.org/docs/${project.version}/reference/#merge-step" target="_blank">Reference Documentation - Merge Step</a>
     * @since 4.0.0
     */
    public default <E2> GraphTraversal<S, E2> merge(final GValue<Object> values) {
        this.asAdmin().getGremlinLang().addStep(GraphTraversal.Symbols.merge, values);
        return this.asAdmin().addStep(new MergeStep<>(this.asAdmin(), values));
    }

    /**
     * Combines the list traverser and list argument. Also known as concatenation or append.
     *
     * @return the traversal with an appended {@link CombineStep}.
     * @see <a href="http://tinkerpop.apache.org/docs/${project.version}/reference/#combine-step" target="_blank">Reference Documentation - Combine Step</a>
     * @since 3.7.1
     */
    public default GraphTraversal<S, List<?>> combine(final Object values) {
        this.asAdmin().getGremlinLang().addStep(Symbols.combine, values);
        return this.asAdmin().addStep(new CombineStep<>(this.asAdmin(), values));
    }

    /**
     * Combines the list traverser and list argument. Also known as concatenation or append.
     *
     * @return the traversal with an appended {@link CombineStep}.
     * @see <a href="http://tinkerpop.apache.org/docs/${project.version}/reference/#combine-step" target="_blank">Reference Documentation - Combine Step</a>
     * @since 4.0.0
     */
    public default GraphTraversal<S, List<?>> combine(final GValue<Object> values) {
        this.asAdmin().getGremlinLang().addStep(GraphTraversal.Symbols.combine, values);
        return this.asAdmin().addStep(new CombineStep<>(this.asAdmin(), values));
    }

    /**
     * Calculates the cartesian product between the list traverser and list argument.
     *
     * @return the traversal with an appended {@link ProductStep}.
     * @see <a href="http://tinkerpop.apache.org/docs/${project.version}/reference/#product-step" target="_blank">Reference Documentation - Product Step</a>
     * @since 3.7.1
     */
    public default GraphTraversal<S, List<List<?>>> product(final Object values) {
        this.asAdmin().getGremlinLang().addStep(Symbols.product, values);
        return this.asAdmin().addStep(new ProductStep<>(this.asAdmin(), values));
    }

    /**
     * Calculates the cartesian product between the list traverser and list argument.
     *
     * @return the traversal with an appended {@link ProductStep}.
     * @see <a href="http://tinkerpop.apache.org/docs/${project.version}/reference/#product-step" target="_blank">Reference Documentation - Product Step</a>
     * @since 4.0.0
     */
    public default GraphTraversal<S, List<List<?>>> product(final GValue<Object> values) {
        this.asAdmin().getGremlinLang().addStep(GraphTraversal.Symbols.product, values);
        return this.asAdmin().addStep(new ProductStep<>(this.asAdmin(), values));
    }

    ///////////////////// FILTER STEPS /////////////////////

    /**
     * Map the {@link Traverser} to either {@code true} or {@code false}, where {@code false} will not pass the
     * traverser to the next step.
     *
     * @param predicate the filter function to apply
     * @return the traversal with the {@link LambdaFilterStep} added
     * @see <a href="http://tinkerpop.apache.org/docs/${project.version}/reference/#general-steps" target="_blank">Reference Documentation - General Steps</a>
     * @since 3.0.0-incubating
     */
    public default GraphTraversal<S, E> filter(final Predicate<Traverser<E>> predicate) {
        this.asAdmin().getGremlinLang().addStep(Symbols.filter, predicate);
        return this.asAdmin().addStep(new LambdaFilterStep<>(this.asAdmin(), predicate));
    }

    /**
     * Map the {@link Traverser} to either {@code true} or {@code false}, where {@code false} will not pass the
     * traverser to the next step.
     *
     * @param filterTraversal the filter traversal to apply
     * @return the traversal with the {@link TraversalFilterStep} added
     * @see <a href="http://tinkerpop.apache.org/docs/${project.version}/reference/#general-steps" target="_blank">Reference Documentation - General Steps</a>
     * @since 3.0.0-incubating
     */
    public default GraphTraversal<S, E> filter(final Traversal<?, ?> filterTraversal) {
        this.asAdmin().getGremlinLang().addStep(Symbols.filter, filterTraversal);
        return this.asAdmin().addStep(new TraversalFilterStep<>(this.asAdmin(), (Traversal) filterTraversal));
    }

    /**
     * Filter all traversers in the traversal. This step has narrow use cases and is primarily intended for use as a
     * signal to remote servers that {@link #iterate()} was called. While it may be directly used, it is often a sign
     * that a traversal should be re-written in another form.
     *
     * @return the updated traversal with respective {@link DiscardStep}.
     */
    @Override
    default GraphTraversal<S, E> discard() {
        return (GraphTraversal<S, E>) Traversal.super.discard();
    }

    /**
     * Ensures that at least one of the provided traversals yield a result.
     *
     * @param orTraversals filter traversals where at least one must be satisfied
     * @return the traversal with an appended {@link OrStep}
     * @see <a href="http://tinkerpop.apache.org/docs/${project.version}/reference/#or-step" target="_blank">Reference Documentation - Or Step</a>
     * @since 3.0.0-incubating
     */
    public default GraphTraversal<S, E> or(final Traversal<?, ?>... orTraversals) {
        this.asAdmin().getGremlinLang().addStep(Symbols.or, orTraversals);
        return this.asAdmin().addStep(new OrStep(this.asAdmin(), orTraversals));
    }

    /**
     * Ensures that all of the provided traversals yield a result.
     *
     * @param andTraversals filter traversals that must be satisfied
     * @return the traversal with an appended {@link AndStep}
     * @see <a href="http://tinkerpop.apache.org/docs/${project.version}/reference/#and-step" target="_blank">Reference Documentation - And Step</a>
     * @since 3.0.0-incubating
     */
    public default GraphTraversal<S, E> and(final Traversal<?, ?>... andTraversals) {
        this.asAdmin().getGremlinLang().addStep(Symbols.and, andTraversals);
        return this.asAdmin().addStep(new AndStep(this.asAdmin(), andTraversals));
    }

    /**
     * Provides a way to add arbitrary objects to a traversal stream.
     *
     * @param injections the objects to add to the stream
     * @return the traversal with an appended {@link InjectStep}
     * @see <a href="http://tinkerpop.apache.org/docs/${project.version}/reference/#inject-step" target="_blank">Reference Documentation - Inject Step</a>
     * @since 3.0.0-incubating
     */
    public default GraphTraversal<S, E> inject(final E... injections) {
        // a single null is [null]
        final E[] s = null == injections ? (E[]) new Object[] { null } : injections;
        this.asAdmin().getGremlinLang().addStep(Symbols.inject, s);
        return this.asAdmin().addStep(new InjectStep<>(this.asAdmin(), s));
    }

    /**
     * Remove all duplicates in the traversal stream up to this point.
     *
     * @param scope       whether the deduplication is on the stream (global) or the current object (local).
     * @param dedupLabels if labels are provided, then the scope labels determine de-duplication. No labels implies current object.
     * @return the traversal with an appended {@link DedupGlobalStep} or {@link DedupLocalStep} depending on {@code scope}
     * @see <a href="http://tinkerpop.apache.org/docs/${project.version}/reference/#dedup-step" target="_blank">Reference Documentation - Dedup Step</a>
     * @since 3.0.0-incubating
     */
    public default GraphTraversal<S, E> dedup(final Scope scope, final String... dedupLabels) {
        this.asAdmin().getGremlinLang().addStep(Symbols.dedup, scope, dedupLabels);
        return this.asAdmin().addStep(scope.equals(Scope.global) ? new DedupGlobalStep<>(this.asAdmin(), dedupLabels) : new DedupLocalStep(this.asAdmin()));
    }

    /**
     * Remove all duplicates in the traversal stream up to this point.
     *
     * @param dedupLabels if labels are provided, then the scoped object's labels determine de-duplication. No labels implies current object.
     * @return the traversal with an appended {@link DedupGlobalStep}.
     * @see <a href="http://tinkerpop.apache.org/docs/${project.version}/reference/#dedup-step" target="_blank">Reference Documentation - Dedup Step</a>
     * @since 3.0.0-incubating
     */
    public default GraphTraversal<S, E> dedup(final String... dedupLabels) {
        this.asAdmin().getGremlinLang().addStep(Symbols.dedup, dedupLabels);
        return this.asAdmin().addStep(new DedupGlobalStep<>(this.asAdmin(), dedupLabels));
    }

    /**
     * Filters the current object based on the object itself or the path history.
     *
     * @param startKey  the key containing the object to filter
     * @param predicate the filter to apply
     * @return the traversal with an appended {@link WherePredicateStep}
     * @see <a href="http://tinkerpop.apache.org/docs/${project.version}/reference/#where-step" target="_blank">Reference Documentation - Where Step</a>
     * @see <a href="http://tinkerpop.apache.org/docs/${project.version}/reference/#using-where-with-match" target="_blank">Reference Documentation - Where with Match</a>
     * @see <a href="http://tinkerpop.apache.org/docs/${project.version}/reference/#using-where-with-select" target="_blank">Reference Documentation - Where with Select</a>
     * @since 3.0.0-incubating
     */
    public default GraphTraversal<S, E> where(final String startKey, final P<String> predicate) {
        this.asAdmin().getGremlinLang().addStep(Symbols.where, startKey, predicate);
        return this.asAdmin().addStep(new WherePredicateStep<>(this.asAdmin(), Optional.ofNullable(startKey), predicate));
    }

    /**
     * Filters the current object based on the object itself or the path history.
     *
     * @param predicate the filter to apply
     * @return the traversal with an appended {@link WherePredicateStep}
     * @see <a href="http://tinkerpop.apache.org/docs/${project.version}/reference/#where-step" target="_blank">Reference Documentation - Where Step</a>
     * @see <a href="http://tinkerpop.apache.org/docs/${project.version}/reference/#using-where-with-match" target="_blank">Reference Documentation - Where with Match</a>
     * @see <a href="http://tinkerpop.apache.org/docs/${project.version}/reference/#using-where-with-select" target="_blank">Reference Documentation - Where with Select</a>
     * @since 3.0.0-incubating
     */
    public default GraphTraversal<S, E> where(final P<String> predicate) {
        this.asAdmin().getGremlinLang().addStep(Symbols.where, predicate);
        return this.asAdmin().addStep(new WherePredicateStep<>(this.asAdmin(), Optional.empty(), predicate));
    }

    /**
     * Filters the current object based on the object itself or the path history.
     *
     * @param whereTraversal the filter to apply
     * @return the traversal with an appended {@link WherePredicateStep}
     * @see <a href="http://tinkerpop.apache.org/docs/${project.version}/reference/#where-step" target="_blank">Reference Documentation - Where Step</a>
     * @see <a href="http://tinkerpop.apache.org/docs/${project.version}/reference/#using-where-with-match" target="_blank">Reference Documentation - Where with Match</a>
     * @see <a href="http://tinkerpop.apache.org/docs/${project.version}/reference/#using-where-with-select" target="_blank">Reference Documentation - Where with Select</a>
     * @since 3.0.0-incubating
     */
    public default GraphTraversal<S, E> where(final Traversal<?, ?> whereTraversal) {
        this.asAdmin().getGremlinLang().addStep(Symbols.where, whereTraversal);
        return TraversalHelper.getVariableLocations(whereTraversal.asAdmin()).isEmpty() ?
                this.asAdmin().addStep(new TraversalFilterStep<>(this.asAdmin(), (Traversal) whereTraversal)) :
                this.asAdmin().addStep(new WhereTraversalStep<>(this.asAdmin(), whereTraversal));
    }

    /**
     * Filters vertices, edges and vertex properties based on their properties.
     *
     * @param propertyKey the key of the property to filter on
     * @param predicate   the filter to apply to the key's value
     * @return the traversal with an appended {@link HasStep}
     * @see <a href="http://tinkerpop.apache.org/docs/${project.version}/reference/#has-step" target="_blank">Reference Documentation - Has Step</a>
     * @since 3.0.0-incubating
     */
    public default GraphTraversal<S, E> has(final String propertyKey, final P<?> predicate) {
        // Groovy can get the overload wrong for has(T, null) which should probably go at has(T,Object). users could
        // explicit cast but a redirect here makes this a bit more seamless
        if (null == predicate)
            return has(propertyKey, (Object) null);

        this.asAdmin().getGremlinLang().addStep(Symbols.has, propertyKey, predicate);
        return TraversalHelper.addHasContainer(this.asAdmin(), new HasContainer(propertyKey, predicate));
    }

    /**
     * Filters vertices, edges and vertex properties based on their properties.
     *
     * @param accessor  the {@link T} accessor of the property to filter on
     * @param predicate the filter to apply to the key's value
     * @return the traversal with an appended {@link HasStep}
     * @see <a href="http://tinkerpop.apache.org/docs/${project.version}/reference/#has-step" target="_blank">Reference Documentation - Has Step</a>
     * @since 3.0.0-incubating
     */
    public default GraphTraversal<S, E> has(final T accessor, final P<?> predicate) {
        if (null == accessor)
            throw new IllegalArgumentException("The T accessor value of has(T,Object) cannot be null");

        // Groovy can get the overload wrong for has(T, null) which should probably go at has(T,Object). users could
        // explicit cast but a redirect here makes this a bit more seamless
        if (null == predicate)
            return has(accessor, (Object) null);

        this.asAdmin().getGremlinLang().addStep(Symbols.has, accessor, predicate);
        return TraversalHelper.addHasContainer(this.asAdmin(), new HasContainer(accessor.getAccessor(), predicate));
    }

    /**
     * Filters vertices, edges and vertex properties based on their properties.
     *
     * @param propertyKey the key of the property to filter on
     * @param value       the value to compare the property value to for equality
     * @return the traversal with an appended {@link HasStep}
     * @see <a href="http://tinkerpop.apache.org/docs/${project.version}/reference/#has-step" target="_blank">Reference Documentation - Has Step</a>
     * @since 3.0.0-incubating
     */
    public default GraphTraversal<S, E> has(final String propertyKey, final Object value) {
        if (value instanceof P)
            return this.has(propertyKey, (P) value);
        else if (value instanceof Traversal)
            return this.has(propertyKey, (Traversal) value);
        else {
            this.asAdmin().getGremlinLang().addStep(Symbols.has, propertyKey, value);
            return TraversalHelper.addHasContainer(this.asAdmin(), new HasContainer(propertyKey, P.eq(value)));
        }
    }

    /**
     * Filters vertices, edges and vertex properties based on their properties.
     *
     * @param accessor the {@link T} accessor of the property to filter on
     * @param value    the value to compare the accessor value to for equality
     * @return the traversal with an appended {@link HasStep}
     * @see <a href="http://tinkerpop.apache.org/docs/${project.version}/reference/#has-step" target="_blank">Reference Documentation - Has Step</a>
     * @since 3.0.0-incubating
     */
    public default GraphTraversal<S, E> has(final T accessor, final Object value) {
        if (null == accessor)
            throw new IllegalArgumentException("The T accessor value of has(T,Object) cannot be null");

        if (value instanceof P)
            return this.has(accessor, (P) value);
        else if (value instanceof Traversal)
            return this.has(accessor, (Traversal) value);
        else {
            this.asAdmin().getGremlinLang().addStep(Symbols.has, accessor, value);
            return TraversalHelper.addHasContainer(this.asAdmin(), new HasContainer(accessor.getAccessor(), P.eq(value)));
        }
    }

    /**
     * Filters vertices, edges and vertex properties based on their properties.
     *
     * @param label       the label of the {@link Element}
     * @param propertyKey the key of the property to filter on
     * @param predicate   the filter to apply to the key's value
     * @return the traversal with an appended {@link HasStep}
     * @see <a href="http://tinkerpop.apache.org/docs/${project.version}/reference/#has-step" target="_blank">Reference Documentation - Has Step</a>
     * @since 3.0.0-incubating
     */
    public default GraphTraversal<S, E> has(final String label, final String propertyKey, final P<?> predicate) {
        this.asAdmin().getGremlinLang().addStep(Symbols.has, label, propertyKey, predicate);
        TraversalHelper.addHasContainer(this.asAdmin(), new HasContainer(T.label.getAccessor(), P.eq(label)));
        return TraversalHelper.addHasContainer(this.asAdmin(), new HasContainer(propertyKey, predicate));
    }

    /**
     * Filters vertices, edges and vertex properties based on their properties.
     *
     * @param label       the label of the {@link Element}
     * @param propertyKey the key of the property to filter on
     * @param value       the value to compare the accessor value to for equality
     * @return the traversal with an appended {@link HasStep}
     * @see <a href="http://tinkerpop.apache.org/docs/${project.version}/reference/#has-step" target="_blank">Reference Documentation - Has Step</a>
     * @since 3.0.0-incubating
     */
    public default GraphTraversal<S, E> has(final String label, final String propertyKey, final Object value) {
        this.asAdmin().getGremlinLang().addStep(Symbols.has, label, propertyKey, value);
        TraversalHelper.addHasContainer(this.asAdmin(), new HasContainer(T.label.getAccessor(), P.eq(label)));
        return TraversalHelper.addHasContainer(this.asAdmin(), new HasContainer(propertyKey, value instanceof P ? (P) value : P.eq(value)));
    }

    /**
     * Filters vertices, edges and vertex properties based on their value of {@link T} where only {@link T#id} and
     * {@link T#label} are supported.
     *
     * @param accessor          the {@link T} accessor of the property to filter on
     * @param propertyTraversal the traversal to filter the accessor value by
     * @return the traversal with an appended {@link HasStep}
     * @see <a href="http://tinkerpop.apache.org/docs/${project.version}/reference/#has-step" target="_blank">Reference Documentation - Has Step</a>
     * @since 3.1.0-incubating
     */
    public default GraphTraversal<S, E> has(final T accessor, final Traversal<?, ?> propertyTraversal) {
        if (null == accessor)
            throw new IllegalArgumentException("The T accessor value of has(T,Object) cannot be null");

        // Groovy can get the overload wrong for has(T, null) which should probably go at has(T,Object). users could
        // explicit cast but a redirect here makes this a bit more seamless
        if (null == propertyTraversal)
            return has(accessor, (Object) null);

        this.asAdmin().getGremlinLang().addStep(Symbols.has, accessor, propertyTraversal);
        switch (accessor) {
            case id:
                return this.asAdmin().addStep(
                        new TraversalFilterStep<>(this.asAdmin(), propertyTraversal.asAdmin().addStep(0,
                                new IdStep<>(propertyTraversal.asAdmin()))));
            case label:
                return this.asAdmin().addStep(
                    new TraversalFilterStep<>(this.asAdmin(), propertyTraversal.asAdmin().addStep(0,
                            new LabelStep<>(propertyTraversal.asAdmin()))));
            default:
                throw new IllegalArgumentException("has(T,Traversal) can only take id or label as its argument");
        }

    }

    /**
     * Filters vertices, edges and vertex properties based on the value of the specified property key.
     *
     * @param propertyKey       the key of the property to filter on
     * @param propertyTraversal the traversal to filter the property value by
     * @return the traversal with an appended {@link HasStep}
     * @see <a href="http://tinkerpop.apache.org/docs/${project.version}/reference/#has-step" target="_blank">Reference Documentation - Has Step</a>
     * @since 3.0.0-incubating
     */
    public default GraphTraversal<S, E> has(final String propertyKey, final Traversal<?, ?> propertyTraversal) {
        this.asAdmin().getGremlinLang().addStep(Symbols.has, propertyKey, propertyTraversal);
        return this.asAdmin().addStep(
                new TraversalFilterStep<>(this.asAdmin(), propertyTraversal.asAdmin().addStep(0,
                        new PropertiesStep(propertyTraversal.asAdmin(), PropertyType.VALUE, propertyKey))));
    }

    /**
     * Filters vertices, edges and vertex properties based on the existence of properties.
     *
     * @param propertyKey the key of the property to filter on for existence
     * @return the traversal with an appended {@link HasStep}
     * @see <a href="http://tinkerpop.apache.org/docs/${project.version}/reference/#has-step" target="_blank">Reference Documentation - Has Step</a>
     * @since 3.0.0-incubating
     */
    public default GraphTraversal<S, E> has(final String propertyKey) {
        this.asAdmin().getGremlinLang().addStep(Symbols.has, propertyKey);
        return this.asAdmin().addStep(new TraversalFilterStep(this.asAdmin(), __.values(propertyKey)));
    }

    /**
     * Filters vertices, edges and vertex properties based on their properties.
     *
     * @param label       the label of the {@link Element}
     * @param propertyKey the key of the property to filter on
     * @param value       the value to compare the accessor value to for equality
     * @return the traversal with an appended {@link HasStep}
     * @see <a href="http://tinkerpop.apache.org/docs/${project.version}/reference/#has-step" target="_blank">Reference Documentation - Has Step</a>
     * @since 4.0.0
     */
    public default GraphTraversal<S, E> has(final GValue<String> label, final String propertyKey, final Object value) {
        this.asAdmin().getGremlinLang().addStep(GraphTraversal.Symbols.has, label.get(), propertyKey, value);
        TraversalHelper.addHasContainer(this.asAdmin(), new HasContainer(T.label.getAccessor(), P.eq(label)));
        return TraversalHelper.addHasContainer(this.asAdmin(), new HasContainer(propertyKey, value instanceof P ? (P) value : P.eq(value)));
    }

    /**
     * Filters vertices, edges and vertex properties based on their properties.
     *
     * @param label       the label of the {@link Element}
     * @param propertyKey the key of the property to filter on
     * @param predicate   the filter to apply to the key's value
     * @return the traversal with an appended {@link HasStep}
     * @see <a href="http://tinkerpop.apache.org/docs/${project.version}/reference/#has-step" target="_blank">Reference Documentation - Has Step</a>
     * @since 4.0.0
     */
    public default GraphTraversal<S, E> has(final GValue<String> label, final String propertyKey, final P<?> predicate) {
        this.asAdmin().getGremlinLang().addStep(Symbols.has, label.get(), propertyKey, predicate);
        TraversalHelper.addHasContainer(this.asAdmin(), new HasContainer(T.label.getAccessor(), P.eq(label)));
        return TraversalHelper.addHasContainer(this.asAdmin(), new HasContainer(propertyKey, predicate));
    }

    /**
     * Filters vertices, edges and vertex properties based on the non-existence of properties.
     *
     * @param propertyKey the key of the property to filter on for existence
     * @return the traversal with an appended {@link HasStep}
     * @see <a href="http://tinkerpop.apache.org/docs/${project.version}/reference/#has-step" target="_blank">Reference Documentation - Has Step</a>
     * @since 3.0.0-incubating
     */
    public default GraphTraversal<S, E> hasNot(final String propertyKey) {
        this.asAdmin().getGremlinLang().addStep(Symbols.hasNot, propertyKey);
        return this.asAdmin().addStep(new NotStep(this.asAdmin(), __.values(propertyKey)));
    }

    /**
     * Filters vertices, edges and vertex properties based on their label.
     *
     * @param label       the label of the {@link Element}
     * @param otherLabels additional labels of the {@link Element}
     * @return the traversal with an appended {@link HasStep}
     * @see <a href="http://tinkerpop.apache.org/docs/${project.version}/reference/#has-step" target="_blank">Reference Documentation - Has Step</a>
     * @since 3.2.2
     */
    public default GraphTraversal<S, E> hasLabel(final String label, final String... otherLabels) {
        this.asAdmin().getGremlinLang().addStep(Symbols.hasLabel, label, otherLabels);

        // groovy evaluation seems to do strange things with varargs given hasLabel(null, null). odd someone would
        // do this but the failure is ugly if not handled.
        final String[] labels = CollectionUtil.addFirst(otherLabels, label, String.class);
        return TraversalHelper.addHasContainer(this.asAdmin(), new HasContainer(T.label.getAccessor(), labels.length == 1 ? P.eq(labels[0]) : P.within(labels)));
    }

    /**
     * Filters vertices, edges and vertex properties based on their label. Note that calling this step with
     * {@code null} is the same as calling {@link #hasLabel(String, String...)} with a single {@code null}.
     *
     * @param predicate the filter to apply to the label of the {@link Element}
     * @return the traversal with an appended {@link HasStep}
     * @see <a href="http://tinkerpop.apache.org/docs/${project.version}/reference/#has-step" target="_blank">Reference Documentation - Has Step</a>
     * @since 3.2.4
     */
    public default GraphTraversal<S, E> hasLabel(final P<String> predicate) {
        // if calling hasLabel(null), the likely use the caller is going for is not a "no predicate" but a eq(null)
        if (null == predicate) {
            return hasLabel((String) null);
        } else {
            this.asAdmin().getGremlinLang().addStep(Symbols.hasLabel, predicate);
            return TraversalHelper.addHasContainer(this.asAdmin(), new HasContainer(T.label.getAccessor(), predicate));
        }
    }

    /**
     * Filters vertices, edges and vertex properties based on their label.
     *
     * @param label       the label of the {@link Element}
     * @param otherLabels additional labels of the {@link Element}
     * @return the traversal with an appended {@link HasStep}
     * @see <a href="http://tinkerpop.apache.org/docs/${project.version}/reference/#has-step" target="_blank">Reference Documentation - Has Step</a>
     * @since 4.0.0
     */
    public default GraphTraversal<S, E> hasLabel(final GValue<String> label, final GValue<String>... otherLabels) {
        this.asAdmin().getGremlinLang().addStep(GraphTraversal.Symbols.hasLabel, label, otherLabels);

        // groovy evaluation seems to do strange things with varargs given hasLabel(null, null). odd someone would
        // do this but the failure is ugly if not handled.
        final Object[] labels = CollectionUtil.addFirst(otherLabels, label, GValue.class);
        return TraversalHelper.addHasContainer(this.asAdmin(), new HasContainer(T.label.getAccessor(), labels.length == 1 ? P.eq(labels[0]) : P.within(labels)));
    }

    /**
     * Filters vertices, edges and vertex properties based on their identifier.
     *
     * @param id       the identifier of the {@link Element}
     * @param otherIds additional identifiers of the {@link Element}
     * @return the traversal with an appended {@link HasStep}
     * @see <a href="http://tinkerpop.apache.org/docs/${project.version}/reference/#has-step" target="_blank">Reference Documentation - Has Step</a>
     * @since 3.2.2
     */
    public default GraphTraversal<S, E> hasId(final Object id, final Object... otherIds) {
        if (id instanceof P) {
<<<<<<< HEAD
            return this.hasId((P) id);
        } else {
            this.asAdmin().getGremlinLang().addStep(Symbols.hasId, id, otherIds);
=======
            return this.hasId((P<?>) id);
        }
        else {
            this.asAdmin().getBytecode().addStep(Symbols.hasId, id, otherIds);
>>>>>>> c80fd5eb

            //using ArrayList given P.within() turns all arguments into lists
            final List<Object> ids = new ArrayList<>();

            if (id instanceof GValue) {
                // the logic for dealing with hasId([]) is sketchy historically, just trying to maintain what we were
                // originally testing prior to GValue.
                Object value = ((GValue) id).get();
                if (value instanceof Object[]) {
                    ids.addAll(Arrays.asList(GValue.ensureGValues((Object[]) value)));
                } else if (value instanceof Collection) {
                    ids.addAll(Arrays.asList(GValue.ensureGValues(((Collection<?>) value).toArray())));
                } else {
                    ids.add(id);
                }
            } else if (id instanceof Object[]) {
                Collections.addAll(ids, (Object[]) id);
            } else if (id instanceof Collection) {
                // as ids are unrolled when it's in array, they should also be unrolled when it's a list.
                // this also aligns with behavior of hasId() when it's pushed down to g.V() (TINKERPOP-2863)
                ids.addAll((Collection<?>) id);
            } else {
                ids.add(id);
            }

            // unrolling ids from lists works cleaner with Collection too, as otherwise they will need to
            // be turned into array first
            if (otherIds != null) {
                for (final Object i : otherIds) {
                    // to retain existing behavior, GValue's containing collections are unrolled by 1 layer.
                    // For example, GValue.of([1, 2]) is processed to [GValue.of(1), GValue.of(2)]
                    if(i instanceof GValue) {
                        Object value = ((GValue) i).get();
                        if (value instanceof Object[]) {
                            ids.addAll(Arrays.asList(GValue.ensureGValues((Object[]) value)));
                        } else if(value instanceof Collection) {
                            ids.addAll(Arrays.asList(GValue.ensureGValues(((Collection<?>) value).toArray())));
                        } else {
                            ids.add(i);
                        }
                    }
                    else if (i instanceof Object[]) {
                        Collections.addAll(ids, (Object[]) i);
                    } else if (i instanceof Collection) {
                        ids.addAll((Collection<?>) i);
                    } else
                        ids.add(i);
                }
            }

            return TraversalHelper.addHasContainer(this.asAdmin(), new HasContainer(T.id.getAccessor(), ids.size() == 1 ? P.eq(ids.get(0)) : P.within(ids)));
        }
    }

    /**
     * Filters vertices, edges and vertex properties based on their identifier. Calling this step with a {@code null}
     * value will result in effectively calling {@link #hasId(Object, Object...)} wit a single {@code null} identifier
     * and therefore filter all results since a {@link T#id} cannot be {@code null}.
     *
     * @param predicate the filter to apply to the identifier of the {@link Element}
     * @return the traversal with an appended {@link HasStep}
     * @see <a href="http://tinkerpop.apache.org/docs/${project.version}/reference/#has-step" target="_blank">Reference Documentation - Has Step</a>
     * @since 3.2.4
     */
    public default GraphTraversal<S, E> hasId(final P<?> predicate) {
        if (null == predicate)
            return hasId((Object) null);

        this.asAdmin().getGremlinLang().addStep(Symbols.hasId, predicate);
        return TraversalHelper.addHasContainer(this.asAdmin(), new HasContainer(T.id.getAccessor(), predicate));
    }

    /**
     * Filters {@link Property} objects based on their key. It is not meant to test key existence on an {@link Edge} or
     * a {@link Vertex}. In that case, prefer {@link #has(String)}.
     *
     * @param label       the key of the {@link Property}
     * @param otherLabels additional key of the {@link Property}
     * @return the traversal with an appended {@link HasStep}
     * @see <a href="http://tinkerpop.apache.org/docs/${project.version}/reference/#has-step" target="_blank">Reference Documentation - Has Step</a>
     * @since 3.2.2
     */
    public default GraphTraversal<S, E> hasKey(final String label, final String... otherLabels) {
        this.asAdmin().getGremlinLang().addStep(Symbols.hasKey, label, otherLabels);

        // groovy evaluation seems to do strange things with varargs given hasLabel(null, null). odd someone would
        // do this but the failure is ugly if not handled.
        final int otherLabelsLength = null == otherLabels ? 0 : otherLabels.length;
        final String[] labels = new String[otherLabelsLength + 1];
        labels[0] = label;
        if (otherLabelsLength > 0)
            System.arraycopy(otherLabels, 0, labels, 1, otherLabelsLength);
        return TraversalHelper.addHasContainer(this.asAdmin(), new HasContainer(T.key.getAccessor(), labels.length == 1 ? P.eq(labels[0]) : P.within(labels)));
    }

    /**
     * Filters {@link Property} objects based on their key. It is not meant to test key existence on an {@link Edge} or
     * a {@link Vertex}. In that case, prefer {@link #has(String)}. Note that calling this step with {@code null} is
     * the same as calling {@link #hasKey(String, String...)} with a single {@code null}.
     *
     * @param predicate the filter to apply to the key of the {@link Property}
     * @return the traversal with an appended {@link HasStep}
     * @see <a href="http://tinkerpop.apache.org/docs/${project.version}/reference/#has-step" target="_blank">Reference Documentation - Has Step</a>
     * @since 3.2.4
     */
    public default GraphTraversal<S, E> hasKey(final P<String> predicate) {
        // if calling hasKey(null), the likely use the caller is going for is not a "no predicate" but a eq(null)
        if (null == predicate) {
            return hasKey((String) null);
        } else {
            this.asAdmin().getGremlinLang().addStep(Symbols.hasKey, predicate);
            return TraversalHelper.addHasContainer(this.asAdmin(), new HasContainer(T.key.getAccessor(), predicate));
        }
    }

    /**
     * Filters {@link Property} objects based on their value.
     *
     * @param value       the value of the {@link Element}
     * @param otherValues additional values of the {@link Element}
     * @return the traversal with an appended {@link HasStep}
     * @see <a href="http://tinkerpop.apache.org/docs/${project.version}/reference/#has-step" target="_blank">Reference Documentation - Has Step</a>
     */
    public default GraphTraversal<S, E> hasValue(final Object value, final Object... otherValues) {
        if (value instanceof P)
            return this.hasValue((P<?>) value);
        else {
            this.asAdmin().getGremlinLang().addStep(Symbols.hasValue, value, otherValues);
            final List<Object> values = new ArrayList<>();
            if (value instanceof Object[]) {
                Collections.addAll(values, (Object[]) value);
            } else {
                values.add(value);
            }

            if (null == otherValues) {
                values.add(null);
            } else {
                for (final Object v : otherValues) {
                    if (v instanceof Object[]) {
                        Collections.addAll(values, (Object[]) v);
                    } else
                        values.add(v);
                }
            }

            return TraversalHelper.addHasContainer(this.asAdmin(), new HasContainer(T.value.getAccessor(), values.size() == 1 ? P.eq(values.get(0)) : P.within(values)));
        }
    }

    /**
     * Filters {@link Property} objects based on their value.Note that calling this step with {@code null} is the same
     * as calling {@link #hasValue(Object, Object...)} with a single {@code null}.
     *
     * @param predicate the filter to apply to the value of the {@link Element}
     * @return the traversal with an appended {@link HasStep}
     * @see <a href="http://tinkerpop.apache.org/docs/${project.version}/reference/#has-step" target="_blank">Reference Documentation - Has Step</a>
     * @since 3.2.4
     */
    public default GraphTraversal<S, E> hasValue(final P<?> predicate) {
        // if calling hasValue(null), the likely use the caller is going for is not a "no predicate" but a eq(null)
        if (null == predicate) {
            return hasValue((String) null);
        } else {
            this.asAdmin().getGremlinLang().addStep(Symbols.hasValue, predicate);
            return TraversalHelper.addHasContainer(this.asAdmin(), new HasContainer(T.value.getAccessor(), predicate));
        }
    }

    /**
     * Filters <code>E</code> object values given the provided {@code predicate}.
     *
     * @param predicate the filter to apply
     * @return the traversal with an appended {@link IsStep}
     * @see <a href="http://tinkerpop.apache.org/docs/${project.version}/reference/#is-step" target="_blank">Reference Documentation - Is Step</a>
     * @since 3.0.0-incubating
     */
    public default GraphTraversal<S, E> is(final P<E> predicate) {
        this.asAdmin().getGremlinLang().addStep(Symbols.is, predicate);
        return this.asAdmin().addStep(new IsStep<>(this.asAdmin(), predicate));
    }

    /**
     * Filter the <code>E</code> object if it is not {@link P#eq} to the provided value.
     *
     * @param value the value that the object must equal.
     * @return the traversal with an appended {@link IsStep}.
     * @see <a href="http://tinkerpop.apache.org/docs/${project.version}/reference/#is-step" target="_blank">Reference Documentation - Is Step</a>
     * @since 3.0.0-incubating
     */
    public default GraphTraversal<S, E> is(final Object value) {
        this.asAdmin().getGremlinLang().addStep(Symbols.is, value);
        return this.asAdmin().addStep(new IsStep<>(this.asAdmin(), value instanceof P ? (P<E>) value : P.eq((E) value)));
    }

    /**
     * Removes objects from the traversal stream when the traversal provided as an argument returns any objects.
     *
     * @param notTraversal the traversal to filter by.
     * @return the traversal with an appended {@link NotStep}.
     * @see <a href="http://tinkerpop.apache.org/docs/${project.version}/reference/#not-step" target="_blank">Reference Documentation - Not Step</a>
     * @since 3.0.0-incubating
     */
    public default GraphTraversal<S, E> not(final Traversal<?, ?> notTraversal) {
        this.asAdmin().getGremlinLang().addStep(Symbols.not, notTraversal);
        return this.asAdmin().addStep(new NotStep<>(this.asAdmin(), (Traversal<E, ?>) notTraversal));
    }

    /**
     * Filter the <code>E</code> object given a biased coin toss.
     *
     * @param probability the probability that the object will pass through
     * @return the traversal with an appended {@link CoinStep}.
     * @see <a href="http://tinkerpop.apache.org/docs/${project.version}/reference/#coin-step" target="_blank">Reference Documentation - Coin Step</a>
     * @since 3.0.0-incubating
     */
    public default GraphTraversal<S, E> coin(final double probability) {
        this.asAdmin().getGremlinLang().addStep(Symbols.coin, probability);
        return this.asAdmin().addStep(new CoinStep<>(this.asAdmin(), probability));
    }

    /**
     * Filter the <code>E</code> object given a biased coin toss. For internal use for  parameterization features.
     *
     * @param probability the probability that the object will pass through the filter
     * @return the traversal with an appended {@link CoinStep}.
     * @see <a href="http://tinkerpop.apache.org/docs/${project.version}/reference/#coin-step" target="_blank">Reference Documentation - Coin Step</a>
     * @since 4.0.0
     */
    public default GraphTraversal<S, E> coin(final GValue<Double> probability) {
        this.asAdmin().getGremlinLang().addStep(GraphTraversal.Symbols.coin, probability);
        return this.asAdmin().addStep(new CoinStep<>(this.asAdmin(), probability));
    }

    /**
     * Filter the objects in the traversal by the number of them to pass through the stream. Those before the value
     * of {@code low} do not pass through and those that exceed the value of {@code high} will end the iteration.
     *
     * @param low  the number at which to start allowing objects through the stream
     * @param high the number at which to end the stream - use {@code -1} to emit all remaining objects
     * @return the traversal with an appended {@link RangeGlobalStep}
     * @see <a href="http://tinkerpop.apache.org/docs/${project.version}/reference/#range-step" target="_blank">Reference Documentation - Range Step</a>
     * @since 3.0.0-incubating
     */
    public default GraphTraversal<S, E> range(final long low, final long high) {
        this.asAdmin().getGremlinLang().addStep(Symbols.range, low, high);
        return this.asAdmin().addStep(new RangeGlobalStep<>(this.asAdmin(), low, high));
    }

    /**
     * Filter the objects in the traversal by the number of them to pass through the stream. Those before the value
     * of {@code low} do not pass through and those that exceed the value of {@code high} will end the iteration.
     *
     * @param low  the number at which to start allowing objects through the stream
     * @param high the number at which to end the stream - use {@code -1} to emit all remaining objects
     * @return the traversal with an appended {@link RangeGlobalStep}
     * @see <a href="http://tinkerpop.apache.org/docs/${project.version}/reference/#range-step" target="_blank">Reference Documentation - Range Step</a>
     * @since 4.0.0
     */
    public default GraphTraversal<S, E> range(final GValue<Long> low, final GValue<Long> high) {
        this.asAdmin().getGremlinLang().addStep(Symbols.range, low, high);
        return this.asAdmin().addStep(new RangeGlobalStep<>(this.asAdmin(), low, high));
    }

    /**
     * Filter the objects in the traversal by the number of them to pass through the stream as constrained by the
     * {@link Scope}. Those before the value of {@code low} do not pass through and those that exceed the value of
     * {@code high} will end the iteration.
     *
     * @param scope the scope of how to apply the {@code range}
     * @param low   the number at which to start allowing objects through the stream
     * @param high  the number at which to end the stream - use {@code -1} to emit all remaining objects
     * @return the traversal with an appended {@link RangeGlobalStep} or {@link RangeLocalStep} depending on {@code scope}
     * @see <a href="http://tinkerpop.apache.org/docs/${project.version}/reference/#range-step" target="_blank">Reference Documentation - Range Step</a>
     * @since 3.0.0-incubating
     */
    public default <E2> GraphTraversal<S, E2> range(final Scope scope, final long low, final long high) {
        this.asAdmin().getGremlinLang().addStep(Symbols.range, scope, low, high);
        return this.asAdmin().addStep(scope.equals(Scope.global)
                ? new RangeGlobalStep<>(this.asAdmin(), low, high)
                : new RangeLocalStep<>(this.asAdmin(), low, high));
    }

    /**
     * Filter the objects in the traversal by the number of them to pass through the stream as constrained by the
     * {@link Scope}. Those before the value of {@code low} do not pass through and those that exceed the value of
     * {@code high} will end the iteration.
     *
     * @param scope the scope of how to apply the {@code range}
     * @param low   the number at which to start allowing objects through the stream
     * @param high  the number at which to end the stream - use {@code -1} to emit all remaining objects
     * @return the traversal with an appended {@link RangeGlobalStep} or {@link RangeLocalStep} depending on {@code scope}
     * @see <a href="http://tinkerpop.apache.org/docs/${project.version}/reference/#range-step" target="_blank">Reference Documentation - Range Step</a>
     * @since 4.0.0
     */
    public default <E2> GraphTraversal<S, E2> range(final Scope scope, final GValue<Long> low, final GValue<Long> high) {
        this.asAdmin().getGremlinLang().addStep(Symbols.range, scope, low, high);
        return this.asAdmin().addStep(scope.equals(Scope.global)
                ? new RangeGlobalStep<>(this.asAdmin(), low, high)
                : new RangeLocalStep<>(this.asAdmin(), low, high));
    }

    /**
     * Filter the objects in the traversal by the number of them to pass through the stream, where only the first
     * {@code n} objects are allowed as defined by the {@code limit} argument.
     *
     * @param limit the number at which to end the stream
     * @return the traversal with an appended {@link RangeGlobalStep}
     * @see <a href="http://tinkerpop.apache.org/docs/${project.version}/reference/#limit-step" target="_blank">Reference Documentation - Limit Step</a>
     * @since 3.0.0-incubating
     */
    public default GraphTraversal<S, E> limit(final long limit) {
        this.asAdmin().getGremlinLang().addStep(Symbols.limit, limit);
        return this.asAdmin().addStep(new RangeGlobalStep<>(this.asAdmin(), 0, limit));
    }

    /**
     * Filter the objects in the traversal by the number of them to pass through the stream, where only the first
     * {@code n} objects are allowed as defined by the {@code limit} argument.
     *
     * @param limit the number at which to end the stream
     * @return the traversal with an appended {@link RangeGlobalStep}
     * @see <a href="http://tinkerpop.apache.org/docs/${project.version}/reference/#limit-step" target="_blank">Reference Documentation - Limit Step</a>
     * @since 4.0.0
     */
    public default GraphTraversal<S, E> limit(final GValue<Long> limit) {
        this.asAdmin().getGremlinLang().addStep(Symbols.limit, limit);
        return this.asAdmin().addStep(new RangeGlobalStep<>(this.asAdmin(), GValue.ofLong(null, 0L), limit));
    }

    /**
     * Filter the objects in the traversal by the number of them to pass through the stream given the {@link Scope},
     * where only the first {@code n} objects are allowed as defined by the {@code limit} argument.
     *
     * @param scope the scope of how to apply the {@code limit}
     * @param limit the number at which to end the stream
     * @return the traversal with an appended {@link RangeGlobalStep} or {@link RangeLocalStep} depending on {@code scope}
     * @see <a href="http://tinkerpop.apache.org/docs/${project.version}/reference/#limit-step" target="_blank">Reference Documentation - Limit Step</a>
     * @since 3.0.0-incubating
     */
    public default <E2> GraphTraversal<S, E2> limit(final Scope scope, final long limit) {
        this.asAdmin().getGremlinLang().addStep(Symbols.limit, scope, limit);
        return this.asAdmin().addStep(scope.equals(Scope.global)
                ? new RangeGlobalStep<>(this.asAdmin(), 0, limit)
                : new RangeLocalStep<>(this.asAdmin(), 0, limit));
    }

    /**
     * Filter the objects in the traversal by the number of them to pass through the stream given the {@link Scope},
     * where only the first {@code n} objects are allowed as defined by the {@code limit} argument.
     *
     * @param scope the scope of how to apply the {@code limit}
     * @param limit the number at which to end the stream
     * @return the traversal with an appended {@link RangeGlobalStep} or {@link RangeLocalStep} depending on {@code scope}
     * @see <a href="http://tinkerpop.apache.org/docs/${project.version}/reference/#limit-step" target="_blank">Reference Documentation - Limit Step</a>
     * @since 4.0.0
     */
    public default <E2> GraphTraversal<S, E2> limit(final Scope scope, final GValue<Long> limit) {
        this.asAdmin().getGremlinLang().addStep(Symbols.limit, scope, limit);
        return this.asAdmin().addStep(scope.equals(Scope.global)
                ? new RangeGlobalStep<>(this.asAdmin(), GValue.ofLong(null, 0L), limit)
                : new RangeLocalStep<>(this.asAdmin(), GValue.ofLong(null, 0L), limit));
    }

    /**
     * Filters the objects in the traversal emitted as being last objects in the stream. In this case, only the last
     * object will be returned.
     *
     * @return the traversal with an appended {@link TailGlobalStep}
     * @see <a href="http://tinkerpop.apache.org/docs/${project.version}/reference/#tail-step" target="_blank">Reference Documentation - Tail Step</a>
     * @since 3.0.0-incubating
     */
    public default GraphTraversal<S, E> tail() {
        this.asAdmin().getGremlinLang().addStep(Symbols.tail);
        return this.asAdmin().addStep(new TailGlobalStep<>(this.asAdmin(), 1));
    }

    /**
     * Filters the objects in the traversal emitted as being last objects in the stream. In this case, only the last
     * {@code n} objects will be returned as defined by the {@code limit}.
     *
     * @param limit the number at which to end the stream
     * @return the traversal with an appended {@link TailGlobalStep}
     * @see <a href="http://tinkerpop.apache.org/docs/${project.version}/reference/#tail-step" target="_blank">Reference Documentation - Tail Step</a>
     * @since 3.0.0-incubating
     */
    public default GraphTraversal<S, E> tail(final long limit) {
        this.asAdmin().getGremlinLang().addStep(Symbols.tail, limit);
        return this.asAdmin().addStep(new TailGlobalStep<>(this.asAdmin(), limit));
    }

    /**
     * Filters the objects in the traversal emitted as being last objects in the stream. In this case, only the last
     * {@code n} objects will be returned as defined by the {@code limit}.
     *
     * @param limit the number at which to end the stream
     * @return the traversal with an appended {@link TailGlobalStep}
     * @see <a href="http://tinkerpop.apache.org/docs/${project.version}/reference/#tail-step" target="_blank">Reference Documentation - Tail Step</a>
     * @since 4.0.0
     */
    public default GraphTraversal<S, E> tail(final GValue<Long> limit) {
        this.asAdmin().getGremlinLang().addStep(Symbols.tail, limit);
        return this.asAdmin().addStep(new TailGlobalStep<>(this.asAdmin(), limit));
    }

    /**
     * Filters the objects in the traversal emitted as being last objects in the stream given the {@link Scope}. In
     * this case, only the last object in the stream will be returned.
     *
     * @param scope the scope of how to apply the {@code tail}
     * @return the traversal with an appended {@link TailGlobalStep} or {@link TailLocalStep} depending on {@code scope}
     * @see <a href="http://tinkerpop.apache.org/docs/${project.version}/reference/#tail-step" target="_blank">Reference Documentation - Tail Step</a>
     * @since 3.0.0-incubating
     */
    public default <E2> GraphTraversal<S, E2> tail(final Scope scope) {
        this.asAdmin().getGremlinLang().addStep(Symbols.tail, scope);
        return this.asAdmin().addStep(scope.equals(Scope.global)
                ? new TailGlobalStep<>(this.asAdmin(), 1)
                : new TailLocalStep<>(this.asAdmin(), 1));
    }

    /**
     * Filters the objects in the traversal emitted as being last objects in the stream given the {@link Scope}. In
     * this case, only the last {@code n} objects will be returned as defined by the {@code limit}.
     *
     * @param scope the scope of how to apply the {@code tail}
     * @param limit the number at which to end the stream
     * @return the traversal with an appended {@link TailGlobalStep} or {@link TailLocalStep} depending on {@code scope}
     * @see <a href="http://tinkerpop.apache.org/docs/${project.version}/reference/#tail-step" target="_blank">Reference Documentation - Tail Step</a>
     * @since 3.0.0-incubating
     */
    public default <E2> GraphTraversal<S, E2> tail(final Scope scope, final long limit) {
        this.asAdmin().getGremlinLang().addStep(Symbols.tail, scope, limit);
        return this.asAdmin().addStep(scope.equals(Scope.global)
                ? new TailGlobalStep<>(this.asAdmin(), limit)
                : new TailLocalStep<>(this.asAdmin(), limit));
    }

    /**
     * Filters the objects in the traversal emitted as being last objects in the stream given the {@link Scope}. In
     * this case, only the last {@code n} objects will be returned as defined by the {@code limit}.
     *
     * @param scope the scope of how to apply the {@code tail}
     * @param limit the number at which to end the stream
     * @return the traversal with an appended {@link TailGlobalStep} or {@link TailLocalStep} depending on {@code scope}
     * @see <a href="http://tinkerpop.apache.org/docs/${project.version}/reference/#tail-step" target="_blank">Reference Documentation - Tail Step</a>
     * @since 4.0.0
     */
    public default <E2> GraphTraversal<S, E2> tail(final Scope scope, final GValue<Long> limit) {
        this.asAdmin().getGremlinLang().addStep(Symbols.tail, scope, limit);
        return this.asAdmin().addStep(scope.equals(Scope.global)
                ? new TailGlobalStep<>(this.asAdmin(), limit)
                : new TailLocalStep<>(this.asAdmin(), limit));
    }

    /**
     * Filters out the first {@code n} objects in the traversal.
     *
     * @param skip the number of objects to skip
     * @return the traversal with an appended {@link RangeGlobalStep}
     * @see <a href="http://tinkerpop.apache.org/docs/${project.version}/reference/#skip-step" target="_blank">Reference Documentation - Skip Step</a>
     * @since 3.3.0
     */
    public default GraphTraversal<S, E> skip(final long skip) {
        this.asAdmin().getGremlinLang().addStep(Symbols.skip, skip);
        return this.asAdmin().addStep(new RangeGlobalStep<>(this.asAdmin(), skip, -1));
    }

    /**
     * Filters out the first {@code n} objects in the traversal.
     *
     * @param skip the number of objects to skip
     * @return the traversal with an appended {@link RangeGlobalStep}
     * @see <a href="http://tinkerpop.apache.org/docs/${project.version}/reference/#skip-step" target="_blank">Reference Documentation - Skip Step</a>
     * @since 4.0.0
     */
    public default GraphTraversal<S, E> skip(final GValue<Long> skip) {
        this.asAdmin().getGremlinLang().addStep(Symbols.skip, skip);
        return this.asAdmin().addStep(new RangeGlobalStep<>(this.asAdmin(), skip, GValue.ofLong(null, -1L)));
    }

    /**
     * Filters out the first {@code n} objects in the traversal.
     *
     * @param scope the scope of how to apply the {@code tail}
     * @param skip  the number of objects to skip
     * @return the traversal with an appended {@link RangeGlobalStep} or {@link RangeLocalStep} depending on {@code scope}
     * @see <a href="http://tinkerpop.apache.org/docs/${project.version}/reference/#skip-step" target="_blank">Reference Documentation - Skip Step</a>
     * @since 3.3.0
     */
    public default <E2> GraphTraversal<S, E2> skip(final Scope scope, final long skip) {
        this.asAdmin().getGremlinLang().addStep(Symbols.skip, scope, skip);
        return this.asAdmin().addStep(scope.equals(Scope.global)
                ? new RangeGlobalStep<>(this.asAdmin(), skip, -1)
                : new RangeLocalStep<>(this.asAdmin(), skip, -1));
    }

    /**
     * Filters out the first {@code n} objects in the traversal.
     *
     * @param scope the scope of how to apply the {@code tail}
     * @param skip  the number of objects to skip
     * @return the traversal with an appended {@link RangeGlobalStep} or {@link RangeLocalStep} depending on {@code scope}
     * @see <a href="http://tinkerpop.apache.org/docs/${project.version}/reference/#skip-step" target="_blank">Reference Documentation - Skip Step</a>
     * @since 4.0.0
     */
    public default <E2> GraphTraversal<S, E2> skip(final Scope scope, final GValue<Long> skip) {
        this.asAdmin().getGremlinLang().addStep(Symbols.skip, scope, skip);
        return this.asAdmin().addStep(scope.equals(Scope.global)
                ? new RangeGlobalStep<>(this.asAdmin(), skip, GValue.ofLong(null, -1L))
                : new RangeLocalStep<>(this.asAdmin(), skip, GValue.ofLong(null, -1L)));
    }

    /**
     * Once the first {@link Traverser} hits this step, a count down is started. Once the time limit is up, all remaining traversers are filtered out.
     *
     * @param timeLimit the count down time
     * @return the traversal with an appended {@link TimeLimitStep}
     * @see <a href="http://tinkerpop.apache.org/docs/${project.version}/reference/#timelimit-step" target="_blank">Reference Documentation - TimeLimit Step</a>
     * @since 3.0.0-incubating
     */
    public default GraphTraversal<S, E> timeLimit(final long timeLimit) {
        this.asAdmin().getGremlinLang().addStep(Symbols.timeLimit, timeLimit);
        return this.asAdmin().addStep(new TimeLimitStep<E>(this.asAdmin(), timeLimit));
    }

    /**
     * Filter the <code>E</code> object if its {@link Traverser#path} is not {@link Path#isSimple}.
     *
     * @return the traversal with an appended {@link PathFilterStep}.
     * @see <a href="http://tinkerpop.apache.org/docs/${project.version}/reference/#simplepath-step" target="_blank">Reference Documentation - SimplePath Step</a>
     * @since 3.0.0-incubating
     */
    public default GraphTraversal<S, E> simplePath() {
        this.asAdmin().getGremlinLang().addStep(Symbols.simplePath);
        return this.asAdmin().addStep(new PathFilterStep<E>(this.asAdmin(), true));
    }

    /**
     * Filter the <code>E</code> object if its {@link Traverser#path} is {@link Path#isSimple}.
     *
     * @return the traversal with an appended {@link PathFilterStep}.
     * @see <a href="http://tinkerpop.apache.org/docs/${project.version}/reference/#cyclicpath-step" target="_blank">Reference Documentation - CyclicPath Step</a>
     * @since 3.0.0-incubating
     */
    public default GraphTraversal<S, E> cyclicPath() {
        this.asAdmin().getGremlinLang().addStep(Symbols.cyclicPath);
        return this.asAdmin().addStep(new PathFilterStep<E>(this.asAdmin(), false));
    }

    /**
     * Allow some specified number of objects to pass through the stream.
     *
     * @param amountToSample the number of objects to allow
     * @return the traversal with an appended {@link SampleGlobalStep}
     * @see <a href="http://tinkerpop.apache.org/docs/${project.version}/reference/#sample-step" target="_blank">Reference Documentation - Sample Step</a>
     * @since 3.0.0-incubating
     */
    public default GraphTraversal<S, E> sample(final int amountToSample) {
        this.asAdmin().getGremlinLang().addStep(Symbols.sample, amountToSample);
        return this.asAdmin().addStep(new SampleGlobalStep<>(this.asAdmin(), amountToSample));
    }

    /**
     * Allow some specified number of objects to pass through the stream.
     *
     * @param scope          the scope of how to apply the {@code sample}
     * @param amountToSample the number of objects to allow
     * @return the traversal with an appended {@link SampleGlobalStep} or {@link SampleLocalStep} depending on the {@code scope}
     * @see <a href="http://tinkerpop.apache.org/docs/${project.version}/reference/#sample-step" target="_blank">Reference Documentation - Sample Step</a>
     * @since 3.0.0-incubating
     */
    public default GraphTraversal<S, E> sample(final Scope scope, final int amountToSample) {
        this.asAdmin().getGremlinLang().addStep(Symbols.sample, scope, amountToSample);
        return this.asAdmin().addStep(scope.equals(Scope.global)
                ? new SampleGlobalStep<>(this.asAdmin(), amountToSample)
                : new SampleLocalStep<>(this.asAdmin(), amountToSample));
    }

    /**
     * Removes elements and properties from the graph. This step is not a terminating, in the sense that it does not
     * automatically iterate the traversal. It is therefore necessary to do some form of iteration for the removal
     * to actually take place. In most cases, iteration is best accomplished with {@code g.V().drop().iterate()}.
     *
     * @return the traversal with the {@link DropStep} added
     * @see <a href="http://tinkerpop.apache.org/docs/${project.version}/reference/#drop-step" target="_blank">Reference Documentation - Drop Step</a>
     * @since 3.0.0-incubating
     */
    public default GraphTraversal<S, E> drop() {
        this.asAdmin().getGremlinLang().addStep(Symbols.drop);
        return this.asAdmin().addStep(new DropStep<>(this.asAdmin()));
    }

    /**
     * Filters <code>E</code> lists given the provided {@code predicate}.
     *
     * @param predicate the filter to apply
     * @return the traversal with an appended {@link AllStep}
     * @see <a href="http://tinkerpop.apache.org/docs/${project.version}/reference/#all-step" target="_blank">Reference Documentation - All Step</a>
     * @since 3.7.1
     */
    public default <S2> GraphTraversal<S, E> all(final P<S2> predicate) {
        this.asAdmin().getGremlinLang().addStep(Symbols.all, predicate);
        return this.asAdmin().addStep(new AllStep<>(this.asAdmin(), predicate));
    }

    /**
     * Filters <code>E</code> lists given the provided {@code predicate}.
     *
     * @param predicate the filter to apply
     * @return the traversal with an appended {@link AnyStep}
     * @see <a href="http://tinkerpop.apache.org/docs/${project.version}/reference/#any-step" target="_blank">Reference Documentation - Any Step</a>
     * @since 3.7.1
     */
    public default <S2> GraphTraversal<S, E> any(final P<S2> predicate) {
        this.asAdmin().getGremlinLang().addStep(Symbols.any, predicate);
        return this.asAdmin().addStep(new AnyStep<>(this.asAdmin(), predicate));
    }

    /**
     * Filters <code>E</code> lists given the provided {@code predicate}.
     *
     * @param predicate the filter to apply
     * @return the traversal with an appended {@link NoneStep}
     * @see <a href="http://tinkerpop.apache.org/docs/${project.version}/reference/#none-step" target="_blank">Reference Documentation - None Step</a>
     * @since 4.0.0
     */
    public default <S2> GraphTraversal<S, E> none(final P<S2> predicate) {
        this.asAdmin().getGremlinLang().addStep(Symbols.none, predicate);
        return this.asAdmin().addStep(new NoneStep<>(this.asAdmin(), predicate));
    }

    ///////////////////// SIDE-EFFECT STEPS /////////////////////

    /**
     * Perform some operation on the {@link Traverser} and pass it to the next step unmodified.
     *
     * @param consumer the operation to perform at this step in relation to the {@link Traverser}
     * @return the traversal with an appended {@link LambdaSideEffectStep}
     * @see <a href="http://tinkerpop.apache.org/docs/${project.version}/reference/#general-steps" target="_blank">Reference Documentation - General Steps</a>
     * @since 3.0.0-incubating
     */
    public default GraphTraversal<S, E> sideEffect(final Consumer<Traverser<E>> consumer) {
        this.asAdmin().getGremlinLang().addStep(Symbols.sideEffect, consumer);
        return this.asAdmin().addStep(new LambdaSideEffectStep<>(this.asAdmin(), consumer));
    }

    /**
     * Perform some operation on the {@link Traverser} and pass it to the next step unmodified.
     *
     * @param sideEffectTraversal the operation to perform at this step in relation to the {@link Traverser}
     * @return the traversal with an appended {@link TraversalSideEffectStep}
     * @see <a href="http://tinkerpop.apache.org/docs/${project.version}/reference/#general-steps" target="_blank">Reference Documentation - General Steps</a>
     * @since 3.0.0-incubating
     */
    public default GraphTraversal<S, E> sideEffect(final Traversal<?, ?> sideEffectTraversal) {
        this.asAdmin().getGremlinLang().addStep(Symbols.sideEffect, sideEffectTraversal);
        return this.asAdmin().addStep(new TraversalSideEffectStep<>(this.asAdmin(), (Traversal) sideEffectTraversal));
    }

    /**
     * Iterates the traversal up to the itself and emits the side-effect referenced by the key. If multiple keys are
     * supplied then the side-effects are emitted as a {@code Map}.
     *
     * @param sideEffectKey  the side-effect to emit
     * @param sideEffectKeys other side-effects to emit
     * @return the traversal with an appended {@link SideEffectCapStep}
     * @see <a href="http://tinkerpop.apache.org/docs/${project.version}/reference/#cap-step" target="_blank">Reference Documentation - Cap Step</a>
     * @since 3.0.0-incubating
     */
    public default <E2> GraphTraversal<S, E2> cap(final String sideEffectKey, final String... sideEffectKeys) {
        this.asAdmin().getGremlinLang().addStep(Symbols.cap, sideEffectKey, sideEffectKeys);
        return this.asAdmin().addStep(new SideEffectCapStep<>(this.asAdmin(), sideEffectKey, sideEffectKeys));
    }

    /**
     * Extracts a portion of the graph being traversed into a {@link Graph} object held in the specified side-effect
     * key.
     *
     * @param sideEffectKey the name of the side-effect key that will hold the subgraph
     * @return the traversal with an appended {@link SubgraphStep}
     * @see <a href="http://tinkerpop.apache.org/docs/${project.version}/reference/#subgraph-step" target="_blank">Reference Documentation - Subgraph Step</a>
     * @since 3.0.0-incubating
     */
    public default GraphTraversal<S, Edge> subgraph(final String sideEffectKey) {
        this.asAdmin().getGremlinLang().addStep(Symbols.subgraph, sideEffectKey);
        return this.asAdmin().addStep(new SubgraphStep(this.asAdmin(), sideEffectKey));
    }

    /**
     * Eagerly collects objects up to this step into a side-effect. Same as calling {@link #aggregate(Scope, String)}
     * with a {@link Scope#global}.
     *
     * @param sideEffectKey the name of the side-effect key that will hold the aggregated objects
     * @return the traversal with an appended {@link AggregateGlobalStep}
     * @see <a href="http://tinkerpop.apache.org/docs/${project.version}/reference/#aggregate-step" target="_blank">Reference Documentation - Aggregate Step</a>
     * @since 3.0.0-incubating
     */
    public default GraphTraversal<S, E> aggregate(final String sideEffectKey) {
        this.asAdmin().getGremlinLang().addStep(Symbols.aggregate, sideEffectKey);
        return this.asAdmin().addStep(new AggregateGlobalStep<>(this.asAdmin(), sideEffectKey));
    }

    /**
     * Collects objects in a list using the {@link Scope} argument to determine whether it should be lazy
     * {@link Scope#local} or eager ({@link Scope#global} while gathering those objects.
     *
     * @param sideEffectKey the name of the side-effect key that will hold the aggregated objects
     * @return the traversal with an appended {@link AggregateGlobalStep}
     * @see <a href="http://tinkerpop.apache.org/docs/${project.version}/reference/#aggregate-step" target="_blank">Reference Documentation - Aggregate Step</a>
     * @since 3.4.3
     */
    public default GraphTraversal<S, E> aggregate(final Scope scope, final String sideEffectKey) {
        this.asAdmin().getGremlinLang().addStep(Symbols.aggregate, scope, sideEffectKey);
        return this.asAdmin().addStep(scope == Scope.global ?
                new AggregateGlobalStep<>(this.asAdmin(), sideEffectKey) : new AggregateLocalStep<>(this.asAdmin(), sideEffectKey));
    }

    /**
     * Organize objects in the stream into a {@code Map}. Calls to {@code group()} are typically accompanied with
     * {@link #by()} modulators which help specify how the grouping should occur.
     *
     * @param sideEffectKey the name of the side-effect key that will hold the aggregated grouping
     * @return the traversal with an appended {@link GroupStep}.
     * @see <a href="http://tinkerpop.apache.org/docs/${project.version}/reference/#group-step" target="_blank">Reference Documentation - Group Step</a>
     * @since 3.0.0-incubating
     */
    public default GraphTraversal<S, E> group(final String sideEffectKey) {
        this.asAdmin().getGremlinLang().addStep(Symbols.group, sideEffectKey);
        return this.asAdmin().addStep(new GroupSideEffectStep<>(this.asAdmin(), sideEffectKey));
    }

    /**
     * Counts the number of times a particular objects has been part of a traversal, returning a {@code Map} where the
     * object is the key and the value is the count.
     *
     * @param sideEffectKey the name of the side-effect key that will hold the aggregated grouping
     * @return the traversal with an appended {@link GroupCountStep}.
     * @see <a href="http://tinkerpop.apache.org/docs/${project.version}/reference/#groupcount-step" target="_blank">Reference Documentation - GroupCount Step</a>
     * @since 3.0.0-incubating
     */
    public default GraphTraversal<S, E> groupCount(final String sideEffectKey) {
        this.asAdmin().getGremlinLang().addStep(Symbols.groupCount, sideEffectKey);
        return this.asAdmin().addStep(new GroupCountSideEffectStep<>(this.asAdmin(), sideEffectKey));
    }

    /**
     * When triggered, immediately throws a {@code RuntimeException} which implements the {@link Failure} interface.
     * The traversal will be terminated as a result.
     *
     * @return the traversal with an appended {@link FailStep}.
     * @see <a href="http://tinkerpop.apache.org/docs/${project.version}/reference/#fail-step" target="_blank">Reference Documentation - Fail Step</a>
     * @since 3.6.0
     */
    public default GraphTraversal<S, E> fail() {
        this.asAdmin().getGremlinLang().addStep(Symbols.fail);
        return this.asAdmin().addStep(new FailStep<>(this.asAdmin()));
    }

    /**
     * When triggered, immediately throws a {@code RuntimeException} which implements the {@link Failure} interface.
     * The traversal will be terminated as a result.
     *
     * @param message the error message to include in the exception
     * @return the traversal with an appended {@link FailStep}.
     * @see <a href="http://tinkerpop.apache.org/docs/${project.version}/reference/#fail-step" target="_blank">Reference Documentation - Fail Step</a>
     * @since 3.6.0
     */
    public default GraphTraversal<S, E> fail(final String message) {
        this.asAdmin().getGremlinLang().addStep(Symbols.fail, message);
        return this.asAdmin().addStep(new FailStep<>(this.asAdmin(), message));
    }

    /**
     * Aggregates the emanating paths into a {@link Tree} data structure.
     *
     * @param sideEffectKey the name of the side-effect key that will hold the tree
     * @return the traversal with an appended {@link TreeStep}
     * @see <a href="http://tinkerpop.apache.org/docs/${project.version}/reference/#tree-step" target="_blank">Reference Documentation - Tree Step</a>
     * @since 3.0.0-incubating
     */
    public default GraphTraversal<S, E> tree(final String sideEffectKey) {
        this.asAdmin().getGremlinLang().addStep(Symbols.tree, sideEffectKey);
        return this.asAdmin().addStep(new TreeSideEffectStep<>(this.asAdmin(), sideEffectKey));
    }

    /**
     * Map the {@link Traverser} to its {@link Traverser#sack} value.
     *
     * @param sackOperator the operator to apply to the sack value
     * @return the traversal with an appended {@link SackStep}.
     * @see <a href="http://tinkerpop.apache.org/docs/${project.version}/reference/#sack-step" target="_blank">Reference Documentation - Sack Step</a>
     * @since 3.0.0-incubating
     */
    public default <V, U> GraphTraversal<S, E> sack(final BiFunction<V, U, V> sackOperator) {
        this.asAdmin().getGremlinLang().addStep(Symbols.sack, sackOperator);
        return this.asAdmin().addStep(new SackValueStep<>(this.asAdmin(), sackOperator));
    }

    /**
     * Lazily aggregates objects in the stream into a side-effect collection.
     *
     * @param sideEffectKey the name of the side-effect key that will hold the aggregate
     * @return the traversal with an appended {@link AggregateLocalStep}
     * @see <a href="http://tinkerpop.apache.org/docs/${project.version}/reference/#store-step" target="_blank">Reference Documentation - Store Step</a>
     * @since 3.0.0-incubating
     * @deprecated As of release 3.4.3, replaced by {@link #aggregate(Scope, String)} using {@link Scope#local}.
     */
    @Deprecated
    public default GraphTraversal<S, E> store(final String sideEffectKey) {
        this.asAdmin().getGremlinLang().addStep(Symbols.store, sideEffectKey);
        return this.asAdmin().addStep(new AggregateLocalStep<>(this.asAdmin(), sideEffectKey));
    }

    /**
     * Allows developers to examine statistical information about a traversal providing data like execution times,
     * counts, etc.
     *
     * @param sideEffectKey the name of the side-effect key within which to hold the profile object
     * @return the traversal with an appended {@link ProfileSideEffectStep}
     * @see <a href="http://tinkerpop.apache.org/docs/${project.version}/reference/#profile-step" target="_blank">Reference Documentation - Profile Step</a>
     * @since 3.2.0-incubating
     */
    public default GraphTraversal<S, E> profile(final String sideEffectKey) {
        this.asAdmin().getGremlinLang().addStep(Traversal.Symbols.profile, sideEffectKey);
        return this.asAdmin().addStep(new ProfileSideEffectStep<>(this.asAdmin(), sideEffectKey));
    }

    /**
     * Allows developers to examine statistical information about a traversal providing data like execution times,
     * counts, etc.
     *
     * @return the traversal with an appended {@link ProfileSideEffectStep}
     * @see <a href="http://tinkerpop.apache.org/docs/${project.version}/reference/#profile-step" target="_blank">Reference Documentation - Profile Step</a>
     * @since 3.0.0-incubating
     */
    @Override
    public default GraphTraversal<S, TraversalMetrics> profile() {
        return (GraphTraversal<S, TraversalMetrics>) Traversal.super.profile();
    }

    /**
     * Sets a {@link Property} value and related meta properties if supplied, if supported by the {@link Graph}
     * and if the {@link Element} is a {@link VertexProperty}.  This method is the long-hand version of
     * {@link #property(Object, Object, Object...)} with the difference that the {@link VertexProperty.Cardinality}
     * can be supplied.
     * <p/>* 
     * Generally speaking, this method will append an {@link AddPropertyStep} to the {@link Traversal} but when
     * possible, this method will attempt to fold key/value pairs into an {@link AddVertexStep}, {@link AddEdgeStep} or
     * {@link AddVertexStartStep}.  This potential optimization can only happen if cardinality is not supplied
     * and when meta-properties are not included.
     *
     * @param cardinality the specified cardinality of the property where {@code null} will allow the {@link Graph}
     *                    to use its default settings
     * @param key         the key for the property
     * @param value       the value for the property which may not be null if the {@code key} is of type {@link T}
     * @param keyValues   any meta properties to be assigned to this property
     * @return the traversal with the last step modified to add a property
     * @see <a href="http://tinkerpop.apache.org/docs/${project.version}/reference/#addproperty-step" target="_blank">AddProperty Step</a>
     * @since 3.0.0-incubating
     */
    public default GraphTraversal<S, E> property(final VertexProperty.Cardinality cardinality, final Object key, final Object value, final Object... keyValues) {
        if (key instanceof T && null == value)
            throw new IllegalArgumentException("Value of T cannot be null");

        if (null == cardinality)
            this.asAdmin().getGremlinLang().addStep(Symbols.property, key, value, keyValues);
        else
            this.asAdmin().getGremlinLang().addStep(Symbols.property, cardinality, key, value, keyValues);

        // if it can be detected that this call to property() is related to an addV/E() then we can attempt to fold
        // the properties into that step to gain an optimization for those graphs that support such capabilities.
        Step endStep = this.asAdmin().getEndStep();

        // always try to fold the property() into the initial "AddElementStep" as the performance will be better
        // and as it so happens with T the value must be set by way of that approach otherwise you get an error.
        // it should be safe to execute this loop this way as we'll either hit an "AddElementStep" or an "EmptyStep".
        // if empty, it will just use the regular AddPropertyStep being tacked on to the end of the traversal as usual
        while (endStep instanceof AddPropertyStep) {
            endStep = endStep.getPreviousStep();
        }

        // edge properties can always be folded as there are no cardinality/metaproperties. of course, if the
        // cardinality is specified as something other than single or null it would be confusing to simply allow it to
        // execute and not throw an error.
        if ((endStep instanceof AddEdgeStep || endStep instanceof AddEdgeStartStep) && (null != cardinality && cardinality != single))
            throw new IllegalStateException(String.format(
                    "Multi-property cardinality of [%s] can only be set for a Vertex but is being used for addE() with key: %s",
                    cardinality.name(), key));

        // for a vertex mutation, it's possible to fold the property() into the Mutating step if there are no
        // metaproperties (i.e. keyValues) and if (1) the key is an instance of T OR OR (3) the key is a string and the
        // cardinality is not specified. Note that checking for single cardinality of the argument doesn't work well
        // because once folded we lose the cardinality argument associated to the key/value pair and then it relies on
        // the graph. that means that if you do:
        //
        // g.addV().property(single, 'k',1).property(single,'k',2)
        //
        // you could end up with whatever the cardinality is for the key which might seem "wrong" if you were explicit
        // about the specification of "single". it also isn't possible to check the Graph Features for cardinality
        // as folding seems to have different behavior based on different graphs - we clearly don't have that aspect
        // of things tested/enforced well.
        //
        // of additional note is the folding that occurs if the key is a Traversal. the key here is technically
        // unknown until traversal execution as the anonymous traversal result isn't evaluated during traversal
        // construction but during iteration. not folding to AddVertexStep creates different (breaking) traversal
        // semantics than we've had in previous versions so right/wrong could be argued, but since it's a breaking
        // change we'll just arbitrarily account for it to maintain the former behavior.
        if ((endStep instanceof AddEdgeStep || endStep instanceof AddEdgeStartStep) ||
                ((endStep instanceof AddVertexStep || endStep instanceof AddVertexStartStep) &&
                  keyValues.length == 0 &&
                  (key instanceof T || (key instanceof String && null == cardinality) || key instanceof Traversal))) {
            ((Mutating) endStep).configure(key, value);
        } else {
            final AddPropertyStep<Element> addPropertyStep = new AddPropertyStep<>(this.asAdmin(), cardinality, key, value);
            this.asAdmin().addStep(addPropertyStep);
            addPropertyStep.configure(keyValues);
        }
        return this;
    }

    /**
     * Sets the key and value of a {@link Property}. If the {@link Element} is a {@link VertexProperty} and the
     * {@link Graph} supports it, meta properties can be set.  Use of this method assumes that the
     * {@link VertexProperty.Cardinality} is defaulted to {@code null} which  means that the default cardinality for
     * the {@link Graph} will be used.
     * <p/>
     * If a {@link Map} is supplied then each of the key/value pairs in the map will
     * be added as property.  This method is the long-hand version of looping through the 
     * {@link #property(Object, Object, Object...)} method for each key/value pair supplied.
     * If a {@link CardinalityValueTraversal} is specified as a value then it will override any
     * {@link VertexProperty.Cardinality} specified for the {@code key}.
     * <p />
     * This method is effectively calls {@link #property(VertexProperty.Cardinality, Object, Object, Object...)}
     * as {@code property(null, key, value, keyValues}.
     *
     * @param key       the key for the property
     * @param value     the value for the property
     * @param keyValues any meta properties to be assigned to this property
     * @return the traversal with the last step modified to add a property
     * @see <a href="http://tinkerpop.apache.org/docs/${project.version}/reference/#addproperty-step" target="_blank">AddProperty Step</a>
     * @since 3.0.0-incubating
     */
    public default GraphTraversal<S, E> property(final Object key, final Object value, final Object... keyValues) {
        if (key instanceof VertexProperty.Cardinality) {
            // expect property(Cardinality, Map) where Map has entry type of either:
            // + <String<k>,CardinalityValue<v>> = property(v.cardinality, k, v.value) - overrides the Cardinality provided by "key"
            // + <String<k>,Object<v>> = property(key, k, v) - uses Cardinality of key
            if (value instanceof Map) {
                // Handle the property(Cardinality, Map) signature
                final Map<Object, Object> map = (Map) value;
                for (Map.Entry<Object, Object> entry : map.entrySet()) {
                    final Object val = entry.getValue();
                    if (val instanceof CardinalityValueTraversal) {
                        final CardinalityValueTraversal cardVal = (CardinalityValueTraversal) val;
                        property(cardVal.getCardinality(), entry.getKey(), cardVal.getValue());
                    } else {
                        // explicitly cast to avoid a possible recursive call.
                        property((VertexProperty.Cardinality) key, entry.getKey(), entry.getValue());
                    }
                }
                return this;
            } else if (value == null) {
                // Just return the input if you pass a null
                return this;
            } else {
                return this.property((VertexProperty.Cardinality) key, value, null == keyValues ? null : keyValues[0],
                        keyValues != null && keyValues.length > 1 ?
                                Arrays.copyOfRange(keyValues, 1, keyValues.length) :
                                new Object[]{});
            }
        } else  {
            // handles if cardinality is not the first parameter
            return this.property(null, key, value, keyValues);
        }
    }

    /**
     * When a {@link Map} is supplied then each of the key/value pairs in the map will
     * be added as property.  This method is the long-hand version of looping through the 
     * {@link #property(Object, Object, Object...)} method for each key/value pair supplied.
     * <p/>
     * A value may use a {@link CardinalityValueTraversal} to allow specification of the
     * {@link VertexProperty.Cardinality} along with the property value itself.
     * <p/>
     * If a {@link Map} is not supplied then an exception is thrown.
     * <p />
     * This method is effectively calls {@link #property(VertexProperty.Cardinality, Object, Object, Object...)}
     * as {@code property(null, key, value, keyValues}.
     *
     * @param value     the value for the property
     * @return the traversal with the last step modified to add a property
     * @see <a href="http://tinkerpop.apache.org/docs/${project.version}/reference/#addproperty-step" target="_blank">AddProperty Step</a>
     * @since 3.0.0-incubating
     */
    public default GraphTraversal<S, E> property(final Map<Object, Object> value) {
        if (value != null) {
            for (Map.Entry<Object, Object> entry : value.entrySet()) {
                final Object val = entry.getValue();
                if (val instanceof CardinalityValueTraversal) {
                    final CardinalityValueTraversal cardVal = (CardinalityValueTraversal) val;
                    property(cardVal.getCardinality(), entry.getKey(), cardVal.getValue());
                } else {
                    property(null, entry.getKey(), entry.getValue());
                }
            }
        }
        return this;
    }
    ///////////////////// BRANCH STEPS /////////////////////

    /**
     * Split the {@link Traverser} to all the specified traversals.
     *
     * @param branchTraversal the traversal to branch the {@link Traverser} to
     * @return the {@link Traversal} with the {@link BranchStep} added
     * @see <a href="http://tinkerpop.apache.org/docs/${project.version}/reference/#general-steps" target="_blank">Reference Documentation - General Steps</a>
     * @since 3.0.0-incubating
     */
    public default <M, E2> GraphTraversal<S, E2> branch(final Traversal<?, M> branchTraversal) {
        this.asAdmin().getGremlinLang().addStep(Symbols.branch, branchTraversal);
        final BranchStep<E, E2, M> branchStep = new BranchStep<>(this.asAdmin());
        branchStep.setBranchTraversal((Traversal.Admin<E, M>) branchTraversal);
        return this.asAdmin().addStep(branchStep);
    }

    /**
     * Split the {@link Traverser} to all the specified functions.
     *
     * @param function the traversal to branch the {@link Traverser} to
     * @return the {@link Traversal} with the {@link BranchStep} added
     * @see <a href="http://tinkerpop.apache.org/docs/${project.version}/reference/#general-steps" target="_blank">Reference Documentation - General Steps</a>
     * @since 3.0.0-incubating
     */
    public default <M, E2> GraphTraversal<S, E2> branch(final Function<Traverser<E>, M> function) {
        this.asAdmin().getGremlinLang().addStep(Symbols.branch, function);
        final BranchStep<E, E2, M> branchStep = new BranchStep<>(this.asAdmin());
        branchStep.setBranchTraversal((Traversal.Admin<E, M>) __.map(function));
        return this.asAdmin().addStep(branchStep);
    }

    /**
     * Routes the current traverser to a particular traversal branch option which allows the creation of if-then-else
     * like semantics within a traversal. A {@code choose} is modified by {@link #option} which provides the various
     * branch choices.
     *
     * @param choiceTraversal the traversal used to determine the value for the branch
     * @return the traversal with the appended {@link ChooseStep}
     * @see <a href="http://tinkerpop.apache.org/docs/${project.version}/reference/#choose-step" target="_blank">Reference Documentation - Choose Step</a>
     * @since 3.0.0-incubating
     */
    public default <M, E2> GraphTraversal<S, E2> choose(final Traversal<?, M> choiceTraversal) {
        this.asAdmin().getGremlinLang().addStep(Symbols.choose, choiceTraversal);
        return this.asAdmin().addStep(new ChooseStep<>(this.asAdmin(), (Traversal.Admin<E, M>) choiceTraversal));
    }

    /**
     * Routes the current traverser to a particular traversal branch option which allows the creation of if-then-else
     * like semantics within a traversal.
     *
     * @param traversalPredicate the traversal used to determine the "if" portion of the if-then-else
     * @param trueChoice         the traversal to execute in the event the {@code traversalPredicate} returns true
     * @param falseChoice        the traversal to execute in the event the {@code traversalPredicate} returns false
     * @return the traversal with the appended {@link ChooseStep}
     * @see <a href="http://tinkerpop.apache.org/docs/${project.version}/reference/#choose-step" target="_blank">Reference Documentation - Choose Step</a>
     * @since 3.0.0-incubating
     */
    public default <E2> GraphTraversal<S, E2> choose(final Traversal<?, ?> traversalPredicate,
                                                     final Traversal<?, E2> trueChoice, final Traversal<?, E2> falseChoice) {
        this.asAdmin().getGremlinLang().addStep(Symbols.choose, traversalPredicate, trueChoice, falseChoice);
        return this.asAdmin().addStep(new ChooseStep<E, E2, Boolean>(this.asAdmin(), (Traversal.Admin<E, ?>) traversalPredicate, (Traversal.Admin<E, E2>) trueChoice, (Traversal.Admin<E, E2>) falseChoice));
    }

    /**
     * Routes the current traverser to a particular traversal branch option which allows the creation of if-then
     * like semantics within a traversal.
     *
     * @param traversalPredicate the traversal used to determine the "if" portion of the if-then-else
     * @param trueChoice         the traversal to execute in the event the {@code traversalPredicate} returns true
     * @return the traversal with the appended {@link ChooseStep}
     * @see <a href="http://tinkerpop.apache.org/docs/${project.version}/reference/#choose-step" target="_blank">Reference Documentation - Choose Step</a>
     * @since 3.2.4
     */
    public default <E2> GraphTraversal<S, E2> choose(final Traversal<?, ?> traversalPredicate,
                                                     final Traversal<?, E2> trueChoice) {
        this.asAdmin().getGremlinLang().addStep(Symbols.choose, traversalPredicate, trueChoice);
        return this.asAdmin().addStep(new ChooseStep<E, E2, Boolean>(this.asAdmin(), (Traversal.Admin<E, ?>) traversalPredicate, (Traversal.Admin<E, E2>) trueChoice, (Traversal.Admin<E, E2>) __.identity()));
    }

    /**
     * Routes the current traverser to a particular traversal branch option which allows the creation of if-then-else
     * like semantics within a traversal. A {@code choose} is modified by {@link #option} which provides the various
     * branch choices.
     *
     * @param choiceFunction the function used to determine the value for the branch
     * @return the traversal with the appended {@link ChooseStep}
     * @see <a href="http://tinkerpop.apache.org/docs/${project.version}/reference/#choose-step" target="_blank">Reference Documentation - Choose Step</a>
     * @since 3.0.0-incubating
     */
    public default <M, E2> GraphTraversal<S, E2> choose(final Function<E, M> choiceFunction) {
        this.asAdmin().getGremlinLang().addStep(Symbols.choose, choiceFunction);
        return this.asAdmin().addStep(new ChooseStep<>(this.asAdmin(), (Traversal.Admin<E, M>) __.map(new FunctionTraverser<>(choiceFunction))));
    }

    /**
     * Routes the current traverser to a particular traversal branch option which allows the creation of if-then-else
     * like semantics within a traversal.
     *
     * @param choosePredicate the function used to determine the "if" portion of the if-then-else
     * @param trueChoice      the traversal to execute in the event the {@code traversalPredicate} returns true
     * @param falseChoice     the traversal to execute in the event the {@code traversalPredicate} returns false
     * @return the traversal with the appended {@link ChooseStep}
     * @see <a href="http://tinkerpop.apache.org/docs/${project.version}/reference/#choose-step" target="_blank">Reference Documentation - Choose Step</a>
     * @since 3.0.0-incubating
     */
    public default <E2> GraphTraversal<S, E2> choose(final Predicate<E> choosePredicate,
                                                     final Traversal<?, E2> trueChoice, final Traversal<?, E2> falseChoice) {
        this.asAdmin().getGremlinLang().addStep(Symbols.choose, choosePredicate, trueChoice, falseChoice);
        return this.asAdmin().addStep(new ChooseStep<E, E2, Boolean>(this.asAdmin(), (Traversal.Admin<E, ?>) __.filter(new PredicateTraverser<>(choosePredicate)), (Traversal.Admin<E, E2>) trueChoice, (Traversal.Admin<E, E2>) falseChoice));
    }

    /**
     * Routes the current traverser to a particular traversal branch option which allows the creation of if-then
     * like semantics within a traversal.
     *
     * @param choosePredicate the function used to determine the "if" portion of the if-then-else
     * @param trueChoice      the traversal to execute in the event the {@code traversalPredicate} returns true
     * @return the traversal with the appended {@link ChooseStep}
     * @see <a href="http://tinkerpop.apache.org/docs/${project.version}/reference/#choose-step" target="_blank">Reference Documentation - Choose Step</a>
     * @since 3.2.4
     */
    public default <E2> GraphTraversal<S, E2> choose(final Predicate<E> choosePredicate,
                                                     final Traversal<?, E2> trueChoice) {
        this.asAdmin().getGremlinLang().addStep(Symbols.choose, choosePredicate, trueChoice);
        return this.asAdmin().addStep(new ChooseStep<E, E2, Boolean>(this.asAdmin(), (Traversal.Admin<E, ?>) __.filter(new PredicateTraverser<>(choosePredicate)), (Traversal.Admin<E, E2>) trueChoice, (Traversal.Admin<E, E2>) __.identity()));
    }

    /**
     * Returns the result of the specified traversal if it yields a result, otherwise it returns the calling element.
     *
     * @param optionalTraversal the traversal to execute for a potential result
     * @return the traversal with the appended {@link ChooseStep}
     * @see <a href="http://tinkerpop.apache.org/docs/${project.version}/reference/#optional-step" target="_blank">Reference Documentation - Optional Step</a>
     * @since 3.0.0-incubating
     */
    public default <E2> GraphTraversal<S, E2> optional(final Traversal<?, E2> optionalTraversal) {
        this.asAdmin().getGremlinLang().addStep(Symbols.optional, optionalTraversal);
        return this.asAdmin().addStep(new OptionalStep<>(this.asAdmin(), (Traversal.Admin<E2, E2>) optionalTraversal));
    }

    /**
     * Merges the results of an arbitrary number of traversals.
     *
     * @param unionTraversals the traversals to merge
     * @return the traversal with the appended {@link UnionStep}
     * @see <a href="http://tinkerpop.apache.org/docs/${project.version}/reference/#union-step" target="_blank">Reference Documentation - Union Step</a>
     * @since 3.0.0-incubating
     */
    public default <E2> GraphTraversal<S, E2> union(final Traversal<?, E2>... unionTraversals) {
        this.asAdmin().getGremlinLang().addStep(Symbols.union, unionTraversals);
        return this.asAdmin().addStep(new UnionStep<>(this.asAdmin(), Arrays.copyOf(unionTraversals, unionTraversals.length, Traversal.Admin[].class)));
    }

    /**
     * Evaluates the provided traversals and returns the result of the first traversal to emit at least one object.
     *
     * @param coalesceTraversals the traversals to coalesce
     * @return the traversal with the appended {@link CoalesceStep}
     * @see <a href="http://tinkerpop.apache.org/docs/${project.version}/reference/#coalesce-step" target="_blank">Reference Documentation - Coalesce Step</a>
     * @since 3.0.0-incubating
     */
    public default <E2> GraphTraversal<S, E2> coalesce(final Traversal<?, E2>... coalesceTraversals) {
        this.asAdmin().getGremlinLang().addStep(Symbols.coalesce, coalesceTraversals);
        return this.asAdmin().addStep(new CoalesceStep<>(this.asAdmin(), Arrays.copyOf(coalesceTraversals, coalesceTraversals.length, Traversal.Admin[].class)));
    }

    /**
     * This step is used for looping over a traversal given some break predicate.
     *
     * @param repeatTraversal the traversal to repeat over
     * @return the traversal with the appended {@link RepeatStep}
     * @see <a href="http://tinkerpop.apache.org/docs/${project.version}/reference/#repeat-step" target="_blank">Reference Documentation - Repeat Step</a>
     * @since 3.0.0-incubating
     */
    public default GraphTraversal<S, E> repeat(final Traversal<?, E> repeatTraversal) {
        this.asAdmin().getGremlinLang().addStep(Symbols.repeat, repeatTraversal);
        return RepeatStep.addRepeatToTraversal(this, (Traversal.Admin<E, E>) repeatTraversal);
    }

    /**
     * This step is used for looping over a traversal given some break predicate and with a specified loop name.
     *
     * @param repeatTraversal the traversal to repeat over
     * @param loopName The name given to the loop
     * @return the traversal with the appended {@link RepeatStep}
     * @see <a href="http://tinkerpop.apache.org/docs/${project.version}/reference/#repeat-step" target="_blank">Reference Documentation - Repeat Step</a>
     * @since 3.4.0
     */
    public default GraphTraversal<S, E> repeat(final String loopName, final Traversal<?, E> repeatTraversal) {
        this.asAdmin().getGremlinLang().addStep(Symbols.repeat, loopName, repeatTraversal);
        return RepeatStep.addRepeatToTraversal(this, loopName, (Traversal.Admin<E, E>) repeatTraversal);
    }


    /**
     * Emit is used in conjunction with {@link #repeat(Traversal)} to determine what objects get emit from the loop.
     *
     * @param emitTraversal the emit predicate defined as a traversal
     * @return the traversal with the appended {@link RepeatStep}
     * @see <a href="http://tinkerpop.apache.org/docs/${project.version}/reference/#repeat-step" target="_blank">Reference Documentation - Repeat Step</a>
     * @since 3.0.0-incubating
     */
    public default GraphTraversal<S, E> emit(final Traversal<?, ?> emitTraversal) {
        this.asAdmin().getGremlinLang().addStep(Symbols.emit, emitTraversal);
        return RepeatStep.addEmitToTraversal(this, (Traversal.Admin<E, ?>) emitTraversal);
    }

    /**
     * Emit is used in conjunction with {@link #repeat(Traversal)} to determine what objects get emit from the loop.
     *
     * @param emitPredicate the emit predicate
     * @return the traversal with the appended {@link RepeatStep}
     * @see <a href="http://tinkerpop.apache.org/docs/${project.version}/reference/#repeat-step" target="_blank">Reference Documentation - Repeat Step</a>
     * @since 3.0.0-incubating
     */
    public default GraphTraversal<S, E> emit(final Predicate<Traverser<E>> emitPredicate) {
        this.asAdmin().getGremlinLang().addStep(Symbols.emit, emitPredicate);
        return RepeatStep.addEmitToTraversal(this, (Traversal.Admin<E, ?>) __.filter(emitPredicate));
    }

    /**
     * Emit is used in conjunction with {@link #repeat(Traversal)} to emit all objects from the loop.
     *
     * @return the traversal with the appended {@link RepeatStep}
     * @see <a href="http://tinkerpop.apache.org/docs/${project.version}/reference/#repeat-step" target="_blank">Reference Documentation - Repeat Step</a>
     * @since 3.0.0-incubating
     */
    public default GraphTraversal<S, E> emit() {
        this.asAdmin().getGremlinLang().addStep(Symbols.emit);
        return RepeatStep.addEmitToTraversal(this, TrueTraversal.instance());
    }

    /**
     * Modifies a {@link #repeat(Traversal)} to determine when the loop should exit.
     *
     * @param untilTraversal the traversal that determines when the loop exits
     * @return the traversal with the appended {@link RepeatStep}
     * @see <a href="http://tinkerpop.apache.org/docs/${project.version}/reference/#repeat-step" target="_blank">Reference Documentation - Repeat Step</a>
     * @since 3.0.0-incubating
     */
    public default GraphTraversal<S, E> until(final Traversal<?, ?> untilTraversal) {
        this.asAdmin().getGremlinLang().addStep(Symbols.until, untilTraversal);
        return RepeatStep.addUntilToTraversal(this, (Traversal.Admin<E, ?>) untilTraversal);
    }

    /**
     * Modifies a {@link #repeat(Traversal)} to determine when the loop should exit.
     *
     * @param untilPredicate the predicate that determines when the loop exits
     * @return the traversal with the appended {@link RepeatStep}
     * @see <a href="http://tinkerpop.apache.org/docs/${project.version}/reference/#repeat-step" target="_blank">Reference Documentation - Repeat Step</a>
     * @since 3.0.0-incubating
     */
    public default GraphTraversal<S, E> until(final Predicate<Traverser<E>> untilPredicate) {
        this.asAdmin().getGremlinLang().addStep(Symbols.until, untilPredicate);
        return RepeatStep.addUntilToTraversal(this, (Traversal.Admin<E, ?>) __.filter(untilPredicate));
    }

    /**
     * Modifies a {@link #repeat(Traversal)} to specify how many loops should occur before exiting.
     *
     * @param maxLoops the number of loops to execute prior to exiting
     * @return the traversal with the appended {@link RepeatStep}
     * @see <a href="http://tinkerpop.apache.org/docs/${project.version}/reference/#repeat-step" target="_blank">Reference Documentation - Repeat Step</a>
     * @since 3.0.0-incubating
     */
    public default GraphTraversal<S, E> times(final int maxLoops) {
        this.asAdmin().getGremlinLang().addStep(Symbols.times, maxLoops);
        if (this.asAdmin().getEndStep() instanceof TimesModulating) {
            ((TimesModulating) this.asAdmin().getEndStep()).modulateTimes(maxLoops);
            return this;
        } else
            return RepeatStep.addUntilToTraversal(this, new LoopTraversal<>(maxLoops));
    }

    /**
     * Provides a execute a specified traversal on a single element within a stream.
     *
     * @param localTraversal the traversal to execute locally
     * @return the traversal with the appended {@link LocalStep}
     * @see <a href="http://tinkerpop.apache.org/docs/${project.version}/reference/#local-step" target="_blank">Reference Documentation - Local Step</a>
     * @since 3.0.0-incubating
     */
    public default <E2> GraphTraversal<S, E2> local(final Traversal<?, E2> localTraversal) {
        this.asAdmin().getGremlinLang().addStep(Symbols.local, localTraversal);
        return this.asAdmin().addStep(new LocalStep<>(this.asAdmin(), localTraversal.asAdmin()));
    }

    /////////////////// VERTEX PROGRAM STEPS ////////////////

    /**
     * Calculates a PageRank over the graph using a 0.85 for the {@code alpha} value.
     *
     * @return the traversal with the appended {@link PageRankVertexProgramStep}
     * @see <a href="http://tinkerpop.apache.org/docs/${project.version}/reference/#pagerank-step" target="_blank">Reference Documentation - PageRank Step</a>
     * @since 3.2.0-incubating
     */
    public default GraphTraversal<S, E> pageRank() {
        this.asAdmin().getGremlinLang().addStep(Symbols.pageRank);
        return this.asAdmin().addStep((Step<E, E>) new PageRankVertexProgramStep(this.asAdmin(), 0.85d));
    }

    /**
     * Calculates a PageRank over the graph.
     *
     * @return the traversal with the appended {@link PageRankVertexProgramStep}
     * @see <a href="http://tinkerpop.apache.org/docs/${project.version}/reference/#pagerank-step" target="_blank">Reference Documentation - PageRank Step</a>
     * @since 3.2.0-incubating
     */
    public default GraphTraversal<S, E> pageRank(final double alpha) {
        this.asAdmin().getGremlinLang().addStep(Symbols.pageRank, alpha);
        return this.asAdmin().addStep((Step<E, E>) new PageRankVertexProgramStep(this.asAdmin(), alpha));
    }

    /**
     * Executes a Peer Pressure community detection algorithm over the graph.
     *
     * @return the traversal with the appended {@link PeerPressureVertexProgramStep}
     * @see <a href="http://tinkerpop.apache.org/docs/${project.version}/reference/#peerpressure-step" target="_blank">Reference Documentation - PeerPressure Step</a>
     * @since 3.2.0-incubating
     */
    public default GraphTraversal<S, E> peerPressure() {
        this.asAdmin().getGremlinLang().addStep(Symbols.peerPressure);
        return this.asAdmin().addStep((Step<E, E>) new PeerPressureVertexProgramStep(this.asAdmin()));
    }

    /**
     * Executes a Connected Component algorithm over the graph.
     *
     * @return the traversal with the appended {@link ConnectedComponentVertexProgram}
     * @see <a href="http://tinkerpop.apache.org/docs/${project.version}/reference/#connectedcomponent-step" target="_blank">Reference Documentation - ConnectedComponent Step</a>
     * @since 3.4.0
     */
    public default GraphTraversal<S, E> connectedComponent() {
        this.asAdmin().getGremlinLang().addStep(Symbols.connectedComponent);
        return this.asAdmin().addStep((Step<E, E>) new ConnectedComponentVertexProgramStep(this.asAdmin()));
    }


    /**
     * Executes a Shortest Path algorithm over the graph.
     *
     * @return the traversal with the appended {@link ShortestPathVertexProgramStep}
     * @see <a href="http://tinkerpop.apache.org/docs/${project.version}/reference/#shortestpath-step" target="_blank">Reference Documentation - ShortestPath Step</a>
     */
    public default GraphTraversal<S, Path> shortestPath() {
        if (this.asAdmin().getEndStep() instanceof GraphStep) {
            // This is very unfortunate, but I couldn't find another way to make it work. Without the additional
            // IdentityStep, TraversalVertexProgram doesn't handle halted traversers as expected (it ignores both:
            // HALTED_TRAVERSER stored in memory and stored as vertex properties); instead it just emits all vertices.
            this.identity();
        }
        this.asAdmin().getGremlinLang().addStep(Symbols.shortestPath);
        return (GraphTraversal<S, Path>) ((Traversal.Admin) this.asAdmin())
                .addStep(new ShortestPathVertexProgramStep(this.asAdmin()));
    }

    /**
     * Executes an arbitrary {@link VertexProgram} over the graph.
     *
     * @return the traversal with the appended {@link ProgramVertexProgramStep}
     * @see <a href="http://tinkerpop.apache.org/docs/${project.version}/reference/#program-step" target="_blank">Reference Documentation - Program Step</a>
     * @since 3.2.0-incubating
     */
    public default GraphTraversal<S, E> program(final VertexProgram<?> vertexProgram) {
        return this.asAdmin().addStep((Step<E, E>) new ProgramVertexProgramStep(this.asAdmin(), vertexProgram));
    }

    ///////////////////// UTILITY STEPS /////////////////////

    /**
     * A step modulator that provides a label to the step that can be accessed later in the traversal by other steps.
     *
     * @param stepLabel  the name of the step
     * @param stepLabels additional names for the label
     * @return the traversal with the modified end step
     * @see <a href="http://tinkerpop.apache.org/docs/${project.version}/reference/#as-step" target="_blank">Reference Documentation - As Step</a>
     * @since 3.0.0-incubating
     */
    public default GraphTraversal<S, E> as(final String stepLabel, final String... stepLabels) {
        this.asAdmin().getGremlinLang().addStep(Symbols.as, stepLabel, stepLabels);
        if (this.asAdmin().getSteps().size() == 0) this.asAdmin().addStep(new StartStep<>(this.asAdmin()));
        final Step<?, E> endStep = this.asAdmin().getEndStep();
        endStep.addLabel(stepLabel);
        for (final String label : stepLabels) {
            endStep.addLabel(label);
        }
        return this;
    }

    /**
     * Turns the lazy traversal pipeline into a bulk-synchronous pipeline which basically iterates that traversal to
     * the size of the barrier. In this case, it iterates the entire thing as the default barrier size is set to
     * {@code Integer.MAX_VALUE}.
     *
     * @return the traversal with an appended {@link NoOpBarrierStep}
     * @see <a href="http://tinkerpop.apache.org/docs/${project.version}/reference/#barrier-step" target="_blank">Reference Documentation - Barrier Step</a>
     * @since 3.0.0-incubating
     */
    public default GraphTraversal<S, E> barrier() {
        this.asAdmin().getGremlinLang().addStep(Symbols.barrier);
        return this.asAdmin().addStep(new NoOpBarrierStep<>(this.asAdmin(), Integer.MAX_VALUE));
    }

    /**
     * Turns the lazy traversal pipeline into a bulk-synchronous pipeline which basically iterates that traversal to
     * the size of the barrier.
     *
     * @param maxBarrierSize the size of the barrier
     * @return the traversal with an appended {@link NoOpBarrierStep}
     * @see <a href="http://tinkerpop.apache.org/docs/${project.version}/reference/#barrier-step" target="_blank">Reference Documentation - Barrier Step</a>
     * @since 3.0.0-incubating
     */
    public default GraphTraversal<S, E> barrier(final int maxBarrierSize) {
        this.asAdmin().getGremlinLang().addStep(Symbols.barrier, maxBarrierSize);
        return this.asAdmin().addStep(new NoOpBarrierStep<>(this.asAdmin(), maxBarrierSize));
    }

    /**
     * Indexes all items of the current collection. The indexing format can be configured using the {@link GraphTraversal#with(String, Object)}
     * and {@link org.apache.tinkerpop.gremlin.process.traversal.step.util.WithOptions#indexer}.
     *
     * Indexed as list: ["a","b","c"] =&gt; [["a",0],["b",1],["c",2]]
     * Indexed as map:  ["a","b","c"] =&gt; {0:"a",1:"b",2:"c"}
     *
     * If the current object is not a collection, this step will map the object to a single item collection/map:
     *
     * Indexed as list: "a" =&gt; ["a",0]
     * Indexed as map:  "a" =&gt; {0:"a"}
     *
     * @return the traversal with an appended {@link IndexStep}
     * @see <a href="http://tinkerpop.apache.org/docs/${project.version}/reference/#index-step" target="_blank">Reference Documentation - Index Step</a>
     * @since 3.4.0
     */
    public default <E2> GraphTraversal<S, E2> index() {
        this.asAdmin().getGremlinLang().addStep(Symbols.index);
        return this.asAdmin().addStep(new IndexStep<>(this.asAdmin()));
    }

    /**
     * Turns the lazy traversal pipeline into a bulk-synchronous pipeline which basically iterates that traversal to
     * the size of the barrier. In this case, it iterates the entire thing as the default barrier size is set to
     * {@code Integer.MAX_VALUE}.
     *
     * @param barrierConsumer a consumer function that is applied to the objects aggregated to the barrier
     * @return the traversal with an appended {@link NoOpBarrierStep}
     * @see <a href="http://tinkerpop.apache.org/docs/${project.version}/reference/#barrier-step" target="_blank">Reference Documentation - Barrier Step</a>
     * @since 3.2.0-incubating
     */
    public default GraphTraversal<S, E> barrier(final Consumer<TraverserSet<Object>> barrierConsumer) {
        this.asAdmin().getGremlinLang().addStep(Symbols.barrier, barrierConsumer);
        return this.asAdmin().addStep(new LambdaCollectingBarrierStep<>(this.asAdmin(), (Consumer) barrierConsumer, Integer.MAX_VALUE));
    }

    //// WITH-MODULATOR

    /**
     * Provides a configuration to a step in the form of a key which is the same as {@code with(key, true)}. The key
     * of the configuration must be step specific and therefore a configuration could be supplied that is not known to
     * be valid until execution.
     *
     * @param key the key of the configuration to apply to a step
     * @return the traversal with a modulated step
     * @see <a href="http://tinkerpop.apache.org/docs/${project.version}/reference/#with-step" target="_blank">Reference Documentation - With Step</a>
     * @since 3.4.0
     */
    public default GraphTraversal<S,E> with(final String key) {
        this.asAdmin().getGremlinLang().addStep(Symbols.with, key);
        final Object[] configPair = { key, true };
        ((Configuring) this.asAdmin().getEndStep()).configure(configPair);
        return this;
    }

    /**
     * Provides a configuration to a step in the form of a key and value pair. The key of the configuration must be
     * step specific and therefore a configuration could be supplied that is not known to be valid until execution.
     *
     * @param key the key of the configuration to apply to a step
     * @param value the value of the configuration to apply to a step
     * @return the traversal with a modulated step
     * @see <a href="http://tinkerpop.apache.org/docs/${project.version}/reference/#with-step" target="_blank">Reference Documentation - With Step</a>
     * @since 3.4.0
     */
    public default GraphTraversal<S,E> with(final String key, final Object value) {
        this.asAdmin().getGremlinLang().addStep(Symbols.with, key, value);
        final Object[] configPair = { key, value };
        ((Configuring) this.asAdmin().getEndStep()).configure(configPair);
        return this;
    }

    //// BY-MODULATORS

    /**
     * The {@code by()} can be applied to a number of different step to alter their behaviors. This form is essentially
     * an {@link #identity()} modulation.
     *
     * @return the traversal with a modulated step.
     * @see <a href="http://tinkerpop.apache.org/docs/${project.version}/reference/#by-step" target="_blank">Reference Documentation - By Step</a>
     * @since 3.0.0-incubating
     */
    public default GraphTraversal<S, E> by() {
        this.asAdmin().getGremlinLang().addStep(Symbols.by);
        ((ByModulating) this.asAdmin().getEndStep()).modulateBy();
        return this;
    }

    /**
     * The {@code by()} can be applied to a number of different step to alter their behaviors. Modifies the previous
     * step with the specified traversal.
     *
     * @param traversal the traversal to apply
     * @return the traversal with a modulated step.
     * @see <a href="http://tinkerpop.apache.org/docs/${project.version}/reference/#by-step" target="_blank">Reference Documentation - By Step</a>
     * @since 3.0.0-incubating
     */
    public default GraphTraversal<S, E> by(final Traversal<?, ?> traversal) {
        this.asAdmin().getGremlinLang().addStep(Symbols.by, traversal);
        ((ByModulating) this.asAdmin().getEndStep()).modulateBy(traversal.asAdmin());
        return this;
    }

    /**
     * The {@code by()} can be applied to a number of different step to alter their behaviors. Modifies the previous
     * step with the specified token of {@link T}.
     *
     * @param token the token to apply
     * @return the traversal with a modulated step.
     * @see <a href="http://tinkerpop.apache.org/docs/${project.version}/reference/#by-step" target="_blank">Reference Documentation - By Step</a>
     * @since 3.0.0-incubating
     */
    public default GraphTraversal<S, E> by(final T token) {
        this.asAdmin().getGremlinLang().addStep(Symbols.by, token);
        ((ByModulating) this.asAdmin().getEndStep()).modulateBy(token);
        return this;
    }

    /**
     * The {@code by()} can be applied to a number of different step to alter their behaviors. Modifies the previous
     * step with the specified key.
     *
     * @param key the key to apply
     * @return the traversal with a modulated step.
     * @see <a href="http://tinkerpop.apache.org/docs/${project.version}/reference/#by-step" target="_blank">Reference Documentation - By Step</a>
     * @since 3.0.0-incubating
     */
    public default GraphTraversal<S, E> by(final String key) {
        this.asAdmin().getGremlinLang().addStep(Symbols.by, key);
        ((ByModulating) this.asAdmin().getEndStep()).modulateBy(key);
        return this;
    }

    /**
     * The {@code by()} can be applied to a number of different step to alter their behaviors. Modifies the previous
     * step with the specified function.
     *
     * @param function the function to apply
     * @return the traversal with a modulated step.
     * @see <a href="http://tinkerpop.apache.org/docs/${project.version}/reference/#by-step" target="_blank">Reference Documentation - By Step</a>
     * @since 3.0.0-incubating
     */
    public default <V> GraphTraversal<S, E> by(final Function<V, Object> function) {
        this.asAdmin().getGremlinLang().addStep(Symbols.by, function);
        ((ByModulating) this.asAdmin().getEndStep()).modulateBy(function);
        return this;
    }

    //// COMPARATOR BY-MODULATORS

    /**
     * The {@code by()} can be applied to a number of different step to alter their behaviors. Modifies the previous
     * step with the specified function.
     *
     * @param traversal  the traversal to apply
     * @param comparator the comparator to apply typically for some {@link #order()}
     * @return the traversal with a modulated step.
     * @see <a href="http://tinkerpop.apache.org/docs/${project.version}/reference/#by-step" target="_blank">Reference Documentation - By Step</a>
     * @since 3.0.0-incubating
     */
    public default <V> GraphTraversal<S, E> by(final Traversal<?, ?> traversal, final Comparator<V> comparator) {
        this.asAdmin().getGremlinLang().addStep(Symbols.by, traversal, comparator);
        ((ByModulating) this.asAdmin().getEndStep()).modulateBy(traversal.asAdmin(), comparator);
        return this;
    }

    /**
     * The {@code by()} can be applied to a number of different step to alter their behaviors. Modifies the previous
     * step with the specified function.
     *
     * @param comparator the comparator to apply typically for some {@link #order()}
     * @return the traversal with a modulated step.
     * @see <a href="http://tinkerpop.apache.org/docs/${project.version}/reference/#by-step" target="_blank">Reference Documentation - By Step</a>
     * @since 3.0.0-incubating
     */
    public default GraphTraversal<S, E> by(final Comparator<E> comparator) {
        this.asAdmin().getGremlinLang().addStep(Symbols.by, comparator);
        ((ByModulating) this.asAdmin().getEndStep()).modulateBy(comparator);
        return this;
    }

    /**
     * The {@code by()} can be applied to a number of different step to alter their behaviors. Modifies the previous
     * step with the specified function.
     *
     * @param order the comparator to apply typically for some {@link #order()}
     * @return the traversal with a modulated step.
     * @see <a href="http://tinkerpop.apache.org/docs/${project.version}/reference/#by-step" target="_blank">Reference Documentation - By Step</a>
     * @since 3.0.0-incubating
     */
    public default GraphTraversal<S, E> by(final Order order) {
        this.asAdmin().getGremlinLang().addStep(Symbols.by, order);
        ((ByModulating) this.asAdmin().getEndStep()).modulateBy(order);
        return this;
    }

    /**
     * The {@code by()} can be applied to a number of different step to alter their behaviors. Modifies the previous
     * step with the specified function.
     *
     * @param key        the key to apply                                                                                                     traversal
     * @param comparator the comparator to apply typically for some {@link #order()}
     * @return the traversal with a modulated step.
     * @see <a href="http://tinkerpop.apache.org/docs/${project.version}/reference/#by-step" target="_blank">Reference Documentation - By Step</a>
     * @since 3.0.0-incubating
     */
    public default <V> GraphTraversal<S, E> by(final String key, final Comparator<V> comparator) {
        this.asAdmin().getGremlinLang().addStep(Symbols.by, key, comparator);
        ((ByModulating) this.asAdmin().getEndStep()).modulateBy(key, comparator);
        return this;
    }

    /**
     * The {@code by()} can be applied to a number of different step to alter their behaviors. Modifies the previous
     * step with the specified function.
     *
     * @param function   the function to apply
     * @param comparator the comparator to apply typically for some {@link #order()}
     * @return the traversal with a modulated step.
     * @see <a href="http://tinkerpop.apache.org/docs/${project.version}/reference/#by-step" target="_blank">Reference Documentation - By Step</a>
     * @since 3.0.0-incubating
     */
    public default <U> GraphTraversal<S, E> by(final Function<U, Object> function, final Comparator comparator) {
        this.asAdmin().getGremlinLang().addStep(Symbols.by, function, comparator);
        ((ByModulating) this.asAdmin().getEndStep()).modulateBy(function, comparator);
        return this;
    }

    ////

    /**
     * This is a step modulator to a {@link TraversalOptionParent} like {@code choose()} or {@code mergeV()} where the
     * provided argument associated to the {@code token} is applied according to the semantics of the step. Please see
     * the documentation of such steps to understand the usage context.
     *
     * @param token       the token that would trigger this option which may be a {@link Pick}, {@link Merge},
     *                    a {@link Traversal}, {@link Predicate}, or object depending on the step being modulated.
     * @param traversalOption the option as a traversal
     * @return the traversal with the modulated step
     * @see <a href="http://tinkerpop.apache.org/docs/${project.version}/reference/#choose-step" target="_blank">Reference Documentation - Choose Step</a>
     * @see <a href="http://tinkerpop.apache.org/docs/${project.version}/reference/#mergev-step" target="_blank">Reference Documentation - MergeV Step</a>
     * @see <a href="http://tinkerpop.apache.org/docs/${project.version}/reference/#mergee-step" target="_blank">Reference Documentation - MergeE Step</a>
     * @since 3.0.0-incubating
     */
    public default <M, E2> GraphTraversal<S, E> option(final M token, final Traversal<?, E2> traversalOption) {
        this.asAdmin().getGremlinLang().addStep(Symbols.option, token, traversalOption);

        // handle null similar to how option() with Map handles it, otherwise we get a NPE if this one gets used
        final Traversal.Admin<E,E2> t = null == traversalOption ?
                new ConstantTraversal<>(null) : (Traversal.Admin<E, E2>) traversalOption.asAdmin();
        ((TraversalOptionParent<M, E, E2>) this.asAdmin().getEndStep()).addChildOption(token, t);
        return this;
    }

    /**
     * This is a step modulator to a {@link TraversalOptionParent} like {@code choose()} or {@code mergeV()} where the
     * provided argument associated to the {@code token} is applied according to the semantics of the step. Please see
     * the documentation of such steps to understand the usage context.
     *
     * @param m Provides a {@code Map} as the option which is the same as doing {@code constant(m)}.
     * @return the traversal with the modulated step
     * @see <a href="http://tinkerpop.apache.org/docs/${project.version}/reference/#mergev-step" target="_blank">Reference Documentation - MergeV Step</a>
     * @see <a href="http://tinkerpop.apache.org/docs/${project.version}/reference/#mergee-step" target="_blank">Reference Documentation - MergeE Step</a>
     * @since 3.6.0
     */
    public default <M, E2> GraphTraversal<S, E> option(final M token, final Map<Object, Object> m) {
        final Step<?, ?> lastStep = this.asAdmin().getEndStep();

        // CardinalityValueTraversal doesn't make sense for any prior step other than mergeV()
        if (!(lastStep instanceof MergeVertexStep) && m != null) {
            for (Object k : m.keySet()) {
                final Object o = m.get(k);
                if (o instanceof CardinalityValueTraversal)
                    throw new IllegalStateException("option() with the Cardinality argument can only be used following mergeV()");
            }
        }

        this.asAdmin().getGremlinLang().addStep(Symbols.option, token, m);
        ((TraversalOptionParent<M, E, E2>) this.asAdmin().getEndStep()).addChildOption(token, (Traversal.Admin<E, E2>) new ConstantTraversal<>(m).asAdmin());
        return this;
    }

    /**
     * This is a step modulator to {@link #mergeV()} where the provided argument associated to the {@code token} is
     * applied according to the semantics of the step. Please see the documentation of such steps to understand the
     * usage context.
     *
     * @param m Provides a {@code Map} as the option which is the same as doing {@code constant(m)}.
     * @return the traversal with the modulated step
     * @see <a href="http://tinkerpop.apache.org/docs/${project.version}/reference/#mergev-step" target="_blank">Reference Documentation - MergeV Step</a>
     * @see <a href="http://tinkerpop.apache.org/docs/${project.version}/reference/#mergee-step" target="_blank">Reference Documentation - MergeE Step</a>
     * @since 3.7.0
     */
    public default <M, E2> GraphTraversal<S, E> option(final Merge merge, final Map<Object, Object> m, final VertexProperty.Cardinality cardinality) {
        final Step<?, ?> lastStep = this.asAdmin().getEndStep();

        // CardinalityValueTraversal doesn't make sense for any prior step other than mergeV()
        if (!(lastStep instanceof MergeVertexStep)) {
            throw new IllegalStateException("option() with the Cardinality argument can only be used following mergeV()");
        }

        this.asAdmin().getGremlinLang().addStep(Symbols.option, merge, m, cardinality);
        // do explicit cardinality for every single pair in the map
        for (Object k : m.keySet()) {
            final Object o = m.get(k);
            if (!(o instanceof CardinalityValueTraversal))
                m.put(k, new CardinalityValueTraversal(cardinality, o));
        }
        ((TraversalOptionParent<M, E, E2>) lastStep).addChildOption((M) merge, (Traversal.Admin<E, E2>) new ConstantTraversal<>(m).asAdmin());
        return this;
    }

    /**
     * This step modifies {@link #choose(Function)} to specifies the available choices that might be executed.
     *
     * @param traversalOption the option as a traversal
     * @return the traversal with the modulated step
     * @see <a href="http://tinkerpop.apache.org/docs/${project.version}/reference/#choose-step" target="_blank">Reference Documentation - Choose Step</a>
     * @since 3.0.0-incubating
     */
    public default <E2> GraphTraversal<S, E> option(final Traversal<?, E2> traversalOption) {
        this.asAdmin().getGremlinLang().addStep(Symbols.option, traversalOption);
        ((TraversalOptionParent<Object, E, E2>) this.asAdmin().getEndStep()).addChildOption(Pick.any, (Traversal.Admin<E, E2>) traversalOption.asAdmin());
        return this;
    }

    /**
     * This is a step modulator to a {@link TraversalOptionParent} like {@code choose()} or {@code mergeV()} where the
     * provided argument associated to the {@code token} is applied according to the semantics of the step. Please see
     * the documentation of such steps to understand the usage context.
     *
     * @param token       the token that would trigger this option which may be a {@link Pick}, {@link Merge},
     *                    a {@link Traversal}, {@link Predicate}, or object depending on the step being modulated.
     * @param traversalOption the option as a traversal
     * @return the traversal with the modulated step
     * @see <a href="http://tinkerpop.apache.org/docs/${project.version}/reference/#choose-step" target="_blank">Reference Documentation - Choose Step</a>
     * @see <a href="http://tinkerpop.apache.org/docs/${project.version}/reference/#mergev-step" target="_blank">Reference Documentation - MergeV Step</a>
     * @see <a href="http://tinkerpop.apache.org/docs/${project.version}/reference/#mergee-step" target="_blank">Reference Documentation - MergeE Step</a>
     * @since 4.0.0
     */
    public default <M, E2> GraphTraversal<S, E> option(final GValue<M> token, final Traversal<?, E2> traversalOption) {
        this.asAdmin().getGremlinLang().addStep(GraphTraversal.Symbols.option, token, traversalOption);

        // handle null similar to how option() with Map handles it, otherwise we get a NPE if this one gets used
        final Traversal.Admin<E,E2> t = null == traversalOption ?
                new ConstantTraversal<>(null) : (Traversal.Admin<E, E2>) traversalOption.asAdmin();
        ((TraversalOptionParent<M, E, E2>) this.asAdmin().getEndStep()).addChildOption(token.get(), t);
        return this;
    }

    /**
     * This is a step modulator to a {@link TraversalOptionParent} like {@code choose()} or {@code mergeV()} where the
     * provided argument associated to the {@code token} is applied according to the semantics of the step. Please see
     * the documentation of such steps to understand the usage context.
     *
     * @param m Provides a {@code Map} as the option which is the same as doing {@code constant(m)}.
     * @return the traversal with the modulated step
     * @see <a href="http://tinkerpop.apache.org/docs/${project.version}/reference/#mergev-step" target="_blank">Reference Documentation - MergeV Step</a>
     * @see <a href="http://tinkerpop.apache.org/docs/${project.version}/reference/#mergee-step" target="_blank">Reference Documentation - MergeE Step</a>
     * @since 4.0.0
     */
    public default <M, E2> GraphTraversal<S, E> option(final M token, final GValue<Map<Object, Object>> m) {
        this.asAdmin().getGremlinLang().addStep(GraphTraversal.Symbols.option, token, m);
        ((TraversalOptionParent<M, E, E2>) this.asAdmin().getEndStep()).addChildOption(token, (Traversal.Admin<E, E2>) new ConstantTraversal<>(m).asAdmin());
        return this;
    }

    ////

    ///////////////////// IO STEPS /////////////////////

    /**
     * This step is technically a step modulator for the the {@link GraphTraversalSource#io(String)} step which
     * instructs the step to perform a read with its given configuration.
     *
     * @return the traversal with the {@link IoStep} modulated to read
     * @see <a href="http://tinkerpop.apache.org/docs/${project.version}/reference/#io-step" target="_blank">Reference Documentation - IO Step</a>
     * @see <a href="http://tinkerpop.apache.org/docs/${project.version}/reference/#read-step" target="_blank">Reference Documentation - Read Step</a>
     * @since 3.4.0
     */
    public default GraphTraversal<S,E> read() {
        this.asAdmin().getGremlinLang().addStep(Symbols.read);
        ((ReadWriting) this.asAdmin().getEndStep()).setMode(ReadWriting.Mode.READING);
        return this;
    }

    /**
     * This step is technically a step modulator for the the {@link GraphTraversalSource#io(String)} step which
     * instructs the step to perform a write with its given configuration.
     *
     * @return the traversal with the {@link IoStep} modulated to write
     * @see <a href="http://tinkerpop.apache.org/docs/${project.version}/reference/#io-step" target="_blank">Reference Documentation - IO Step</a>
     * @see <a href="http://tinkerpop.apache.org/docs/${project.version}/reference/#write-step" target="_blank">Reference Documentation - Write Step</a>
     * @since 3.4.0
     */
    public default GraphTraversal<S,E> write() {
        this.asAdmin().getGremlinLang().addStep(Symbols.write);
        ((ReadWriting) this.asAdmin().getEndStep()).setMode(ReadWriting.Mode.WRITING);
        return this;
    }

    /**
     * Iterates the traversal presumably for the generation of side-effects.
     */
    @Override
    public default GraphTraversal<S, E> iterate() {
        Traversal.super.iterate();
        return this;
    }

    ////

    public static final class Symbols {

        private Symbols() {
            // static fields only
        }

        public static final String map = "map";
        public static final String flatMap = "flatMap";
        public static final String id = "id";
        public static final String label = "label";
        public static final String identity = "identity";
        public static final String constant = "constant";
        public static final String V = "V";
        public static final String E = "E";
        public static final String to = "to";
        public static final String out = "out";
        public static final String in = "in";
        public static final String both = "both";
        public static final String toE = "toE";
        public static final String outE = "outE";
        public static final String inE = "inE";
        public static final String bothE = "bothE";
        public static final String toV = "toV";
        public static final String outV = "outV";
        public static final String inV = "inV";
        public static final String bothV = "bothV";
        public static final String otherV = "otherV";
        public static final String order = "order";
        public static final String properties = "properties";
        public static final String values = "values";
        public static final String propertyMap = "propertyMap";
        public static final String valueMap = "valueMap";
        public static final String elementMap = "elementMap";
        public static final String select = "select";
        public static final String key = "key";
        public static final String value = "value";
        public static final String path = "path";
        public static final String match = "match";
        public static final String math = "math";
        public static final String sack = "sack";
        public static final String loops = "loops";
        public static final String project = "project";
        public static final String unfold = "unfold";
        public static final String fold = "fold";
        public static final String count = "count";
        public static final String sum = "sum";
        public static final String max = "max";
        public static final String min = "min";
        public static final String mean = "mean";
        public static final String group = "group";
        public static final String groupCount = "groupCount";
        public static final String tree = "tree";
        public static final String addV = "addV";
        public static final String addE = "addE";
        public static final String mergeV = "mergeV";
        public static final String mergeE = "mergeE";
        public static final String from = "from";
        public static final String filter = "filter";
        public static final String or = "or";
        public static final String and = "and";
        public static final String inject = "inject";
        public static final String dedup = "dedup";
        public static final String where = "where";
        public static final String has = "has";
        public static final String hasNot = "hasNot";
        public static final String hasLabel = "hasLabel";
        public static final String hasId = "hasId";
        public static final String hasKey = "hasKey";
        public static final String hasValue = "hasValue";
        public static final String is = "is";
        public static final String conjoin = "conjoin";
        public static final String not = "not";
        public static final String range = "range";
        public static final String limit = "limit";
        public static final String skip = "skip";
        public static final String tail = "tail";
        public static final String coin = "coin";
        public static final String io = "io";
        public static final String read = "read";
        public static final String write = "write";
        public static final String call = "call";
        public static final String element = "element";
        public static final String concat = "concat";
        public static final String asString = "asString";
        public static final String toUpper = "toUpper";
        public static final String toLower = "toLower";
        public static final String length = "length";
        public static final String trim = "trim";
        public static final String lTrim = "lTrim";
        public static final String rTrim = "rTrim";
        public static final String reverse = "reverse";
        public static final String replace = "replace";
        public static final String substring = "substring";
        public static final String split = "split";
        public static final String format = "format";
        public static final String asDate = "asDate";
        public static final String dateAdd = "dateAdd";
        public static final String dateDiff = "dateDiff";
        public static final String all = "all";
        public static final String any = "any";
        public static final String none = "none";
        public static final String merge = "merge";
        public static final String product = "product";
        public static final String combine = "combine";
        public static final String difference = "difference";
        public static final String disjunct = "disjunct";
        public static final String intersect = "intersect";

        public static final String timeLimit = "timeLimit";
        public static final String simplePath = "simplePath";
        public static final String cyclicPath = "cyclicPath";
        public static final String sample = "sample";

        public static final String drop = "drop";

        public static final String sideEffect = "sideEffect";
        public static final String cap = "cap";
        public static final String property = "property";

        /**
         * @deprecated As of release 3.4.3, replaced by {@link Symbols#aggregate} with a {@link Scope#local}.
         */
        @Deprecated
        public static final String store = "store";
        public static final String aggregate = "aggregate";
        public static final String fail = "fail";
        public static final String subgraph = "subgraph";
        public static final String barrier = "barrier";
        public static final String index = "index";
        public static final String local = "local";
        public static final String emit = "emit";
        public static final String repeat = "repeat";
        public static final String until = "until";
        public static final String branch = "branch";
        public static final String union = "union";
        public static final String coalesce = "coalesce";
        public static final String choose = "choose";
        public static final String optional = "optional";


        public static final String pageRank = "pageRank";
        public static final String peerPressure = "peerPressure";
        public static final String connectedComponent = "connectedComponent";
        public static final String shortestPath = "shortestPath";
        public static final String program = "program";

        public static final String by = "by";
        public static final String with = "with";
        public static final String times = "times";
        public static final String as = "as";
        public static final String option = "option";

    }
}<|MERGE_RESOLUTION|>--- conflicted
+++ resolved
@@ -2860,16 +2860,9 @@
      */
     public default GraphTraversal<S, E> hasId(final Object id, final Object... otherIds) {
         if (id instanceof P) {
-<<<<<<< HEAD
-            return this.hasId((P) id);
+            return this.hasId((P<?>) id);
         } else {
             this.asAdmin().getGremlinLang().addStep(Symbols.hasId, id, otherIds);
-=======
-            return this.hasId((P<?>) id);
-        }
-        else {
-            this.asAdmin().getBytecode().addStep(Symbols.hasId, id, otherIds);
->>>>>>> c80fd5eb
 
             //using ArrayList given P.within() turns all arguments into lists
             final List<Object> ids = new ArrayList<>();
