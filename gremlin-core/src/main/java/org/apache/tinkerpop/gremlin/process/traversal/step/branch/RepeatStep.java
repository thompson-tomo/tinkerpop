--- conflicted
+++ resolved
@@ -180,17 +180,11 @@
     @Override
     public int hashCode() {
         int result = super.hashCode();
-<<<<<<< HEAD
-=======
+        result ^= Boolean.hashCode(this.untilFirst);
+        result ^= Boolean.hashCode(this.emitFirst) << 1;
 
         // not a normal state, but prevents NPE during strategy application allowing the better
         // user-friendly error message to show up at iteration
-        if (this.repeatTraversal != null)
-            result ^=  repeatTraversal.hashCode();
-
->>>>>>> 430cc36d
-        result ^= Boolean.hashCode(this.untilFirst);
-        result ^= Boolean.hashCode(this.emitFirst) << 1;
         if (this.repeatTraversal != null)
             result ^= this.repeatTraversal.hashCode();
         if (this.loopName != null)
