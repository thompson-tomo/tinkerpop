package com.tinkerpop.gremlin.structure.io.graphson;

import com.fasterxml.jackson.core.JsonFactory;
import com.fasterxml.jackson.core.JsonParser;
import com.fasterxml.jackson.core.JsonToken;
import com.fasterxml.jackson.core.type.TypeReference;
import com.fasterxml.jackson.databind.ObjectMapper;
import com.fasterxml.jackson.databind.module.SimpleModule;
import com.tinkerpop.gremlin.process.T;
import com.tinkerpop.gremlin.structure.Direction;
import com.tinkerpop.gremlin.structure.Edge;
import com.tinkerpop.gremlin.structure.Element;
import com.tinkerpop.gremlin.structure.Graph;
import com.tinkerpop.gremlin.structure.Vertex;
import com.tinkerpop.gremlin.structure.io.GraphReader;
import com.tinkerpop.gremlin.structure.util.batch.BatchGraph;
import com.tinkerpop.gremlin.structure.util.detached.DetachedEdge;
import com.tinkerpop.gremlin.structure.util.detached.DetachedVertex;
import com.tinkerpop.gremlin.util.function.FunctionUtils;
import com.tinkerpop.gremlin.util.function.SFunction;
import org.javatuples.Pair;

import java.io.BufferedReader;
import java.io.ByteArrayInputStream;
import java.io.IOException;
import java.io.InputStream;
import java.io.InputStreamReader;
import java.util.Iterator;
import java.util.List;
import java.util.Map;
import java.util.Optional;
import java.util.stream.Collectors;

/**
 * A @{link GraphReader} that constructs a graph from a JSON-based representation of a graph and its elements.
 * This implementation only supports JSON data types and is therefore lossy with respect to data types (e.g. a
 * float will become a double, element IDs may not be retrieved in the format they were serialized, etc.).
 * {@link Edge} and {@link Vertex} objects are serialized to {@code Map} instances.  If an
 * {@link com.tinkerpop.gremlin.structure.Element} is used as a key, it is coerced to its identifier.  Other complex
 * objects are converted via {@link Object#toString()}.
 *
 * @author Stephen Mallette (http://stephen.genoprime.com)
 */
public class GraphSONReader implements GraphReader {
    private final ObjectMapper mapper;
    private final long batchSize;
    private final String vertexIdKey;
    private final String edgeIdKey;

    final TypeReference<Map<String, Object>> mapTypeReference = new TypeReference<Map<String, Object>>() {
    };

    public GraphSONReader(final ObjectMapper mapper, final long batchSize,
                          final String vertexIdKey, final String edgeIdKey) {
        this.mapper = mapper;
        this.batchSize = batchSize;
        this.vertexIdKey = vertexIdKey;
        this.edgeIdKey = edgeIdKey;
    }

    @Override
    public void readGraph(final InputStream inputStream, final Graph graphToWriteTo) throws IOException {
        final BatchGraph graph;
        try {
            // will throw an exception if not constructed properly
            graph = BatchGraph.build(graphToWriteTo)
                    .vertexIdKey(vertexIdKey)
                    .edgeIdKey(edgeIdKey)
                    .bufferSize(batchSize).create();
        } catch (Exception ex) {
            throw new IOException("Could not instantiate BatchGraph wrapper", ex);
        }

        final JsonFactory factory = mapper.getFactory();

        try (JsonParser parser = factory.createParser(inputStream)) {
            if (parser.nextToken() != JsonToken.START_OBJECT)
                throw new IOException("Expected data to start with an Object");

            while (parser.nextToken() != JsonToken.END_OBJECT) {
                final String fieldName = parser.getCurrentName();
                parser.nextToken();

                if (fieldName.equals(GraphSONTokens.PROPERTIES)) {
                    final Map<String, Object> graphProperties = parser.readValueAs(mapTypeReference);
                    if (graphToWriteTo.features().graph().variables().supportsVariables())
                        graphProperties.entrySet().forEach(entry -> graphToWriteTo.variables().set(entry.getKey(), entry.getValue()));
                } else if (fieldName.equals(GraphSONTokens.VERTICES)) {
                    while (parser.nextToken() != JsonToken.END_ARRAY) {
                        final Map<String, Object> vertexData = parser.readValueAs(mapTypeReference);
<<<<<<< HEAD
                        readVertexData(vertexData, detachedVertex -> {
                            final Vertex v = Optional.ofNullable(graph.v(detachedVertex.id())).orElse(
                                    graph.addVertex(Element.LABEL, detachedVertex.label(), Element.ID, detachedVertex.id()));
                            // todo: properties on properties
                            detachedVertex.iterators().properties().forEachRemaining(p -> v.<Object>property(p.key(), p.value()));
                            detachedVertex.iterators().hiddens().forEachRemaining(p -> v.<Object>property(Graph.Key.hide(p.key()), p.value()));
                            return v;
                        });
=======
                        readVertexData(vertexData, (id, label, properties) ->
                                        Optional.ofNullable(graph.v(id)).orElse(
                                                graph.addVertex(Stream.concat(Stream.of(T.label, label, T.id, id),
                                                        Stream.of(properties)).toArray()))
                        );
>>>>>>> f75fc1af
                    }
                } else if (fieldName.equals(GraphSONTokens.EDGES)) {
                    while (parser.nextToken() != JsonToken.END_ARRAY) {
                        final Map<String, Object> edgeData = parser.readValueAs(mapTypeReference);
                        readEdgeData(edgeData, detachedEdge -> {
                            final Vertex vOut = graph.v(detachedEdge.iterators().vertices(Direction.OUT).next().id());
                            final Vertex vIn = graph.v(detachedEdge.iterators().vertices(Direction.IN).next().id());
                            // batchgraph checks for edge id support and uses it if possible.
<<<<<<< HEAD
                            final Edge e = vOut.addEdge(edgeData.get(GraphSONTokens.LABEL).toString(), vIn, Element.ID, detachedEdge.id());
                            detachedEdge.iterators().properties().forEachRemaining(p -> e.<Object>property(p.key(), p.value()));
                            detachedEdge.iterators().hiddens().forEachRemaining(p -> e.<Object>property(Graph.Key.hide(p.key()), p.value()));
                            return e;
=======
                            return vOut.addEdge(edgeData.get(GraphSONTokens.LABEL).toString(), vIn,
                                    Stream.concat(Stream.of(T.id, id), Stream.of(props)).toArray());
>>>>>>> f75fc1af
                        });
                    }
                } else
                    throw new IllegalStateException(String.format("Unexpected token in GraphSON - %s", fieldName));
            }

            graph.tx().commit();
        } catch (Exception ex) {
            // todo: can't call rollback on BatchGraph...................
            // rollback whatever portion failed
            graph.tx().rollback();
            throw new IOException(ex);
        }
    }

    @Override
    public Iterator<Vertex> readVertices(final InputStream inputStream, final Direction direction,
                                         final SFunction<DetachedVertex, Vertex> vertexMaker,
                                         final SFunction<DetachedEdge, Edge> edgeMaker) throws IOException {
        final BufferedReader br = new BufferedReader(new InputStreamReader(inputStream));
        return br.lines().<Vertex>map(FunctionUtils.wrapFunction(line -> readVertex(new ByteArrayInputStream(line.getBytes()), direction, vertexMaker, edgeMaker))).iterator();
    }

    @Override
    public Edge readEdge(final InputStream inputStream, final SFunction<DetachedEdge, Edge> edgeMaker) throws IOException {
        final Map<String, Object> edgeData = mapper.readValue(inputStream, mapTypeReference);
        return readEdgeData(edgeData, edgeMaker);
    }

    @Override
    public Vertex readVertex(final InputStream inputStream, final SFunction<DetachedVertex, Vertex> vertexMaker) throws IOException {
        final Map<String, Object> vertexData = mapper.readValue(inputStream, mapTypeReference);
        return readVertexData(vertexData, vertexMaker);
    }

    @Override
    public Vertex readVertex(final InputStream inputStream, final Direction direction,
                             final SFunction<DetachedVertex, Vertex> vertexMaker,
                             final SFunction<DetachedEdge, Edge> edgeMaker) throws IOException {
        final Map<String, Object> vertexData = mapper.readValue(inputStream, mapTypeReference);
        final Vertex v = readVertexData(vertexData, vertexMaker);

        if (vertexData.containsKey(GraphSONTokens.OUT_E) && (direction == Direction.BOTH || direction == Direction.OUT))
            readVertexEdges(edgeMaker, vertexData, GraphSONTokens.OUT_E);

        if (vertexData.containsKey(GraphSONTokens.IN_E) && (direction == Direction.BOTH || direction == Direction.IN))
            readVertexEdges(edgeMaker, vertexData, GraphSONTokens.IN_E);

        return v;
    }

    private static void readVertexEdges(final SFunction<DetachedEdge, Edge> edgeMaker, final Map<String, Object> vertexData, final String direction) throws IOException {
        final List<Map<String, Object>> edgeDatas = (List<Map<String, Object>>) vertexData.get(direction);
        for (Map<String, Object> edgeData : edgeDatas) {
            readEdgeData(edgeData, edgeMaker);
        }
    }

    private static Edge readEdgeData(final Map<String, Object> edgeData, final SFunction<DetachedEdge, Edge> edgeMaker) throws IOException {
        final Map<String, Object> properties = (Map<String, Object>) edgeData.get(GraphSONTokens.PROPERTIES);
        final Map<String, Object> hiddens = ((Map<String, Object>) edgeData.get(GraphSONTokens.HIDDENS)).entrySet().stream().collect(Collectors.toMap((Map.Entry kv) -> Graph.Key.hide(kv.getKey().toString()), (Map.Entry kv) -> kv.getValue()));

        final DetachedEdge edge = new DetachedEdge(edgeData.get(GraphSONTokens.ID),
                edgeData.get(GraphSONTokens.LABEL).toString(),
                properties, hiddens,
                Pair.with(edgeData.get(GraphSONTokens.OUT), edgeData.get(GraphSONTokens.OUT_LABEL).toString()),
                Pair.with(edgeData.get(GraphSONTokens.IN), edgeData.get(GraphSONTokens.IN_LABEL).toString()));

        return edgeMaker.apply(edge);
    }

    private static Vertex readVertexData(final Map<String, Object> vertexData, final SFunction<DetachedVertex, Vertex> vertexMaker) throws IOException {
        final Map<String, Object> metaProperties = (Map<String, Object>) vertexData.get(GraphSONTokens.PROPERTIES);
        final Map<String, Object> hiddensMetaProperties = ((Map<String, Object>) vertexData.get(GraphSONTokens.HIDDENS)).entrySet().stream().collect(Collectors.toMap((Map.Entry kv) -> Graph.Key.hide(kv.getKey().toString()), (Map.Entry kv) -> kv.getValue()));;

        // todo: properties on properties
        final DetachedVertex vertex = new DetachedVertex(vertexData.get(GraphSONTokens.ID),
                vertexData.get(GraphSONTokens.LABEL).toString(),
                metaProperties, hiddensMetaProperties);

        return vertexMaker.apply(vertex);
    }

    public static Builder build() {
        return new Builder();
    }

    public static class Builder {
        private boolean loadCustomModules = false;
        private SimpleModule custom = null;
        private long batchSize = BatchGraph.DEFAULT_BUFFER_SIZE;
        private boolean embedTypes = false;
        private String vertexIdKey = T.id.getAccessor();
        private String edgeIdKey = T.id.getAccessor();

        private Builder() {
        }

        public Builder vertexIdKey(final String vertexIdKey) {
            this.vertexIdKey = vertexIdKey;
            return this;
        }

        public Builder edgeIdKey(final String edgeIdKey) {
            this.edgeIdKey = edgeIdKey;
            return this;
        }

        /**
         * Supply a custom module for serialization/deserialization.
         */
        public Builder customModule(final SimpleModule custom) {
            this.custom = custom;
            return this;
        }

        /**
         * Try to load {@code SimpleModule} instances from the current classpath.  These are loaded in addition to
         * the one supplied to the {@link #customModule(com.fasterxml.jackson.databind.module.SimpleModule)};
         */
        public Builder loadCustomModules(final boolean loadCustomModules) {
            this.loadCustomModules = loadCustomModules;
            return this;
        }

        public Builder embedTypes(final boolean embedTypes) {
            this.embedTypes = embedTypes;
            return this;
        }

        /**
         * Number of mutations to perform before a commit is executed.
         */
        public Builder batchSize(final long batchSize) {
            this.batchSize = batchSize;
            return this;
        }

        public GraphSONReader create() {
            final ObjectMapper mapper = GraphSONObjectMapper.build()
                    .customModule(custom)
                    .embedTypes(embedTypes)
                    .loadCustomModules(loadCustomModules).build();
            return new GraphSONReader(mapper, batchSize, vertexIdKey, edgeIdKey);
        }
    }
}<|MERGE_RESOLUTION|>--- conflicted
+++ resolved
@@ -88,22 +88,14 @@
                 } else if (fieldName.equals(GraphSONTokens.VERTICES)) {
                     while (parser.nextToken() != JsonToken.END_ARRAY) {
                         final Map<String, Object> vertexData = parser.readValueAs(mapTypeReference);
-<<<<<<< HEAD
                         readVertexData(vertexData, detachedVertex -> {
                             final Vertex v = Optional.ofNullable(graph.v(detachedVertex.id())).orElse(
-                                    graph.addVertex(Element.LABEL, detachedVertex.label(), Element.ID, detachedVertex.id()));
+                                    graph.addVertex(T.label, detachedVertex.label(), T.id, detachedVertex.id()));
                             // todo: properties on properties
                             detachedVertex.iterators().properties().forEachRemaining(p -> v.<Object>property(p.key(), p.value()));
                             detachedVertex.iterators().hiddens().forEachRemaining(p -> v.<Object>property(Graph.Key.hide(p.key()), p.value()));
                             return v;
                         });
-=======
-                        readVertexData(vertexData, (id, label, properties) ->
-                                        Optional.ofNullable(graph.v(id)).orElse(
-                                                graph.addVertex(Stream.concat(Stream.of(T.label, label, T.id, id),
-                                                        Stream.of(properties)).toArray()))
-                        );
->>>>>>> f75fc1af
                     }
                 } else if (fieldName.equals(GraphSONTokens.EDGES)) {
                     while (parser.nextToken() != JsonToken.END_ARRAY) {
@@ -112,15 +104,10 @@
                             final Vertex vOut = graph.v(detachedEdge.iterators().vertices(Direction.OUT).next().id());
                             final Vertex vIn = graph.v(detachedEdge.iterators().vertices(Direction.IN).next().id());
                             // batchgraph checks for edge id support and uses it if possible.
-<<<<<<< HEAD
-                            final Edge e = vOut.addEdge(edgeData.get(GraphSONTokens.LABEL).toString(), vIn, Element.ID, detachedEdge.id());
+                            final Edge e = vOut.addEdge(edgeData.get(GraphSONTokens.LABEL).toString(), vIn, T.id, detachedEdge.id());
                             detachedEdge.iterators().properties().forEachRemaining(p -> e.<Object>property(p.key(), p.value()));
                             detachedEdge.iterators().hiddens().forEachRemaining(p -> e.<Object>property(Graph.Key.hide(p.key()), p.value()));
                             return e;
-=======
-                            return vOut.addEdge(edgeData.get(GraphSONTokens.LABEL).toString(), vIn,
-                                    Stream.concat(Stream.of(T.id, id), Stream.of(props)).toArray());
->>>>>>> f75fc1af
                         });
                     }
                 } else
@@ -213,6 +200,8 @@
         private SimpleModule custom = null;
         private long batchSize = BatchGraph.DEFAULT_BUFFER_SIZE;
         private boolean embedTypes = false;
+
+        // todo: uh - does this work?
         private String vertexIdKey = T.id.getAccessor();
         private String edgeIdKey = T.id.getAccessor();
 
