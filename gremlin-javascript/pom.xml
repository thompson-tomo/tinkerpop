<!--
Licensed to the Apache Software Foundation (ASF) under one or more
contributor license agreements.  See the NOTICE file distributed with
this work for additional information regarding copyright ownership.
The ASF licenses this file to You under the Apache License, Version 2.0
(the "License"); you may not use this file except in compliance with
the License.  You may obtain a copy of the License at

  http://www.apache.org/licenses/LICENSE-2.0

Unless required by applicable law or agreed to in writing, software
distributed under the License is distributed on an "AS IS" BASIS,
WITHOUT WARRANTIES OR CONDITIONS OF ANY KIND, either express or implied.
See the License for the specific language governing permissions and
limitations under the License.
-->
<project xmlns="http://maven.apache.org/POM/4.0.0"
         xmlns:xsi="http://www.w3.org/2001/XMLSchema-instance"
         xsi:schemaLocation="http://maven.apache.org/POM/4.0.0 http://maven.apache.org/xsd/maven-4.0.0.xsd">
    <modelVersion>4.0.0</modelVersion>
    <parent>
        <groupId>org.apache.tinkerpop</groupId>
        <artifactId>tinkerpop</artifactId>
        <version>3.6.0-SNAPSHOT</version>
    </parent>
    <artifactId>gremlin-javascript</artifactId>
    <name>Apache TinkerPop :: Gremlin Javascript</name>
    <properties>
        <maven.test.skip>false</maven.test.skip>
        <skipTests>${maven.test.skip}</skipTests>
        <gremlin.server.dir>${project.parent.basedir}/gremlin-server</gremlin.server.dir>
        <npm.version>6.14.6</npm.version>
        <node.version>v10.22.0</node.version>
    </properties>
    <build>
        <directory>${basedir}/target</directory>
        <finalName>${project.artifactId}-${project.version}</finalName>
        <pluginManagement>
            <plugins>
                <plugin>
                    <groupId>com.github.eirslett</groupId>
                    <artifactId>frontend-maven-plugin</artifactId>
                    <version>1.10.0</version>
                </plugin>
            </plugins>
        </pluginManagement>
        <plugins>
            <plugin>
                <!--
                Use gmavenplus-plugin to:
                    - Generate js sources
                    - Start and stop gremlin server for integration tests
                -->
                <groupId>org.codehaus.gmavenplus</groupId>
                <artifactId>gmavenplus-plugin</artifactId>
                <dependencies>
                    <dependency>
                        <groupId>org.apache.tinkerpop</groupId>
                        <artifactId>gremlin-server</artifactId>
                        <version>${project.version}</version>
                    </dependency>
                    <dependency>
                        <groupId>org.apache.tinkerpop</groupId>
                        <artifactId>gremlin-test</artifactId>
                        <version>${project.version}</version>
                    </dependency>
                    <dependency>
<<<<<<< HEAD
                        <groupId>ch.qos.logback</groupId>
                        <artifactId>logback-classic</artifactId>
                        <version>${logback.version}</version>
=======
                        <groupId>org.apache.tinkerpop</groupId>
                        <artifactId>neo4j-gremlin</artifactId>
                        <version>${project.version}</version>
                    </dependency>
                    <dependency>
                        <groupId>commons-io</groupId>
                        <artifactId>commons-io</artifactId>
                        <version>${commons.io.version}</version>
                    </dependency>
                    <dependency>
                        <groupId>log4j</groupId>
                        <artifactId>log4j</artifactId>
                        <version>${log4j.version}</version>
>>>>>>> ba371240
                        <scope>runtime</scope>
                    </dependency>
                    <dependency>
                        <groupId>org.codehaus.groovy</groupId>
                        <artifactId>groovy-all</artifactId>
                        <version>${groovy.version}</version>
                        <type>pom</type>
                        <scope>runtime</scope>
                    </dependency>
                </dependencies>
                <executions>
                    <execution>
                        <id>generate-radish-support</id>
                        <phase>generate-sources</phase>
                        <goals>
                            <goal>execute</goal>
                        </goals>
                        <configuration>
                            <properties>
                                <property>
                                    <name>projectBaseDir</name>
                                    <value>${project.basedir}/../</value>
                                </property>
                            </properties>
                            <scripts>
                                <script>${project.basedir}/build/generate.groovy</script>
                            </scripts>
                        </configuration>
                    </execution>
                    <execution>
                        <id>update-version</id>
                        <phase>generate-sources</phase>
                        <goals>
                            <goal>execute</goal>
                        </goals>
                        <configuration>
                            <scripts>
                                <script>
def mavenVersion = "${project.version}"
def versionForJs = mavenVersion.replace("-SNAPSHOT", "-alpha1")
def file = new File("${project.basedir}/src/main/javascript/gremlin-javascript/package.json")
file.write(file.getText("UTF-8").replaceFirst(/"version": "(.*)",/, "\"version\": \"" + versionForJs + "\","))
                                </script>
                            </scripts>
                        </configuration>
                    </execution>
                    <execution>
                        <id>gremlin-server-start</id>
                        <phase>pre-integration-test</phase>
                        <goals>
                            <goal>execute</goal>
                        </goals>
                        <configuration>
                            <properties>
                                <property>
                                    <name>skipTests</name>
                                    <value>${skipTests}</value>
                                </property>
                                <property>
                                    <name>gremlinServerDir</name>
                                    <value>${gremlin.server.dir}</value>
                                </property>
                                <property>
                                    <name>settingsFile</name>
                                    <value>${gremlin.server.dir}/src/test/resources/org/apache/tinkerpop/gremlin/server/gremlin-server-integration.yaml</value>
                                </property>
                                <property>
                                    <name>executionName</name>
                                    <value>${project.name}</value>
                                </property>
                                <property>
                                    <name>projectBaseDir</name>
                                    <value>${project.basedir}</value>
                                </property>
                            </properties>
                            <scripts>
                                <script>${gremlin.server.dir}/src/test/scripts/test-server-start.groovy</script>
                            </scripts>
                        </configuration>
                    </execution>
                    <execution>
                        <id>gremlin-server-stop</id>
                        <phase>post-integration-test</phase>
                        <goals>
                            <goal>execute</goal>
                        </goals>
                        <configuration>
                            <properties>
                                <property>
                                    <name>skipTests</name>
                                    <value>${skipTests}</value>
                                </property>
                                <property>
                                    <name>executionName</name>
                                    <value>${project.name}</value>
                                </property>
                            </properties>
                            <scripts>
                                <script>${gremlin.server.dir}/src/test/scripts/test-server-stop.groovy</script>
                            </scripts>
                        </configuration>
                    </execution>
                </executions>
            </plugin>
            <plugin>
                <groupId>org.apache.maven.plugins</groupId>
                <artifactId>maven-clean-plugin</artifactId>
                <executions>
                    <execution>
                        <goals>
                            <goal>clean</goal>
                        </goals>
                    </execution>
                </executions>
            </plugin>
            <plugin>
                <groupId>com.github.eirslett</groupId>
                <artifactId>frontend-maven-plugin</artifactId>
                <executions>
                    <execution>
                        <id>install node and npm</id>
                        <phase>generate-resources</phase>
                        <goals>
                            <goal>install-node-and-npm</goal>
                        </goals>
                    </execution>
                    <execution>
                        <id>npm install</id>
                        <phase>generate-resources</phase>
                        <goals>
                            <goal>npm</goal>
                        </goals>
                        <configuration>
                            <arguments>install</arguments>
                        </configuration>
                    </execution>
                    <execution>
                        <id>grunt jsdoc</id>
                        <goals>
                            <goal>grunt</goal>
                        </goals>
                        <phase>generate-resources</phase>
                        <configuration>
                            <arguments>jsdoc</arguments>
                        </configuration>
                    </execution>
                    <execution>
                        <id>npm test</id>
                        <phase>integration-test</phase>
                        <goals>
                            <goal>npm</goal>
                        </goals>
                        <configuration>
                            <skip>${skipTests}</skip>
                            <arguments>test --exit</arguments>
                            <failOnError>true</failOnError>
                        </configuration>
                    </execution>
                    <execution>
                        <id>npm test gherkin features</id>
                        <phase>integration-test</phase>
                        <goals>
                            <goal>npm</goal>
                        </goals>
                        <configuration>
                            <skip>${skipTests}</skip>
                            <arguments>run-script features</arguments>
                            <failOnError>true</failOnError>
                        </configuration>
                    </execution>
                </executions>
                <configuration>
                    <workingDirectory>src/main/javascript/gremlin-javascript</workingDirectory>
                    <nodeVersion>${node.version}</nodeVersion>
                    <npmVersion>${npm.version}</npmVersion>

                    <!--
                    transaction testing is disabled unless the -DincludeNeo4j flag enables the include-neo4j
                    maven profile which is a standard profile we use to add neo4j to testing explicitly - for
                    npm we set this TEST_TRANSACTIONS environment variable that can be accessed in tests to
                    determine if we skip transaction oriented tests or not. without neo4j we can't test tx()
                    so this is disabled by default and enabled in the include-neo4j profile below
                    -->
                    <environmentVariables>
                        <TEST_TRANSACTIONS>false</TEST_TRANSACTIONS>
                    </environmentVariables>
                </configuration>
            </plugin>
            <!--
            there is no point to building/deploying the jvm stuff - there is no java source really - just poms
            -->
            <plugin>
                <groupId>org.apache.maven.plugins</groupId>
                <artifactId>maven-javadoc-plugin</artifactId>
                <configuration>
                    <skip>true</skip>
                </configuration>
            </plugin>
            <plugin>
                <groupId>org.apache.maven.plugins</groupId>
                <artifactId>maven-source-plugin</artifactId>
                <configuration>
                    <skipSource>true</skipSource>
                </configuration>
            </plugin>
            <plugin>
                <groupId>org.apache.maven.plugins</groupId>
                <artifactId>maven-install-plugin</artifactId>
                <configuration>
                    <skip>true</skip>
                </configuration>
            </plugin>
            <plugin>
                <groupId>org.apache.maven.plugins</groupId>
                <artifactId>maven-deploy-plugin</artifactId>
                <configuration>
                    <skip>true</skip>
                </configuration>
            </plugin>
        </plugins>
    </build>
    <profiles>
        <!--
          This profile will include neo4j for purposes of transactional testing within Gremlin Server.
          Tests that require neo4j specifically will be "ignored" if this profile is not turned on.
        -->
        <profile>
            <id>include-neo4j</id>
            <activation>
                <activeByDefault>false</activeByDefault>
                <property>
                    <name>includeNeo4j</name>
                </property>
            </activation>
            <build>
                <plugins>
                    <!-- with neo4j present we can enable transaction testing -->
                    <plugin>
                        <groupId>com.github.eirslett</groupId>
                        <artifactId>frontend-maven-plugin</artifactId>
                        <configuration>
                            <environmentVariables combine.children="override">
                                <TEST_TRANSACTIONS>true</TEST_TRANSACTIONS>
                            </environmentVariables>
                        </configuration>
                    </plugin>
                    <plugin>
                        <groupId>org.codehaus.gmavenplus</groupId>
                        <artifactId>gmavenplus-plugin</artifactId>
                        <dependencies>
                            <dependency>
                                <groupId>org.neo4j</groupId>
                                <artifactId>neo4j-tinkerpop-api-impl</artifactId>
                                <version>0.9-3.4.0</version>
                                <exclusions>
                                    <exclusion>
                                        <groupId>org.neo4j</groupId>
                                        <artifactId>neo4j-kernel</artifactId>
                                    </exclusion>
                                    <exclusion>
                                        <groupId>org.apache.commons</groupId>
                                        <artifactId>commons-lang3</artifactId>
                                    </exclusion>
                                    <exclusion>
                                        <groupId>org.apache.commons</groupId>
                                        <artifactId>commons-text</artifactId>
                                    </exclusion>
                                    <exclusion>
                                        <groupId>com.github.ben-manes.caffeine</groupId>
                                        <artifactId>caffeine</artifactId>
                                    </exclusion>
                                    <exclusion>
                                        <groupId>org.scala-lang</groupId>
                                        <artifactId>scala-library</artifactId>
                                    </exclusion>
                                    <exclusion>
                                        <groupId>org.scala-lang</groupId>
                                        <artifactId>scala-reflect</artifactId>
                                    </exclusion>
                                    <exclusion>
                                        <groupId>org.slf4j</groupId>
                                        <artifactId>slf4j-api</artifactId>
                                    </exclusion>
                                    <exclusion>
                                        <groupId>org.slf4j</groupId>
                                        <artifactId>slf4j-nop</artifactId>
                                    </exclusion>
                                    <exclusion>
                                        <groupId>org.apache.lucene</groupId>
                                        <artifactId>lucene-core</artifactId>
                                    </exclusion>
                                    <exclusion>
                                        <groupId>io.dropwizard.metrics</groupId>
                                        <artifactId>metrics-core</artifactId>
                                    </exclusion>
                                    <exclusion>
                                        <groupId>io.netty</groupId>
                                        <artifactId>netty-all</artifactId>
                                    </exclusion>
                                    <exclusion>
                                        <groupId>org.ow2.asm</groupId>
                                        <artifactId>asm</artifactId>
                                    </exclusion>
                                </exclusions>
                            </dependency>
                            <dependency>
                                <groupId>org.scala-lang</groupId>
                                <artifactId>scala-library</artifactId>
                                <version>2.11.8</version>
                            </dependency>
                            <dependency>
                                <groupId>org.scala-lang</groupId>
                                <artifactId>scala-reflect</artifactId>
                                <version>2.11.8</version>
                            </dependency>
                            <dependency>
                                <groupId>org.apache.lucene</groupId>
                                <artifactId>lucene-core</artifactId>
                                <version>5.5.0</version>
                            </dependency>
                            <dependency>
                                <groupId>io.dropwizard.metrics</groupId>
                                <artifactId>metrics-core</artifactId>
                                <version>4.0.2</version>
                            </dependency>
                            <dependency>
                                <groupId>org.neo4j</groupId>
                                <artifactId>neo4j-kernel</artifactId>
                                <version>3.4.11</version>
                                <exclusions>
                                    <exclusion>
                                        <groupId>io.netty</groupId>
                                        <artifactId>netty-all</artifactId>
                                    </exclusion>
                                </exclusions>
                            </dependency>
                        </dependencies>
                    </plugin>
                </plugins>
            </build>
        </profile>

        <!--
        Provides a way to deploy the gremlin-javascript GLV to npm. This cannot be part of the standard maven execution
        because npm does not have a staging environment like sonatype for releases. As soon as the release is
        published it is public. In our release workflow, deploy occurs prior to vote on the release and we can't
        make this stuff public until the vote is over.
        -->
        <profile>
            <id>glv-javascript-deploy</id>
            <activation>
                <activeByDefault>false</activeByDefault>
                <property>
                    <name>npm</name>
                </property>
            </activation>
            <build>
                <plugins>
                    <plugin>
                        <groupId>com.github.eirslett</groupId>
                        <artifactId>frontend-maven-plugin</artifactId>
                        <executions>
                            <execution>
                                <id>npm publish</id>
                                <phase>deploy</phase>
                                <goals>
                                    <goal>npm</goal>
                                </goals>
                                <configuration>
                                    <arguments>publish</arguments>
                                </configuration>
                            </execution>
                        </executions>
                        <configuration>
                            <!--
                            skip needs to be overridden given how the <configuration> is specified in the main build.
                            it should be fine to just always deploy because this <profile> needs to be manually
                            activated and that should be good enough given our deployment process.
                            -->
                            <skip>false</skip>
                            <workingDirectory>src/main/javascript/gremlin-javascript</workingDirectory>
                            <nodeVersion>${node.version}</nodeVersion>
                            <npmVersion>${npm.version}</npmVersion>
                        </configuration>
                    </plugin>
                </plugins>
            </build>
        </profile>
    </profiles>
</project><|MERGE_RESOLUTION|>--- conflicted
+++ resolved
@@ -65,25 +65,19 @@
                         <version>${project.version}</version>
                     </dependency>
                     <dependency>
-<<<<<<< HEAD
+                        <groupId>org.apache.tinkerpop</groupId>
+                        <artifactId>neo4j-gremlin</artifactId>
+                        <version>${project.version}</version>
+                    </dependency>
+                    <dependency>
+                        <groupId>commons-io</groupId>
+                        <artifactId>commons-io</artifactId>
+                        <version>${commons.io.version}</version>
+                    </dependency>
+                    <dependency>
                         <groupId>ch.qos.logback</groupId>
                         <artifactId>logback-classic</artifactId>
                         <version>${logback.version}</version>
-=======
-                        <groupId>org.apache.tinkerpop</groupId>
-                        <artifactId>neo4j-gremlin</artifactId>
-                        <version>${project.version}</version>
-                    </dependency>
-                    <dependency>
-                        <groupId>commons-io</groupId>
-                        <artifactId>commons-io</artifactId>
-                        <version>${commons.io.version}</version>
-                    </dependency>
-                    <dependency>
-                        <groupId>log4j</groupId>
-                        <artifactId>log4j</artifactId>
-                        <version>${log4j.version}</version>
->>>>>>> ba371240
                         <scope>runtime</scope>
                     </dependency>
                     <dependency>
