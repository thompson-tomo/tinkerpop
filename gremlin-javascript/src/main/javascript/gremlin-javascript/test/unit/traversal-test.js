/*
 *  Licensed to the Apache Software Foundation (ASF) under one
 *  or more contributor license agreements.  See the NOTICE file
 *  distributed with this work for additional information
 *  regarding copyright ownership.  The ASF licenses this file
 *  to you under the Apache License, Version 2.0 (the
 *  "License"); you may not use this file except in compliance
 *  with the License.  You may obtain a copy of the License at
 *
 *  http://www.apache.org/licenses/LICENSE-2.0
 *
 *  Unless required by applicable law or agreed to in writing,
 *  software distributed under the License is distributed on an
 *  "AS IS" BASIS, WITHOUT WARRANTIES OR CONDITIONS OF ANY
 *  KIND, either express or implied.  See the License for the
 *  specific language governing permissions and limitations
 *  under the License.
 */

/**
 * @author Jorge Bay Gondra
 */
'use strict';

const assert = require('assert');
const expect = require('chai').expect;
const graph = require('../../lib/structure/graph');
const anon = require('../../lib/process/anonymous-traversal');
const t = require('../../lib/process/traversal');
<<<<<<< HEAD
const gt = require('../../lib/process/graph-traversal');
const V = gt.statics.V;
=======
const P = t.P;
>>>>>>> 05c323af
const Bytecode = require('../../lib/process/bytecode');
const TraversalStrategies = require('../../lib/process/traversal-strategy').TraversalStrategies;

describe('Traversal', function () {

  describe('#getByteCode()', function () {
    it('should add steps for with a string parameter', function () {
      const g = anon.traversal().withGraph(new graph.Graph());
      const bytecode = g.V().out('created').getBytecode();
      assert.ok(bytecode);
      assert.strictEqual(bytecode.sourceInstructions.length, 0);
      assert.strictEqual(bytecode.stepInstructions.length, 2);
      assert.strictEqual(bytecode.stepInstructions[0][0], 'V');
      assert.strictEqual(bytecode.stepInstructions[1][0], 'out');
      assert.strictEqual(bytecode.stepInstructions[1][1], 'created');
    });

    it('should add steps with an enum value', function () {
      const g = anon.traversal().withGraph(new graph.Graph());
      const bytecode = g.V().order().by('age', t.order.desc).getBytecode();
      assert.ok(bytecode);
      assert.strictEqual(bytecode.sourceInstructions.length, 0);
      assert.strictEqual(bytecode.stepInstructions.length, 3);
      assert.strictEqual(bytecode.stepInstructions[0][0], 'V');
      assert.strictEqual(bytecode.stepInstructions[1][0], 'order');
      assert.strictEqual(bytecode.stepInstructions[2][0], 'by');
      assert.strictEqual(bytecode.stepInstructions[2][1], 'age');
      assert.strictEqual(typeof bytecode.stepInstructions[2][2], 'object');
      assert.strictEqual(bytecode.stepInstructions[2][2].typeName, 'Order');
      assert.strictEqual(bytecode.stepInstructions[2][2].elementName, 'desc');
    });

    it('should configure OptionStrategy for with_()', function () {
      const g = new graph.Graph().traversal();
      const bytecode = g.with_('x','test').with_('y').V().getBytecode();
      assert.ok(bytecode);
      assert.strictEqual(bytecode.sourceInstructions.length, 1);
      assert.strictEqual(bytecode.sourceInstructions[0][0], 'withStrategies');
      const conf = bytecode.sourceInstructions[0][1].configuration;
      assert.strictEqual(conf.x, 'test');
      assert.strictEqual(conf.y, true);
      assert.strictEqual(bytecode.stepInstructions.length, 1);
      assert.strictEqual(bytecode.stepInstructions[0][0], 'V');
    });
  });

  describe('#next()', function () {
    it('should apply the strategies and return a Promise with the iterator item', function () {
      const strategyMock = {
        apply: function (traversal) {
          traversal.traversers = [ new t.Traverser(1, 1), new t.Traverser(2, 1) ];
          return Promise.resolve();
        }
      };
      const strategies = new TraversalStrategies();
      strategies.addStrategy(strategyMock);
      const traversal = new t.Traversal(null, strategies, null);
      return traversal.next()
        .then(function (item) {
          assert.strictEqual(item.value, 1);
          assert.strictEqual(item.done, false);
          return traversal.next();
        })
        .then(function (item) {
          assert.strictEqual(item.value, 2);
          assert.strictEqual(item.done, false);
          return traversal.next();
        })
        .then(function (item) {
          assert.strictEqual(item.value, null);
          assert.strictEqual(item.done, true);
          return traversal.next();
        });
    });

    it('should support bulk', function () {
      const strategyMock = {
        apply: function (traversal) {
          traversal.traversers = [ new t.Traverser(1, 2), new t.Traverser(2, 1) ];
          return Promise.resolve();
        }
      };
      const strategies = new TraversalStrategies();
      strategies.addStrategy(strategyMock);
      const traversal = new t.Traversal(null, strategies, null);
      return traversal.next()
        .then(function (item) {
          assert.strictEqual(item.value, 1);
          assert.strictEqual(item.done, false);
          return traversal.next();
        })
        .then(function (item) {
          assert.strictEqual(item.value, 1);
          assert.strictEqual(item.done, false);
          return traversal.next();
        })
        .then(function (item) {
          assert.strictEqual(item.value, 2);
          assert.strictEqual(item.done, false);
          return traversal.next();
        })
        .then(function (item) {
          assert.strictEqual(item.value, null);
          assert.strictEqual(item.done, true);
          return traversal.next();
        });
    });
  });

  if (Symbol.asyncIterator) {
    describe('@@asyncIterator', function () {
      it('should expose the async iterator', function () {
        const traversal = new t.Traversal(null, null, null);
        assert.strictEqual(typeof traversal[Symbol.asyncIterator], 'function');
      });
    });
  }

  describe('#toList()', function () {

    it('should apply the strategies and return a Promise with an array', function () {
      const strategyMock = {
        apply: function (traversal) {
          traversal.traversers = [ new t.Traverser('a', 1), new t.Traverser('b', 1) ];
          return Promise.resolve();
        }
      };
      const strategies = new TraversalStrategies();
      strategies.addStrategy(strategyMock);
      const traversal = new t.Traversal(null, strategies, null);
      return traversal.toList().then(function (list) {
        assert.ok(list);
        assert.deepEqual(list, [ 'a', 'b' ]);
      });
    });

    it('should return an empty array when traversers is empty', function () {
      const strategyMock = {
        apply: function (traversal) {
          traversal.traversers = [];
          return Promise.resolve();
        }
      };
      const strategies = new TraversalStrategies();
      strategies.addStrategy(strategyMock);
      const traversal = new t.Traversal(null, strategies, null);
      return traversal.toList().then(function (list) {
        assert.ok(Array.isArray(list));
        assert.strictEqual(list.length, 0);
      });
    });

    it('should support bulk', function () {
      const strategyMock = {
        apply: function (traversal) {
          traversal.traversers = [ new t.Traverser(1, 1), new t.Traverser(2, 3), new t.Traverser(3, 2),
            new t.Traverser(4, 1) ];
          return Promise.resolve();
        }
      };
      const strategies = new TraversalStrategies();
      strategies.addStrategy(strategyMock);
      const traversal = new t.Traversal(null, strategies, null);
      return traversal.toList()
        .then(list => {
          expect(list).to.have.members([1, 2, 2, 2, 3, 3, 4]);
        });
    });
  });

  describe('#iterate()', function () {
    it('should apply the strategies and return a Promise', function () {
      let applied = false;
      const strategyMock = {
        apply: function (traversal) {
          applied = true;
          traversal.traversers = [ new t.Traverser('a', 1), new t.Traverser('b', 1) ];
          return Promise.resolve();
        }
      };
      const strategies = new TraversalStrategies();
      strategies.addStrategy(strategyMock);
      const traversal = new t.Traversal(null, strategies, new Bytecode());
      return traversal.iterate().then(() => {
        assert.strictEqual(applied, true);
      });
    });
  });

<<<<<<< HEAD
  describe("build", function() {
    it('should only allow anonymous child traversals', function() {
      const g = anon.traversal().withGraph(new graph.Graph());
      assert.doesNotThrow(function() {
        g.V(0).addE("self").to(V(1))
      });

      assert.throws(function() {
        g.V(0).addE("self").to(g.V(1))
      });
    })
=======
  describe('P#toString()', function () {
    it('convert to string representation with P', function () {
      assert.strictEqual(P.gt(18).toString(), 'gt(18)');
    });

    it('convert to string representation with P.within', function () {
      assert.strictEqual(P.within('a', 'b').toString(), 'within(\'a\',\'b\')');
    });

    it('convert to string representation with P.within array', function () {
      assert.strictEqual(P.within(['a', 'b']).toString(), 'within(\'a\',\'b\')');
    });
>>>>>>> 05c323af
  });
});<|MERGE_RESOLUTION|>--- conflicted
+++ resolved
@@ -27,12 +27,9 @@
 const graph = require('../../lib/structure/graph');
 const anon = require('../../lib/process/anonymous-traversal');
 const t = require('../../lib/process/traversal');
-<<<<<<< HEAD
 const gt = require('../../lib/process/graph-traversal');
 const V = gt.statics.V;
-=======
 const P = t.P;
->>>>>>> 05c323af
 const Bytecode = require('../../lib/process/bytecode');
 const TraversalStrategies = require('../../lib/process/traversal-strategy').TraversalStrategies;
 
@@ -222,7 +219,20 @@
     });
   });
 
-<<<<<<< HEAD
+  describe('P#toString()', function () {
+    it('convert to string representation with P', function () {
+      assert.strictEqual(P.gt(18).toString(), 'gt(18)');
+    });
+
+    it('convert to string representation with P.within', function () {
+      assert.strictEqual(P.within('a', 'b').toString(), 'within(\'a\',\'b\')');
+    });
+
+    it('convert to string representation with P.within array', function () {
+      assert.strictEqual(P.within(['a', 'b']).toString(), 'within(\'a\',\'b\')');
+    });
+  });
+
   describe("build", function() {
     it('should only allow anonymous child traversals', function() {
       const g = anon.traversal().withGraph(new graph.Graph());
@@ -234,19 +244,5 @@
         g.V(0).addE("self").to(g.V(1))
       });
     })
-=======
-  describe('P#toString()', function () {
-    it('convert to string representation with P', function () {
-      assert.strictEqual(P.gt(18).toString(), 'gt(18)');
-    });
-
-    it('convert to string representation with P.within', function () {
-      assert.strictEqual(P.within('a', 'b').toString(), 'within(\'a\',\'b\')');
-    });
-
-    it('convert to string representation with P.within array', function () {
-      assert.strictEqual(P.within(['a', 'b']).toString(), 'within(\'a\',\'b\')');
-    });
->>>>>>> 05c323af
   });
 });