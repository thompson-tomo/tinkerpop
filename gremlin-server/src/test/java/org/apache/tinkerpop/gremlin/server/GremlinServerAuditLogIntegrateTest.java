--- conflicted
+++ resolved
@@ -335,20 +335,14 @@
 
     @Test
     public void shouldAuditLogTwoClientsWithKrb5Authenticator() throws Exception {
-<<<<<<< HEAD
-        final Cluster cluster = TestClientFactory.build(kdcServer.gremlinHostname).jaasEntry(TESTCONSOLE).protocol(kdcServer.serverPrincipalName).create();
-        final Client client = cluster.connect();
-        final Cluster cluster2 = TestClientFactory.build(kdcServer.gremlinHostname).jaasEntry(TESTCONSOLE2).protocol(kdcServer.serverPrincipalName).create();
-=======
         // calling init to make sure the clusters get their connections primed in low resource environments like travis
-        final Cluster cluster = TestClientFactory.build(kdcServer.hostname).jaasEntry(TESTCONSOLE)
-                .protocol(kdcServer.serverPrincipalName).create();
+        final Cluster cluster = TestClientFactory.build(kdcServer.gremlinHostname).jaasEntry(TESTCONSOLE).
+                protocol(kdcServer.serverPrincipalName).create();
         final Client client = cluster.connect();
         client.init();
 
-        final Cluster cluster2 = TestClientFactory.build(kdcServer.hostname).jaasEntry(TESTCONSOLE2)
-                .protocol(kdcServer.serverPrincipalName).create();
->>>>>>> f653835b
+        final Cluster cluster2 = TestClientFactory.build(kdcServer.gremlinHostname).jaasEntry(TESTCONSOLE2).
+                protocol(kdcServer.serverPrincipalName).create();
         final Client client2 = cluster2.connect();
         client2.init();
 
