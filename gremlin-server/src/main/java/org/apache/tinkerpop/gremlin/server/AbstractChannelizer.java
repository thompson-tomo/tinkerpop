/*
 * Licensed to the Apache Software Foundation (ASF) under one
 * or more contributor license agreements.  See the NOTICE file
 * distributed with this work for additional information
 * regarding copyright ownership.  The ASF licenses this file
 * to you under the Apache License, Version 2.0 (the
 * "License"); you may not use this file except in compliance
 * with the License.  You may obtain a copy of the License at
 *
 * http://www.apache.org/licenses/LICENSE-2.0
 *
 * Unless required by applicable law or agreed to in writing,
 * software distributed under the License is distributed on an
 * "AS IS" BASIS, WITHOUT WARRANTIES OR CONDITIONS OF ANY
 * KIND, either express or implied.  See the License for the
 * specific language governing permissions and limitations
 * under the License.
 */
package org.apache.tinkerpop.gremlin.server;

import io.netty.channel.group.ChannelGroup;
import io.netty.handler.ssl.ClientAuth;
import io.netty.handler.ssl.SslContext;
import io.netty.handler.ssl.SslContextBuilder;
import io.netty.handler.ssl.SslProvider;
import io.netty.handler.timeout.IdleStateHandler;
import org.apache.tinkerpop.gremlin.groovy.engine.GremlinExecutor;
import org.apache.tinkerpop.gremlin.server.auth.Authenticator;
import org.apache.tinkerpop.gremlin.server.authz.Authorizer;
import org.apache.tinkerpop.gremlin.server.handler.AbstractAuthenticationHandler;
import org.apache.tinkerpop.gremlin.server.util.ServerGremlinExecutor;
import org.apache.tinkerpop.gremlin.structure.Graph;
import io.netty.channel.ChannelInitializer;
import io.netty.channel.ChannelPipeline;
import io.netty.channel.socket.SocketChannel;
import org.apache.tinkerpop.gremlin.util.MessageSerializer;
import org.apache.tinkerpop.gremlin.util.message.RequestMessage;
import org.apache.tinkerpop.gremlin.util.message.ResponseMessage;
import org.apache.tinkerpop.gremlin.util.ser.GraphBinaryMessageSerializerV4;
import org.apache.tinkerpop.gremlin.util.ser.GraphSONMessageSerializerV4;
import org.javatuples.Pair;
import org.slf4j.Logger;
import org.slf4j.LoggerFactory;

import javax.net.ssl.KeyManagerFactory;
import javax.net.ssl.SSLException;
import javax.net.ssl.TrustManagerFactory;

import java.io.FileInputStream;
import java.io.IOException;
import java.io.InputStream;
import java.lang.reflect.Constructor;
import java.security.KeyStore;
import java.security.KeyStoreException;
import java.security.NoSuchAlgorithmException;
import java.security.UnrecoverableKeyException;
import java.security.cert.CertificateException;
import java.util.Arrays;
import java.util.Collections;
import java.util.HashMap;
import java.util.List;
import java.util.Map;
import java.util.Optional;
import java.util.concurrent.ExecutorService;
import java.util.concurrent.ScheduledExecutorService;
import java.util.stream.Stream;

/**
 * A base implementation for the {@code Channelizer} which does a basic configuration of the pipeline, one that
 * is generally common to virtually any Gremlin Server operation (i.e. where the server's purpose is to process
 * Gremlin scripts).
 * <p/>
 * Implementers need only worry about determining how incoming data is converted to a
 * {@link RequestMessage} and outgoing data is converted from a {@link ResponseMessage} to whatever expected format is
 * needed by the pipeline.
 *
 * @author Stephen Mallette (http://stephen.genoprime.com)
 */
public abstract class AbstractChannelizer extends ChannelInitializer<SocketChannel> implements Channelizer {
    private static final Logger logger = LoggerFactory.getLogger(AbstractChannelizer.class);
    protected static final List<Settings.SerializerSettings> DEFAULT_SERIALIZERS = Arrays.asList(
            new Settings.SerializerSettings(GraphSONMessageSerializerV4.class.getName(), Collections.emptyMap()),
            new Settings.SerializerSettings(GraphBinaryMessageSerializerV4.class.getName(), Collections.emptyMap())
    );

    protected Settings settings;
    protected GremlinExecutor gremlinExecutor;
    protected Optional<SslContext> sslContext;
    protected GraphManager graphManager;
    protected ExecutorService gremlinExecutorService;
    protected ScheduledExecutorService scheduledExecutorService;


    public static final String PIPELINE_AUTHENTICATOR = "authenticator";
    public static final String PIPELINE_AUTHORIZER = "authorizer";
    public static final String PIPELINE_REQUEST_HANDLER = "request-handler";
    public static final String PIPELINE_HTTP_RESPONSE_ENCODER = "http-response-encoder";
    public static final String PIPELINE_HTTP_AGGREGATOR = "http-aggregator";
    public static final String PIPELINE_HTTP_USER_AGENT_HANDLER = "http-user-agent-handler";

    protected static final String PIPELINE_SSL = "ssl";
    protected static final String PIPELINE_HTTP_REQUEST_DECODER = "http-request-decoder";
    protected static final String GREMLIN_ENDPOINT = "/gremlin";

    protected final Map<String, MessageSerializer<?>> serializers = new HashMap<>();

<<<<<<< HEAD
=======
    protected ChannelGroup channels;

    private OpSelectorHandler opSelectorHandler;
    private OpExecutorHandler opExecutorHandler;

>>>>>>> 9627b78b
    protected Authenticator authenticator;
    protected Authorizer authorizer;

    /**
     * This method is called from within {@link #initChannel(SocketChannel)} just after the SSL handler is put in the pipeline.
     * Modify the pipeline as needed here.
     */
    public abstract void configure(final ChannelPipeline pipeline);

    @Override
    public void init(final ServerGremlinExecutor serverGremlinExecutor) {
        settings = serverGremlinExecutor.getSettings();
        gremlinExecutor = serverGremlinExecutor.getGremlinExecutor();
        graphManager = serverGremlinExecutor.getGraphManager();
        gremlinExecutorService = serverGremlinExecutor.getGremlinExecutorService();
        scheduledExecutorService = serverGremlinExecutor.getScheduledExecutorService();
        channels = serverGremlinExecutor.getChannels();

        // instantiate and configure the serializers that gremlin server will use - could error out here
        // and fail the server startup
        configureSerializers();

        // configure ssl if present
        sslContext = settings.optionalSsl().isPresent() && settings.ssl.enabled ?
                Optional.ofNullable(createSSLContext(settings)) : Optional.empty();
        if (sslContext.isPresent()) logger.info("SSL enabled");

        authenticator = createAuthenticator(settings.authentication);
        authorizer = createAuthorizer(settings.authorization);
    }

    /**
     * It is best not to override this method as it sets up some core parts to the server. Prefer implementing the
     * {@link #configure(ChannelPipeline)} and {@link #finalize(ChannelPipeline)} methods to alter the pipeline.
     */
    @Override
    public void initChannel(final SocketChannel ch) throws Exception {
        final ChannelPipeline pipeline = ch.pipeline();

        sslContext.ifPresent(sslContext -> pipeline.addLast(PIPELINE_SSL, sslContext.newHandler(ch.alloc())));

        // checks for no activity on a channel and triggers an event that is consumed by the OpSelectorHandler
        // and either closes the connection or sends a ping to see if the client is still alive
        if (supportsIdleMonitor()) {
            final int idleConnectionTimeout = (int) (settings.idleConnectionTimeout / 1000);
            final int keepAliveInterval = (int) (settings.keepAliveInterval / 1000);
            pipeline.addLast(new IdleStateHandler(idleConnectionTimeout, keepAliveInterval, 0));
        }

        // the implementation provides the method by which Gremlin Server will process requests.  the end of the
        // pipeline must decode to an incoming RequestMessage instances and encode to a outgoing ResponseMessage
        // instance
        configure(pipeline);
<<<<<<< HEAD
=======

        pipeline.addLast(PIPELINE_OP_SELECTOR, opSelectorHandler);
        pipeline.addLast(PIPELINE_OP_EXECUTOR, opExecutorHandler);

        finalize(pipeline);

        // track the newly created channel in the channel group
        channels.add(ch);

>>>>>>> 9627b78b
    }

    protected AbstractAuthenticationHandler createAuthenticationHandler(final Settings settings) {
        try {
            final Class<?> clazz = Class.forName(settings.authentication.authenticationHandler);
            AbstractAuthenticationHandler aah;
            // the three arg constructor is the new form as a handler may need the authorizer in some cases
            final Class<?>[] threeArgForm = new Class[]{Authenticator.class, Authorizer.class, Settings.class};
            final Constructor<?> threeArgConstructor = clazz.getDeclaredConstructor(threeArgForm);
            return (AbstractAuthenticationHandler) threeArgConstructor.newInstance(authenticator, authorizer, settings);
        } catch (Exception ex) {
            logger.warn(ex.getMessage());
            throw new IllegalStateException(String.format("Could not create/configure AuthenticationHandler %s", settings.authentication.authenticationHandler), ex);
        }
    }

    private Authenticator createAuthenticator(final Settings.AuthenticationSettings config) {
        final String authenticatorClass = config.authenticator;
        try {
            final Class<?> clazz = Class.forName(authenticatorClass);
            final Authenticator authenticator = (Authenticator) clazz.newInstance();
            authenticator.setup(config.config);
            return authenticator;
        } catch (Exception ex) {
            logger.warn(ex.getMessage());
            throw new IllegalStateException(String.format("Could not create/configure Authenticator %s", authenticator), ex);
        }
    }

    private Authorizer createAuthorizer(final Settings.AuthorizationSettings config) {
        final String authorizerClass = config.authorizer;
        if (null == authorizerClass) {
            return null;
        }
        try {
            final Class<?> clazz = Class.forName(authorizerClass);
            final Authorizer authorizer = (Authorizer) clazz.newInstance();
            authorizer.setup(config.config);
            return authorizer;
        } catch (Exception ex) {
            logger.warn(ex.getMessage());
            throw new IllegalStateException(String.format("Could not create/configure Authorizer %s", authorizer), ex);
        }
    }

    private void configureSerializers() {
        // grab some sensible defaults if no serializers are present in the config
        final List<Settings.SerializerSettings> serializerSettings =
                (null == this.settings.serializers || this.settings.serializers.isEmpty()) ? DEFAULT_SERIALIZERS : settings.serializers;

        serializerSettings.stream().map(config -> {
            try {
                final Class clazz = Class.forName(config.className);
                if (!MessageSerializer.class.isAssignableFrom(clazz)) {
                    logger.warn("The {} serialization class does not implement {} - it will not be available.", config.className, MessageSerializer.class.getCanonicalName());
                    return Optional.<MessageSerializer>empty();
                }

                if (clazz.getAnnotation(Deprecated.class) != null)
                    logger.warn("The {} serialization class is deprecated.", config.className);

                final MessageSerializer<?> serializer = (MessageSerializer) clazz.newInstance();
                final Map<String, Graph> graphsDefinedAtStartup = new HashMap<>();
                for (String graphName : settings.graphs.keySet()) {
                    graphsDefinedAtStartup.put(graphName, graphManager.getGraph(graphName));
                }

                if (config.config != null)
                    serializer.configure(config.config, graphsDefinedAtStartup);

                return Optional.ofNullable(serializer);
            } catch (ClassNotFoundException cnfe) {
                logger.warn("Could not find configured serializer class - {} - it will not be available", config.className);
                return Optional.<MessageSerializer>empty();
            } catch (Exception ex) {
                logger.warn("Could not instantiate configured serializer class - {} - it will not be available. {}", config.className, ex.getMessage());
                return Optional.<MessageSerializer>empty();
            }
        }).filter(Optional::isPresent).map(Optional::get).flatMap(serializer ->
                        Stream.of(serializer.mimeTypesSupported()).map(mimeType -> Pair.with(mimeType, serializer))
        ).forEach(pair -> {
            final String mimeType = pair.getValue0();
            final MessageSerializer<?> serializer = pair.getValue1();
            if (serializers.containsKey(mimeType))
                logger.info("{} already has {} configured - it will not be replaced by {}, change order of serialization configuration if this is not desired.",
                        mimeType, serializers.get(mimeType).getClass().getName(), serializer.getClass().getName());
            else {
                logger.info("Configured {} with {}", mimeType, pair.getValue1().getClass().getName());
                serializers.put(mimeType, serializer);
            }
        });

        if (serializers.size() == 0) {
            logger.error("No serializers were successfully configured - server will not start.");
            throw new RuntimeException("Serialization configuration error.");
        }
    }

    private SslContext createSSLContext(final Settings settings) {
        final Settings.SslSettings sslSettings = settings.ssl;

        if (sslSettings.getSslContext().isPresent()) {
            logger.info("Using the SslContext override");
            return sslSettings.getSslContext().get();
        }

        final SslProvider provider = SslProvider.JDK;

        final SslContextBuilder builder;

        // Build JSSE SSLContext
        try {
            final KeyManagerFactory kmf = KeyManagerFactory.getInstance(KeyManagerFactory.getDefaultAlgorithm());

            // Load private key and signed cert
            if (null != sslSettings.keyStore) {
                final String keyStoreType = null == sslSettings.keyStoreType ? KeyStore.getDefaultType() : sslSettings.keyStoreType;
                final KeyStore keystore = KeyStore.getInstance(keyStoreType);
                final char[] password = null == sslSettings.keyStorePassword ? null : sslSettings.keyStorePassword.toCharArray();
                try (final InputStream in = new FileInputStream(sslSettings.keyStore)) {
                    keystore.load(in, password);
                }
                kmf.init(keystore, password);
            } else {
                throw new IllegalStateException("keyStore must be configured when SSL is enabled.");
            }

            builder = SslContextBuilder.forServer(kmf);

            // Load custom truststore for client auth certs
            if (null != sslSettings.trustStore) {
                final String trustStoreType = null != sslSettings.trustStoreType ? sslSettings.trustStoreType
                            : sslSettings.keyStoreType != null ? sslSettings.keyStoreType : KeyStore.getDefaultType();

                final KeyStore truststore = KeyStore.getInstance(trustStoreType);
                final char[] password = null == sslSettings.trustStorePassword ? null : sslSettings.trustStorePassword.toCharArray();
                try (final InputStream in = new FileInputStream(sslSettings.trustStore)) {
                    truststore.load(in, password);
                }
                final TrustManagerFactory tmf = TrustManagerFactory.getInstance(TrustManagerFactory.getDefaultAlgorithm());
                tmf.init(truststore);
                builder.trustManager(tmf);
            }

        } catch (UnrecoverableKeyException | NoSuchAlgorithmException | KeyStoreException | CertificateException | IOException e) {
            logger.error(e.getMessage());
            throw new RuntimeException("There was an error enabling SSL.", e);
        }

        if (null != sslSettings.sslCipherSuites && !sslSettings.sslCipherSuites.isEmpty()) {
            builder.ciphers(sslSettings.sslCipherSuites);
        }

        if (null != sslSettings.sslEnabledProtocols && !sslSettings.sslEnabledProtocols.isEmpty()) {
            builder.protocols(sslSettings.sslEnabledProtocols.toArray(new String[] {}));
        }
        
        if (null != sslSettings.needClientAuth && ClientAuth.OPTIONAL == sslSettings.needClientAuth) {
            logger.warn("needClientAuth = OPTIONAL is not a secure configuration. Setting to REQUIRE.");
            sslSettings.needClientAuth = ClientAuth.REQUIRE;
        }

        builder.clientAuth(sslSettings.needClientAuth).sslProvider(provider);

        try {
            return builder.build();
        } catch (SSLException ssle) {
            logger.error(ssle.getMessage());
            throw new RuntimeException("There was an error enabling SSL.", ssle);
        }
    }
}<|MERGE_RESOLUTION|>--- conflicted
+++ resolved
@@ -18,6 +18,7 @@
  */
 package org.apache.tinkerpop.gremlin.server;
 
+import io.netty.channel.group.ChannelGroup;
 import io.netty.channel.group.ChannelGroup;
 import io.netty.handler.ssl.ClientAuth;
 import io.netty.handler.ssl.SslContext;
@@ -104,14 +105,8 @@
 
     protected final Map<String, MessageSerializer<?>> serializers = new HashMap<>();
 
-<<<<<<< HEAD
-=======
     protected ChannelGroup channels;
 
-    private OpSelectorHandler opSelectorHandler;
-    private OpExecutorHandler opExecutorHandler;
-
->>>>>>> 9627b78b
     protected Authenticator authenticator;
     protected Authorizer authorizer;
 
@@ -145,7 +140,7 @@
 
     /**
      * It is best not to override this method as it sets up some core parts to the server. Prefer implementing the
-     * {@link #configure(ChannelPipeline)} and {@link #finalize(ChannelPipeline)} methods to alter the pipeline.
+     * {@link #configure(ChannelPipeline)} methods to alter the pipeline.
      */
     @Override
     public void initChannel(final SocketChannel ch) throws Exception {
@@ -165,18 +160,9 @@
         // pipeline must decode to an incoming RequestMessage instances and encode to a outgoing ResponseMessage
         // instance
         configure(pipeline);
-<<<<<<< HEAD
-=======
-
-        pipeline.addLast(PIPELINE_OP_SELECTOR, opSelectorHandler);
-        pipeline.addLast(PIPELINE_OP_EXECUTOR, opExecutorHandler);
-
-        finalize(pipeline);
 
         // track the newly created channel in the channel group
         channels.add(ch);
-
->>>>>>> 9627b78b
     }
 
     protected AbstractAuthenticationHandler createAuthenticationHandler(final Settings settings) {
