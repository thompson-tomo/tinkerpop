/*
 * Licensed to the Apache Software Foundation (ASF) under one
 * or more contributor license agreements.  See the NOTICE file
 * distributed with this work for additional information
 * regarding copyright ownership.  The ASF licenses this file
 * to you under the Apache License, Version 2.0 (the
 * "License"); you may not use this file except in compliance
 * with the License.  You may obtain a copy of the License at
 *
 * http://www.apache.org/licenses/LICENSE-2.0
 *
 * Unless required by applicable law or agreed to in writing,
 * software distributed under the License is distributed on an
 * "AS IS" BASIS, WITHOUT WARRANTIES OR CONDITIONS OF ANY
 * KIND, either express or implied.  See the License for the
 * specific language governing permissions and limitations
 * under the License.
 */
package org.apache.tinkerpop.gremlin.server;

import io.netty.handler.ssl.SslContext;
import io.netty.handler.ssl.SslContextBuilder;
import io.netty.handler.ssl.SslProvider;
import io.netty.handler.ssl.util.SelfSignedCertificate;
import org.apache.tinkerpop.gremlin.driver.MessageSerializer;
import org.apache.tinkerpop.gremlin.driver.ser.AbstractGryoMessageSerializerV1d0;
import org.apache.tinkerpop.gremlin.driver.ser.GraphSONMessageSerializerV2d0;
import org.apache.tinkerpop.gremlin.driver.ser.GryoMessageSerializerV1d0;
import org.apache.tinkerpop.gremlin.groovy.engine.GremlinExecutor;
import org.apache.tinkerpop.gremlin.server.auth.Authenticator;
import org.apache.tinkerpop.gremlin.server.handler.AbstractAuthenticationHandler;
import org.apache.tinkerpop.gremlin.server.handler.OpExecutorHandler;
import org.apache.tinkerpop.gremlin.server.handler.OpSelectorHandler;
import org.apache.tinkerpop.gremlin.structure.Graph;
import io.netty.channel.ChannelInitializer;
import io.netty.channel.ChannelPipeline;
import io.netty.channel.socket.SocketChannel;
import org.apache.tinkerpop.gremlin.server.util.ServerGremlinExecutor;
import org.javatuples.Pair;
import org.slf4j.Logger;
import org.slf4j.LoggerFactory;

import javax.net.ssl.SSLException;
import java.io.File;
import java.security.cert.CertificateException;
import java.util.Arrays;
import java.util.Collections;
import java.util.HashMap;
import java.util.List;
import java.util.Map;
import java.util.Optional;
import java.util.concurrent.ExecutorService;
import java.util.concurrent.ScheduledExecutorService;
import java.util.stream.Stream;

/**
 * A base implementation for the {@code Channelizer} which does a basic configuration of the pipeline, one that
 * is generally common to virtually any Gremlin Server operation (i.e. where the server's purpose is to process
 * Gremlin scripts).
 * <p/>
 * Implementers need only worry about determining how incoming data is converted to a
 * {@link org.apache.tinkerpop.gremlin.driver.message.RequestMessage} and outgoing data is converted from a
 * {@link org.apache.tinkerpop.gremlin.driver.message.ResponseMessage} to whatever expected format is needed by the pipeline.
 *
 * @author Stephen Mallette (http://stephen.genoprime.com)
 */
public abstract class AbstractChannelizer extends ChannelInitializer<SocketChannel> implements Channelizer {
    private static final Logger logger = LoggerFactory.getLogger(AbstractChannelizer.class);
    protected static final List<Settings.SerializerSettings> DEFAULT_SERIALIZERS = Arrays.asList(
            new Settings.SerializerSettings(GryoMessageSerializerV1d0.class.getName(), Collections.emptyMap()),
            new Settings.SerializerSettings(GryoMessageSerializerV1d0.class.getName(), new HashMap<String,Object>(){{
                put(AbstractGryoMessageSerializerV1d0.TOKEN_SERIALIZE_RESULT_TO_STRING, true);
            }}),
            new Settings.SerializerSettings(GraphSONMessageSerializerV2d0.class.getName(), Collections.emptyMap())
    );

    protected Settings settings;
    protected GremlinExecutor gremlinExecutor;
    protected Optional<SslContext> sslContext;
    protected GraphManager graphManager;
    protected ExecutorService gremlinExecutorService;
    protected ScheduledExecutorService scheduledExecutorService;

    protected static final String PIPELINE_SSL = "ssl";
    protected static final String PIPELINE_OP_SELECTOR = "op-selector";
    protected static final String PIPELINE_OP_EXECUTOR = "op-executor";
    protected static final String PIPELINE_AUTHENTICATOR = "authenticator";

    protected final Map<String, MessageSerializer> serializers = new HashMap<>();

    private OpSelectorHandler opSelectorHandler;
    private OpExecutorHandler opExecutorHandler;

    protected Authenticator authenticator;

    /**
     * This method is called from within {@link #initChannel(io.netty.channel.socket.SocketChannel)} just after
     * the SSL handler is put in the pipeline.  Modify the pipeline as needed here.
     */
    public abstract void configure(final ChannelPipeline pipeline);

    /**
     * This method is called after the pipeline is completely configured.  It can be overridden to make any
     * final changes to the pipeline before it goes into use.
     */
    public void finalize(final ChannelPipeline pipeline) {
        // do nothing
    }

    @Override
    public void init(final ServerGremlinExecutor serverGremlinExecutor) {
        settings = serverGremlinExecutor.getSettings();
        gremlinExecutor = serverGremlinExecutor.getGremlinExecutor();
        graphManager = serverGremlinExecutor.getGraphManager();
        gremlinExecutorService = serverGremlinExecutor.getGremlinExecutorService();
        scheduledExecutorService = serverGremlinExecutor.getScheduledExecutorService();

        // instantiate and configure the serializers that gremlin server will use - could error out here
        // and fail the server startup
        configureSerializers();

        // configure ssl if present
        sslContext = settings.optionalSsl().isPresent() && settings.ssl.enabled ?
                Optional.ofNullable(createSSLContext(settings)) : Optional.empty();
        if (sslContext.isPresent()) logger.info("SSL enabled");

        authenticator = createAuthenticator(settings.authentication);

        // these handlers don't share any state and can thus be initialized once per pipeline
        opSelectorHandler = new OpSelectorHandler(settings, graphManager, gremlinExecutor, scheduledExecutorService);
        opExecutorHandler = new OpExecutorHandler(settings, graphManager, gremlinExecutor, scheduledExecutorService);
    }

    @Override
    public void initChannel(final SocketChannel ch) throws Exception {
        final ChannelPipeline pipeline = ch.pipeline();

        if (sslContext.isPresent()) pipeline.addLast(PIPELINE_SSL, sslContext.get().newHandler(ch.alloc()));

        // the implementation provides the method by which Gremlin Server will process requests.  the end of the
        // pipeline must decode to an incoming RequestMessage instances and encode to a outgoing ResponseMessage
        // instance
        configure(pipeline);

        pipeline.addLast(PIPELINE_OP_SELECTOR, opSelectorHandler);
        pipeline.addLast(PIPELINE_OP_EXECUTOR, opExecutorHandler);

        finalize(pipeline);
    }

    protected AbstractAuthenticationHandler createAuthenticationHandler(final Settings.AuthenticationSettings config) {
        try {
            final Class<?> clazz = Class.forName(config.authenticationHandler);
            final Class[] constructorArgs = new Class[1];
            constructorArgs[0] = Authenticator.class;
            return (AbstractAuthenticationHandler) clazz.getDeclaredConstructor(constructorArgs).newInstance(authenticator);
        } catch (Exception ex) {
            logger.warn(ex.getMessage());
            throw new IllegalStateException(String.format("Could not create/configure AuthenticationHandler %s", config.authenticationHandler), ex);
        }
    }

    private Authenticator createAuthenticator(final Settings.AuthenticationSettings config) {
        String authenticatorClass = null;
        if (config.authenticator == null) {
            authenticatorClass = config.className;
        } else {
            authenticatorClass = config.authenticator;
        }
        try {
            final Class<?> clazz = Class.forName(authenticatorClass);
            final Authenticator authenticator = (Authenticator) clazz.newInstance();
            authenticator.setup(config.config);
            return authenticator;
        } catch (Exception ex) {
            logger.warn(ex.getMessage());
            throw new IllegalStateException(String.format("Could not create/configure Authenticator %s", authenticator), ex);
        }
    }

    private void configureSerializers() {
        // grab some sensible defaults if no serializers are present in the config
        final List<Settings.SerializerSettings> serializerSettings =
                (null == this.settings.serializers || this.settings.serializers.isEmpty()) ? DEFAULT_SERIALIZERS : settings.serializers;

        serializerSettings.stream().map(config -> {
            try {
                final Class clazz = Class.forName(config.className);
                if (!MessageSerializer.class.isAssignableFrom(clazz)) {
                    logger.warn("The {} serialization class does not implement {} - it will not be available.", config.className, MessageSerializer.class.getCanonicalName());
                    return Optional.<MessageSerializer>empty();
                }

                final MessageSerializer serializer = (MessageSerializer) clazz.newInstance();
                final Map<String, Graph> graphsDefinedAtStartup = new HashMap<>();
                for (String graphName : settings.graphs.keySet()) {
                    graphsDefinedAtStartup.put(graphName, graphManager.getGraph(graphName));
                }

<<<<<<< HEAD
                if (config.config != null)
=======
                if (config.config != null) {
                    if (config.config.containsKey(AbstractGryoMessageSerializerV1d0.TOKEN_USE_MAPPER_FROM_GRAPH))
                        logger.warn("{} utilizes the {} configuration setting which is deprecated - prefer use of {}", config.className, AbstractGryoMessageSerializerV1d0.TOKEN_USE_MAPPER_FROM_GRAPH, AbstractGryoMessageSerializerV1d0.TOKEN_IO_REGISTRIES);

>>>>>>> 8880118d
                    serializer.configure(config.config, graphsDefinedAtStartup);
                }

                return Optional.ofNullable(serializer);
            } catch (ClassNotFoundException cnfe) {
                logger.warn("Could not find configured serializer class - {} - it will not be available", config.className);
                return Optional.<MessageSerializer>empty();
            } catch (Exception ex) {
                logger.warn("Could not instantiate configured serializer class - {} - it will not be available. {}", config.className, ex.getMessage());
                return Optional.<MessageSerializer>empty();
            }
        }).filter(Optional::isPresent).map(Optional::get).flatMap(serializer ->
                        Stream.of(serializer.mimeTypesSupported()).map(mimeType -> Pair.with(mimeType, serializer))
        ).forEach(pair -> {
            final String mimeType = pair.getValue0();
            final MessageSerializer serializer = pair.getValue1();
            if (serializers.containsKey(mimeType))
                logger.info("{} already has {} configured - it will not be replaced by {}.",
                        mimeType, serializers.get(mimeType).getClass().getName(), serializer.getClass().getName());
            else {
                logger.info("Configured {} with {}", mimeType, pair.getValue1().getClass().getName());
                serializers.put(mimeType, serializer);
            }
        });

        if (serializers.size() == 0) {
            logger.error("No serializers were successfully configured - server will not start.");
            throw new RuntimeException("Serialization configuration error.");
        }
    }

    private SslContext createSSLContext(final Settings settings)  {
        final Settings.SslSettings sslSettings = settings.ssl;

        if (sslSettings.getSslContext().isPresent()) {
            logger.info("Using the SslContext override");
            return sslSettings.getSslContext().get();
        }

        final SslProvider provider = SslProvider.JDK;

        final SslContextBuilder builder;

        // if the config doesn't contain a cert or key then use a self signed cert - not suitable for production
        if (null == sslSettings.keyCertChainFile || null == sslSettings.keyFile) {
            try {
                logger.warn("Enabling SSL with self-signed certificate (NOT SUITABLE FOR PRODUCTION)");
                final SelfSignedCertificate ssc = new SelfSignedCertificate();
                builder = SslContextBuilder.forServer(ssc.certificate(), ssc.privateKey());
            } catch (CertificateException ce) {
                logger.error("There was an error creating the self-signed certificate for SSL - SSL is not enabled", ce);
                return null;
            }
        } else {
            final File keyCertChainFile = new File(sslSettings.keyCertChainFile);
            final File keyFile = new File(sslSettings.keyFile);
            final File trustCertChainFile = null == sslSettings.trustCertChainFile ? null : new File(sslSettings.trustCertChainFile);

            // note that keyPassword may be null here if the keyFile is not password-protected. passing null to
            // trustManager is also ok (default will be used)
            builder = SslContextBuilder.forServer(keyCertChainFile, keyFile, sslSettings.keyPassword)
                    .trustManager(trustCertChainFile);
        }
        
        

        builder.clientAuth(sslSettings.needClientAuth).sslProvider(provider);

        try {
            return builder.build();
        } catch (SSLException ssle) {
            logger.error("There was an error enabling SSL", ssle);
            return null;
        }
    }
}<|MERGE_RESOLUTION|>--- conflicted
+++ resolved
@@ -197,16 +197,8 @@
                     graphsDefinedAtStartup.put(graphName, graphManager.getGraph(graphName));
                 }
 
-<<<<<<< HEAD
                 if (config.config != null)
-=======
-                if (config.config != null) {
-                    if (config.config.containsKey(AbstractGryoMessageSerializerV1d0.TOKEN_USE_MAPPER_FROM_GRAPH))
-                        logger.warn("{} utilizes the {} configuration setting which is deprecated - prefer use of {}", config.className, AbstractGryoMessageSerializerV1d0.TOKEN_USE_MAPPER_FROM_GRAPH, AbstractGryoMessageSerializerV1d0.TOKEN_IO_REGISTRIES);
-
->>>>>>> 8880118d
                     serializer.configure(config.config, graphsDefinedAtStartup);
-                }
 
                 return Optional.ofNullable(serializer);
             } catch (ClassNotFoundException cnfe) {
