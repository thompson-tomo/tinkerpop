--- conflicted
+++ resolved
@@ -33,11 +33,6 @@
 import io.netty.util.internal.logging.InternalLoggerFactory;
 import io.netty.util.internal.logging.Slf4JLoggerFactory;
 import org.apache.commons.lang3.SystemUtils;
-<<<<<<< HEAD
-=======
-import org.apache.tinkerpop.gremlin.server.handler.FrameMessageSizeEstimator;
-import org.apache.tinkerpop.gremlin.server.op.OpLoader;
->>>>>>> 9627b78b
 import org.apache.tinkerpop.gremlin.server.util.LifeCycleHook;
 import org.apache.tinkerpop.gremlin.server.util.MetricManager;
 import org.apache.tinkerpop.gremlin.server.util.ServerGremlinExecutor;
@@ -148,9 +143,6 @@
         try {
             final ServerBootstrap b = new ServerBootstrap();
 
-            // need a custom MessageSizeEstimator to cover Frame
-            b.childOption(ChannelOption.MESSAGE_SIZE_ESTIMATOR, FrameMessageSizeEstimator.instance());
-
             // when high value is reached then the channel becomes non-writable and stays like that until the
             // low value is so that there is time to recover
             b.childOption(ChannelOption.WRITE_BUFFER_WATER_MARK,
